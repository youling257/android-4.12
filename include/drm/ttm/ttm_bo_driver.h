/**************************************************************************
 *
 * Copyright (c) 2006-2009 Vmware, Inc., Palo Alto, CA., USA
 * All Rights Reserved.
 *
 * Permission is hereby granted, free of charge, to any person obtaining a
 * copy of this software and associated documentation files (the
 * "Software"), to deal in the Software without restriction, including
 * without limitation the rights to use, copy, modify, merge, publish,
 * distribute, sub license, and/or sell copies of the Software, and to
 * permit persons to whom the Software is furnished to do so, subject to
 * the following conditions:
 *
 * The above copyright notice and this permission notice (including the
 * next paragraph) shall be included in all copies or substantial portions
 * of the Software.
 *
 * THE SOFTWARE IS PROVIDED "AS IS", WITHOUT WARRANTY OF ANY KIND, EXPRESS OR
 * IMPLIED, INCLUDING BUT NOT LIMITED TO THE WARRANTIES OF MERCHANTABILITY,
 * FITNESS FOR A PARTICULAR PURPOSE AND NON-INFRINGEMENT. IN NO EVENT SHALL
 * THE COPYRIGHT HOLDERS, AUTHORS AND/OR ITS SUPPLIERS BE LIABLE FOR ANY CLAIM,
 * DAMAGES OR OTHER LIABILITY, WHETHER IN AN ACTION OF CONTRACT, TORT OR
 * OTHERWISE, ARISING FROM, OUT OF OR IN CONNECTION WITH THE SOFTWARE OR THE
 * USE OR OTHER DEALINGS IN THE SOFTWARE.
 *
 **************************************************************************/
/*
 * Authors: Thomas Hellstrom <thellstrom-at-vmware-dot-com>
 */
#ifndef _TTM_BO_DRIVER_H_
#define _TTM_BO_DRIVER_H_

#include <ttm/ttm_bo_api.h>
#include <ttm/ttm_memory.h>
#include <ttm/ttm_module.h>
#include <ttm/ttm_placement.h>
#include <drm/drm_mm.h>
#include <drm/drm_global.h>
#include <drm/drm_vma_manager.h>
#include <linux/workqueue.h>
#include <linux/fs.h>
#include <linux/spinlock.h>
#include <linux/reservation.h>

struct ttm_backend_func {
	/**
	 * struct ttm_backend_func member bind
	 *
	 * @ttm: Pointer to a struct ttm_tt.
	 * @bo_mem: Pointer to a struct ttm_mem_reg describing the
	 * memory type and location for binding.
	 *
	 * Bind the backend pages into the aperture in the location
	 * indicated by @bo_mem. This function should be able to handle
	 * differences between aperture and system page sizes.
	 */
	int (*bind) (struct ttm_tt *ttm, struct ttm_mem_reg *bo_mem);

	/**
	 * struct ttm_backend_func member unbind
	 *
	 * @ttm: Pointer to a struct ttm_tt.
	 *
	 * Unbind previously bound backend pages. This function should be
	 * able to handle differences between aperture and system page sizes.
	 */
	int (*unbind) (struct ttm_tt *ttm);

	/**
	 * struct ttm_backend_func member destroy
	 *
	 * @ttm: Pointer to a struct ttm_tt.
	 *
	 * Destroy the backend. This will be call back from ttm_tt_destroy so
	 * don't call ttm_tt_destroy from the callback or infinite loop.
	 */
	void (*destroy) (struct ttm_tt *ttm);
};

#define TTM_PAGE_FLAG_WRITE           (1 << 3)
#define TTM_PAGE_FLAG_SWAPPED         (1 << 4)
#define TTM_PAGE_FLAG_PERSISTENT_SWAP (1 << 5)
#define TTM_PAGE_FLAG_ZERO_ALLOC      (1 << 6)
#define TTM_PAGE_FLAG_DMA32           (1 << 7)
#define TTM_PAGE_FLAG_SG              (1 << 8)

enum ttm_caching_state {
	tt_uncached,
	tt_wc,
	tt_cached
};

/**
 * struct ttm_tt
 *
 * @bdev: Pointer to a struct ttm_bo_device.
 * @func: Pointer to a struct ttm_backend_func that describes
 * the backend methods.
 * @dummy_read_page: Page to map where the ttm_tt page array contains a NULL
 * pointer.
 * @pages: Array of pages backing the data.
 * @num_pages: Number of pages in the page array.
 * @bdev: Pointer to the current struct ttm_bo_device.
 * @be: Pointer to the ttm backend.
 * @swap_storage: Pointer to shmem struct file for swap storage.
 * @caching_state: The current caching state of the pages.
 * @state: The current binding state of the pages.
 *
 * This is a structure holding the pages, caching- and aperture binding
 * status for a buffer object that isn't backed by fixed (VRAM / AGP)
 * memory.
 */

struct ttm_tt {
	struct ttm_bo_device *bdev;
	struct ttm_backend_func *func;
	struct page *dummy_read_page;
	struct page **pages;
	uint32_t page_flags;
	unsigned long num_pages;
	struct sg_table *sg; /* for SG objects via dma-buf */
	struct ttm_bo_global *glob;
	struct file *swap_storage;
	enum ttm_caching_state caching_state;
	enum {
		tt_bound,
		tt_unbound,
		tt_unpopulated,
	} state;
};

/**
 * struct ttm_dma_tt
 *
 * @ttm: Base ttm_tt struct.
 * @cpu_address: The CPU address of the pages
 * @dma_address: The DMA (bus) addresses of the pages
 * @pages_list: used by some page allocation backend
 *
 * This is a structure holding the pages, caching- and aperture binding
 * status for a buffer object that isn't backed by fixed (VRAM / AGP)
 * memory.
 */
struct ttm_dma_tt {
	struct ttm_tt ttm;
	void **cpu_address;
	dma_addr_t *dma_address;
	struct list_head pages_list;
};

#define TTM_MEMTYPE_FLAG_FIXED         (1 << 0)	/* Fixed (on-card) PCI memory */
#define TTM_MEMTYPE_FLAG_MAPPABLE      (1 << 1)	/* Memory mappable */
#define TTM_MEMTYPE_FLAG_CMA           (1 << 3)	/* Can't map aperture */

struct ttm_mem_type_manager;

struct ttm_mem_type_manager_func {
	/**
	 * struct ttm_mem_type_manager member init
	 *
	 * @man: Pointer to a memory type manager.
	 * @p_size: Implementation dependent, but typically the size of the
	 * range to be managed in pages.
	 *
	 * Called to initialize a private range manager. The function is
	 * expected to initialize the man::priv member.
	 * Returns 0 on success, negative error code on failure.
	 */
	int  (*init)(struct ttm_mem_type_manager *man, unsigned long p_size);

	/**
	 * struct ttm_mem_type_manager member takedown
	 *
	 * @man: Pointer to a memory type manager.
	 *
	 * Called to undo the setup done in init. All allocated resources
	 * should be freed.
	 */
	int  (*takedown)(struct ttm_mem_type_manager *man);

	/**
	 * struct ttm_mem_type_manager member get_node
	 *
	 * @man: Pointer to a memory type manager.
	 * @bo: Pointer to the buffer object we're allocating space for.
	 * @placement: Placement details.
	 * @flags: Additional placement flags.
	 * @mem: Pointer to a struct ttm_mem_reg to be filled in.
	 *
	 * This function should allocate space in the memory type managed
	 * by @man. Placement details if
	 * applicable are given by @placement. If successful,
	 * @mem::mm_node should be set to a non-null value, and
	 * @mem::start should be set to a value identifying the beginning
	 * of the range allocated, and the function should return zero.
	 * If the memory region accommodate the buffer object, @mem::mm_node
	 * should be set to NULL, and the function should return 0.
	 * If a system error occurred, preventing the request to be fulfilled,
	 * the function should return a negative error code.
	 *
	 * Note that @mem::mm_node will only be dereferenced by
	 * struct ttm_mem_type_manager functions and optionally by the driver,
	 * which has knowledge of the underlying type.
	 *
	 * This function may not be called from within atomic context, so
	 * an implementation can and must use either a mutex or a spinlock to
	 * protect any data structures managing the space.
	 */
	int  (*get_node)(struct ttm_mem_type_manager *man,
			 struct ttm_buffer_object *bo,
			 const struct ttm_place *place,
			 struct ttm_mem_reg *mem);

	/**
	 * struct ttm_mem_type_manager member put_node
	 *
	 * @man: Pointer to a memory type manager.
	 * @mem: Pointer to a struct ttm_mem_reg to be filled in.
	 *
	 * This function frees memory type resources previously allocated
	 * and that are identified by @mem::mm_node and @mem::start. May not
	 * be called from within atomic context.
	 */
	void (*put_node)(struct ttm_mem_type_manager *man,
			 struct ttm_mem_reg *mem);

	/**
	 * struct ttm_mem_type_manager member debug
	 *
	 * @man: Pointer to a memory type manager.
	 * @prefix: Prefix to be used in printout to identify the caller.
	 *
	 * This function is called to print out the state of the memory
	 * type manager to aid debugging of out-of-memory conditions.
	 * It may not be called from within atomic context.
	 */
	void (*debug)(struct ttm_mem_type_manager *man, const char *prefix);
};

/**
 * struct ttm_mem_type_manager
 *
 * @has_type: The memory type has been initialized.
 * @use_type: The memory type is enabled.
 * @flags: TTM_MEMTYPE_XX flags identifying the traits of the memory
 * managed by this memory type.
 * @gpu_offset: If used, the GPU offset of the first managed page of
 * fixed memory or the first managed location in an aperture.
 * @size: Size of the managed region.
 * @available_caching: A mask of available caching types, TTM_PL_FLAG_XX,
 * as defined in ttm_placement_common.h
 * @default_caching: The default caching policy used for a buffer object
 * placed in this memory type if the user doesn't provide one.
 * @func: structure pointer implementing the range manager. See above
 * @priv: Driver private closure for @func.
 * @io_reserve_mutex: Mutex optionally protecting shared io_reserve structures
 * @use_io_reserve_lru: Use an lru list to try to unreserve io_mem_regions
 * reserved by the TTM vm system.
 * @io_reserve_lru: Optional lru list for unreserving io mem regions.
 * @io_reserve_fastpath: Only use bdev::driver::io_mem_reserve to obtain
 * @move_lock: lock for move fence
 * static information. bdev::driver::io_mem_free is never used.
 * @lru: The lru list for this memory type.
 * @move: The fence of the last pipelined move operation.
 *
 * This structure is used to identify and manage memory types for a device.
 * It's set up by the ttm_bo_driver::init_mem_type method.
 */



struct ttm_mem_type_manager {
	struct ttm_bo_device *bdev;

	/*
	 * No protection. Constant from start.
	 */

	bool has_type;
	bool use_type;
	uint32_t flags;
	uint64_t gpu_offset; /* GPU address space is independent of CPU word size */
	uint64_t size;
	uint32_t available_caching;
	uint32_t default_caching;
	const struct ttm_mem_type_manager_func *func;
	void *priv;
	struct mutex io_reserve_mutex;
	bool use_io_reserve_lru;
	bool io_reserve_fastpath;
	spinlock_t move_lock;

	/*
	 * Protected by @io_reserve_mutex:
	 */

	struct list_head io_reserve_lru;

	/*
	 * Protected by the global->lru_lock.
	 */

	struct list_head lru;

	/*
	 * Protected by @move_lock.
	 */
	struct fence *move;
};

/**
 * struct ttm_bo_driver
 *
 * @create_ttm_backend_entry: Callback to create a struct ttm_backend.
 * @invalidate_caches: Callback to invalidate read caches when a buffer object
 * has been evicted.
 * @init_mem_type: Callback to initialize a struct ttm_mem_type_manager
 * structure.
 * @evict_flags: Callback to obtain placement flags when a buffer is evicted.
 * @move: Callback for a driver to hook in accelerated functions to
 * move a buffer.
 * If set to NULL, a potentially slow memcpy() move is used.
 */

struct ttm_bo_driver {
	/**
	 * ttm_tt_create
	 *
	 * @bdev: pointer to a struct ttm_bo_device:
	 * @size: Size of the data needed backing.
	 * @page_flags: Page flags as identified by TTM_PAGE_FLAG_XX flags.
	 * @dummy_read_page: See struct ttm_bo_device.
	 *
	 * Create a struct ttm_tt to back data with system memory pages.
	 * No pages are actually allocated.
	 * Returns:
	 * NULL: Out of memory.
	 */
	struct ttm_tt *(*ttm_tt_create)(struct ttm_bo_device *bdev,
					unsigned long size,
					uint32_t page_flags,
					struct page *dummy_read_page);

	/**
	 * ttm_tt_populate
	 *
	 * @ttm: The struct ttm_tt to contain the backing pages.
	 *
	 * Allocate all backing pages
	 * Returns:
	 * -ENOMEM: Out of memory.
	 */
	int (*ttm_tt_populate)(struct ttm_tt *ttm);

	/**
	 * ttm_tt_unpopulate
	 *
	 * @ttm: The struct ttm_tt to contain the backing pages.
	 *
	 * Free all backing page
	 */
	void (*ttm_tt_unpopulate)(struct ttm_tt *ttm);

	/**
	 * struct ttm_bo_driver member invalidate_caches
	 *
	 * @bdev: the buffer object device.
	 * @flags: new placement of the rebound buffer object.
	 *
	 * A previosly evicted buffer has been rebound in a
	 * potentially new location. Tell the driver that it might
	 * consider invalidating read (texture) caches on the next command
	 * submission as a consequence.
	 */

	int (*invalidate_caches) (struct ttm_bo_device *bdev, uint32_t flags);
	int (*init_mem_type) (struct ttm_bo_device *bdev, uint32_t type,
			      struct ttm_mem_type_manager *man);
	/**
	 * struct ttm_bo_driver member evict_flags:
	 *
	 * @bo: the buffer object to be evicted
	 *
	 * Return the bo flags for a buffer which is not mapped to the hardware.
	 * These will be placed in proposed_flags so that when the move is
	 * finished, they'll end up in bo->mem.flags
	 */

	 void(*evict_flags) (struct ttm_buffer_object *bo,
				struct ttm_placement *placement);
	/**
	 * struct ttm_bo_driver member move:
	 *
	 * @bo: the buffer to move
	 * @evict: whether this motion is evicting the buffer from
	 * the graphics address space
	 * @interruptible: Use interruptible sleeps if possible when sleeping.
	 * @no_wait: whether this should give up and return -EBUSY
	 * if this move would require sleeping
	 * @new_mem: the new memory region receiving the buffer
	 *
	 * Move a buffer between two memory regions.
	 */
	int (*move) (struct ttm_buffer_object *bo,
		     bool evict, bool interruptible,
		     bool no_wait_gpu,
		     struct ttm_mem_reg *new_mem);

	/**
	 * struct ttm_bo_driver_member verify_access
	 *
	 * @bo: Pointer to a buffer object.
	 * @filp: Pointer to a struct file trying to access the object.
	 *
	 * Called from the map / write / read methods to verify that the
	 * caller is permitted to access the buffer object.
	 * This member may be set to NULL, which will refuse this kind of
	 * access for all buffer objects.
	 * This function should return 0 if access is granted, -EPERM otherwise.
	 */
	int (*verify_access) (struct ttm_buffer_object *bo,
			      struct file *filp);

	/* hook to notify driver about a driver move so it
	 * can do tiling things */
	void (*move_notify)(struct ttm_buffer_object *bo,
			    struct ttm_mem_reg *new_mem);
	/* notify the driver we are taking a fault on this BO
	 * and have reserved it */
	int (*fault_reserve_notify)(struct ttm_buffer_object *bo);

	/**
	 * notify the driver that we're about to swap out this bo
	 */
	void (*swap_notify) (struct ttm_buffer_object *bo);

	/**
	 * Driver callback on when mapping io memory (for bo_move_memcpy
	 * for instance). TTM will take care to call io_mem_free whenever
	 * the mapping is not use anymore. io_mem_reserve & io_mem_free
	 * are balanced.
	 */
	int (*io_mem_reserve)(struct ttm_bo_device *bdev, struct ttm_mem_reg *mem);
	void (*io_mem_free)(struct ttm_bo_device *bdev, struct ttm_mem_reg *mem);

	/**
	 * Optional driver callback for when BO is removed from the LRU.
	 * Called with LRU lock held immediately before the removal.
	 */
	void (*lru_removal)(struct ttm_buffer_object *bo);

	/**
	 * Return the list_head after which a BO should be inserted in the LRU.
	 */
	struct list_head *(*lru_tail)(struct ttm_buffer_object *bo);
	struct list_head *(*swap_lru_tail)(struct ttm_buffer_object *bo);
};

/**
 * struct ttm_bo_global_ref - Argument to initialize a struct ttm_bo_global.
 */

struct ttm_bo_global_ref {
	struct drm_global_reference ref;
	struct ttm_mem_global *mem_glob;
};

/**
 * struct ttm_bo_global - Buffer object driver global data.
 *
 * @mem_glob: Pointer to a struct ttm_mem_global object for accounting.
 * @dummy_read_page: Pointer to a dummy page used for mapping requests
 * of unpopulated pages.
 * @shrink: A shrink callback object used for buffer object swap.
 * @device_list_mutex: Mutex protecting the device list.
 * This mutex is held while traversing the device list for pm options.
 * @lru_lock: Spinlock protecting the bo subsystem lru lists.
 * @device_list: List of buffer object devices.
 * @swap_lru: Lru list of buffer objects used for swapping.
 */

struct ttm_bo_global {

	/**
	 * Constant after init.
	 */

	struct kobject kobj;
	struct ttm_mem_global *mem_glob;
	struct page *dummy_read_page;
	struct ttm_mem_shrink shrink;
	struct mutex device_list_mutex;
	spinlock_t lru_lock;

	/**
	 * Protected by device_list_mutex.
	 */
	struct list_head device_list;

	/**
	 * Protected by the lru_lock.
	 */
	struct list_head swap_lru;

	/**
	 * Internal protection.
	 */
	atomic_t bo_count;
};


#define TTM_NUM_MEM_TYPES 8

/**
 * struct ttm_bo_device - Buffer object driver device-specific data.
 *
 * @driver: Pointer to a struct ttm_bo_driver struct setup by the driver.
 * @man: An array of mem_type_managers.
 * @vma_manager: Address space manager
 * lru_lock: Spinlock that protects the buffer+device lru lists and
 * ddestroy lists.
 * @dev_mapping: A pointer to the struct address_space representing the
 * device address space.
 * @wq: Work queue structure for the delayed delete workqueue.
 *
 */

struct ttm_bo_device {

	/*
	 * Constant after bo device init / atomic.
	 */
	struct list_head device_list;
	struct ttm_bo_global *glob;
	struct ttm_bo_driver *driver;
	struct ttm_mem_type_manager man[TTM_NUM_MEM_TYPES];

	/*
	 * Protected by internal locks.
	 */
	struct drm_vma_offset_manager vma_manager;

	/*
	 * Protected by the global:lru lock.
	 */
	struct list_head ddestroy;

	/*
	 * Protected by load / firstopen / lastclose /unload sync.
	 */

	struct address_space *dev_mapping;

	/*
	 * Internal protection.
	 */

	struct delayed_work wq;

	bool need_dma32;
};

/**
 * ttm_flag_masked
 *
 * @old: Pointer to the result and original value.
 * @new: New value of bits.
 * @mask: Mask of bits to change.
 *
 * Convenience function to change a number of bits identified by a mask.
 */

static inline uint32_t
ttm_flag_masked(uint32_t *old, uint32_t new, uint32_t mask)
{
	*old ^= (*old ^ new) & mask;
	return *old;
}

/**
 * ttm_tt_init
 *
 * @ttm: The struct ttm_tt.
 * @bdev: pointer to a struct ttm_bo_device:
 * @size: Size of the data needed backing.
 * @page_flags: Page flags as identified by TTM_PAGE_FLAG_XX flags.
 * @dummy_read_page: See struct ttm_bo_device.
 *
 * Create a struct ttm_tt to back data with system memory pages.
 * No pages are actually allocated.
 * Returns:
 * NULL: Out of memory.
 */
extern int ttm_tt_init(struct ttm_tt *ttm, struct ttm_bo_device *bdev,
			unsigned long size, uint32_t page_flags,
			struct page *dummy_read_page);
extern int ttm_dma_tt_init(struct ttm_dma_tt *ttm_dma, struct ttm_bo_device *bdev,
			   unsigned long size, uint32_t page_flags,
			   struct page *dummy_read_page);

/**
 * ttm_tt_fini
 *
 * @ttm: the ttm_tt structure.
 *
 * Free memory of ttm_tt structure
 */
extern void ttm_tt_fini(struct ttm_tt *ttm);
extern void ttm_dma_tt_fini(struct ttm_dma_tt *ttm_dma);

/**
 * ttm_ttm_bind:
 *
 * @ttm: The struct ttm_tt containing backing pages.
 * @bo_mem: The struct ttm_mem_reg identifying the binding location.
 *
 * Bind the pages of @ttm to an aperture location identified by @bo_mem
 */
extern int ttm_tt_bind(struct ttm_tt *ttm, struct ttm_mem_reg *bo_mem);

/**
 * ttm_ttm_destroy:
 *
 * @ttm: The struct ttm_tt.
 *
 * Unbind, unpopulate and destroy common struct ttm_tt.
 */
extern void ttm_tt_destroy(struct ttm_tt *ttm);

/**
 * ttm_ttm_unbind:
 *
 * @ttm: The struct ttm_tt.
 *
 * Unbind a struct ttm_tt.
 */
extern void ttm_tt_unbind(struct ttm_tt *ttm);

/**
 * ttm_tt_swapin:
 *
 * @ttm: The struct ttm_tt.
 *
 * Swap in a previously swap out ttm_tt.
 */
extern int ttm_tt_swapin(struct ttm_tt *ttm);

/**
 * ttm_tt_set_placement_caching:
 *
 * @ttm A struct ttm_tt the backing pages of which will change caching policy.
 * @placement: Flag indicating the desired caching policy.
 *
 * This function will change caching policy of any default kernel mappings of
 * the pages backing @ttm. If changing from cached to uncached or
 * write-combined,
 * all CPU caches will first be flushed to make sure the data of the pages
 * hit RAM. This function may be very costly as it involves global TLB
 * and cache flushes and potential page splitting / combining.
 */
extern int ttm_tt_set_placement_caching(struct ttm_tt *ttm, uint32_t placement);
extern int ttm_tt_swapout(struct ttm_tt *ttm,
			  struct file *persistent_swap_storage);

/**
 * ttm_tt_unpopulate - free pages from a ttm
 *
 * @ttm: Pointer to the ttm_tt structure
 *
 * Calls the driver method to free all pages from a ttm
 */
extern void ttm_tt_unpopulate(struct ttm_tt *ttm);

/*
 * ttm_bo.c
 */

/**
 * ttm_mem_reg_is_pci
 *
 * @bdev: Pointer to a struct ttm_bo_device.
 * @mem: A valid struct ttm_mem_reg.
 *
 * Returns true if the memory described by @mem is PCI memory,
 * false otherwise.
 */
extern bool ttm_mem_reg_is_pci(struct ttm_bo_device *bdev,
				   struct ttm_mem_reg *mem);

/**
 * ttm_bo_mem_space
 *
 * @bo: Pointer to a struct ttm_buffer_object. the data of which
 * we want to allocate space for.
 * @proposed_placement: Proposed new placement for the buffer object.
 * @mem: A struct ttm_mem_reg.
 * @interruptible: Sleep interruptible when sliping.
 * @no_wait_gpu: Return immediately if the GPU is busy.
 *
 * Allocate memory space for the buffer object pointed to by @bo, using
 * the placement flags in @mem, potentially evicting other idle buffer objects.
 * This function may sleep while waiting for space to become available.
 * Returns:
 * -EBUSY: No space available (only if no_wait == 1).
 * -ENOMEM: Could not allocate memory for the buffer object, either due to
 * fragmentation or concurrent allocators.
 * -ERESTARTSYS: An interruptible sleep was interrupted by a signal.
 */
extern int ttm_bo_mem_space(struct ttm_buffer_object *bo,
				struct ttm_placement *placement,
				struct ttm_mem_reg *mem,
				bool interruptible,
				bool no_wait_gpu);

extern void ttm_bo_mem_put(struct ttm_buffer_object *bo,
			   struct ttm_mem_reg *mem);
extern void ttm_bo_mem_put_locked(struct ttm_buffer_object *bo,
				  struct ttm_mem_reg *mem);

extern void ttm_bo_global_release(struct drm_global_reference *ref);
extern int ttm_bo_global_init(struct drm_global_reference *ref);

extern int ttm_bo_device_release(struct ttm_bo_device *bdev);

/**
 * ttm_bo_device_init
 *
 * @bdev: A pointer to a struct ttm_bo_device to initialize.
 * @glob: A pointer to an initialized struct ttm_bo_global.
 * @driver: A pointer to a struct ttm_bo_driver set up by the caller.
 * @mapping: The address space to use for this bo.
 * @file_page_offset: Offset into the device address space that is available
 * for buffer data. This ensures compatibility with other users of the
 * address space.
 *
 * Initializes a struct ttm_bo_device:
 * Returns:
 * !0: Failure.
 */
extern int ttm_bo_device_init(struct ttm_bo_device *bdev,
			      struct ttm_bo_global *glob,
			      struct ttm_bo_driver *driver,
			      struct address_space *mapping,
			      uint64_t file_page_offset, bool need_dma32);

/**
 * ttm_bo_unmap_virtual
 *
 * @bo: tear down the virtual mappings for this BO
 */
extern void ttm_bo_unmap_virtual(struct ttm_buffer_object *bo);

/**
 * ttm_bo_unmap_virtual
 *
 * @bo: tear down the virtual mappings for this BO
 *
 * The caller must take ttm_mem_io_lock before calling this function.
 */
extern void ttm_bo_unmap_virtual_locked(struct ttm_buffer_object *bo);

extern int ttm_mem_io_reserve_vm(struct ttm_buffer_object *bo);
extern void ttm_mem_io_free_vm(struct ttm_buffer_object *bo);
extern int ttm_mem_io_lock(struct ttm_mem_type_manager *man,
			   bool interruptible);
extern void ttm_mem_io_unlock(struct ttm_mem_type_manager *man);

extern void ttm_bo_del_sub_from_lru(struct ttm_buffer_object *bo);
extern void ttm_bo_add_to_lru(struct ttm_buffer_object *bo);

struct list_head *ttm_bo_default_lru_tail(struct ttm_buffer_object *bo);
struct list_head *ttm_bo_default_swap_lru_tail(struct ttm_buffer_object *bo);

/**
 * __ttm_bo_reserve:
 *
 * @bo: A pointer to a struct ttm_buffer_object.
 * @interruptible: Sleep interruptible if waiting.
 * @no_wait: Don't sleep while trying to reserve, rather return -EBUSY.
 * @ticket: ticket used to acquire the ww_mutex.
 *
 * Will not remove reserved buffers from the lru lists.
 * Otherwise identical to ttm_bo_reserve.
 *
 * Returns:
 * -EDEADLK: The reservation may cause a deadlock.
 * Release all buffer reservations, wait for @bo to become unreserved and
 * try again. (only if use_sequence == 1).
 * -ERESTARTSYS: A wait for the buffer to become unreserved was interrupted by
 * a signal. Release all buffer reservations and return to user-space.
 * -EBUSY: The function needed to sleep, but @no_wait was true
 * -EALREADY: Bo already reserved using @ticket. This error code will only
 * be returned if @use_ticket is set to true.
 */
static inline int __ttm_bo_reserve(struct ttm_buffer_object *bo,
				   bool interruptible, bool no_wait,
				   struct ww_acquire_ctx *ticket)
{
	int ret = 0;

	if (no_wait) {
		bool success;
		if (WARN_ON(ticket))
			return -EBUSY;

		success = ww_mutex_trylock(&bo->resv->lock);
		return success ? 0 : -EBUSY;
	}

	if (interruptible)
		ret = ww_mutex_lock_interruptible(&bo->resv->lock, ticket);
	else
		ret = ww_mutex_lock(&bo->resv->lock, ticket);
	if (ret == -EINTR)
		return -ERESTARTSYS;
	return ret;
}

/**
 * ttm_bo_reserve:
 *
 * @bo: A pointer to a struct ttm_buffer_object.
 * @interruptible: Sleep interruptible if waiting.
 * @no_wait: Don't sleep while trying to reserve, rather return -EBUSY.
 * @ticket: ticket used to acquire the ww_mutex.
 *
 * Locks a buffer object for validation. (Or prevents other processes from
 * locking it for validation) and removes it from lru lists, while taking
 * a number of measures to prevent deadlocks.
 *
 * Deadlocks may occur when two processes try to reserve multiple buffers in
 * different order, either by will or as a result of a buffer being evicted
 * to make room for a buffer already reserved. (Buffers are reserved before
 * they are evicted). The following algorithm prevents such deadlocks from
 * occurring:
 * Processes attempting to reserve multiple buffers other than for eviction,
 * (typically execbuf), should first obtain a unique 32-bit
 * validation sequence number,
 * and call this function with @use_ticket == 1 and @ticket->stamp == the unique
 * sequence number. If upon call of this function, the buffer object is already
 * reserved, the validation sequence is checked against the validation
 * sequence of the process currently reserving the buffer,
 * and if the current validation sequence is greater than that of the process
 * holding the reservation, the function returns -EDEADLK. Otherwise it sleeps
 * waiting for the buffer to become unreserved, after which it retries
 * reserving.
 * The caller should, when receiving an -EDEADLK error
 * release all its buffer reservations, wait for @bo to become unreserved, and
 * then rerun the validation with the same validation sequence. This procedure
 * will always guarantee that the process with the lowest validation sequence
 * will eventually succeed, preventing both deadlocks and starvation.
 *
 * Returns:
 * -EDEADLK: The reservation may cause a deadlock.
 * Release all buffer reservations, wait for @bo to become unreserved and
 * try again. (only if use_sequence == 1).
 * -ERESTARTSYS: A wait for the buffer to become unreserved was interrupted by
 * a signal. Release all buffer reservations and return to user-space.
 * -EBUSY: The function needed to sleep, but @no_wait was true
 * -EALREADY: Bo already reserved using @ticket. This error code will only
 * be returned if @use_ticket is set to true.
 */
static inline int ttm_bo_reserve(struct ttm_buffer_object *bo,
				 bool interruptible, bool no_wait,
				 struct ww_acquire_ctx *ticket)
{
	int ret;

	WARN_ON(!atomic_read(&bo->kref.refcount));

	ret = __ttm_bo_reserve(bo, interruptible, no_wait, ticket);
	if (likely(ret == 0))
		ttm_bo_del_sub_from_lru(bo);

	return ret;
}

/**
 * ttm_bo_reserve_slowpath:
 * @bo: A pointer to a struct ttm_buffer_object.
 * @interruptible: Sleep interruptible if waiting.
 * @sequence: Set (@bo)->sequence to this value after lock
 *
 * This is called after ttm_bo_reserve returns -EAGAIN and we backed off
 * from all our other reservations. Because there are no other reservations
 * held by us, this function cannot deadlock any more.
 */
static inline int ttm_bo_reserve_slowpath(struct ttm_buffer_object *bo,
					  bool interruptible,
					  struct ww_acquire_ctx *ticket)
{
	int ret = 0;

	WARN_ON(!atomic_read(&bo->kref.refcount));

	if (interruptible)
		ret = ww_mutex_lock_slow_interruptible(&bo->resv->lock,
						       ticket);
	else
		ww_mutex_lock_slow(&bo->resv->lock, ticket);

	if (likely(ret == 0))
		ttm_bo_del_sub_from_lru(bo);
	else if (ret == -EINTR)
		ret = -ERESTARTSYS;

	return ret;
}

/**
 * __ttm_bo_unreserve
 * @bo: A pointer to a struct ttm_buffer_object.
 *
 * Unreserve a previous reservation of @bo where the buffer object is
 * already on lru lists.
 */
static inline void __ttm_bo_unreserve(struct ttm_buffer_object *bo)
{
	ww_mutex_unlock(&bo->resv->lock);
}

/**
 * ttm_bo_unreserve
 *
 * @bo: A pointer to a struct ttm_buffer_object.
 *
 * Unreserve a previous reservation of @bo.
 */
static inline void ttm_bo_unreserve(struct ttm_buffer_object *bo)
{
	if (!(bo->mem.placement & TTM_PL_FLAG_NO_EVICT)) {
		spin_lock(&bo->glob->lru_lock);
		ttm_bo_add_to_lru(bo);
		spin_unlock(&bo->glob->lru_lock);
	}
	__ttm_bo_unreserve(bo);
}

/**
 * ttm_bo_unreserve_ticket
 * @bo: A pointer to a struct ttm_buffer_object.
 * @ticket: ww_acquire_ctx used for reserving
 *
 * Unreserve a previous reservation of @bo made with @ticket.
 */
static inline void ttm_bo_unreserve_ticket(struct ttm_buffer_object *bo,
					   struct ww_acquire_ctx *t)
{
	ttm_bo_unreserve(bo);
}

/*
 * ttm_bo_util.c
 */

int ttm_mem_io_reserve(struct ttm_bo_device *bdev,
		       struct ttm_mem_reg *mem);
void ttm_mem_io_free(struct ttm_bo_device *bdev,
		     struct ttm_mem_reg *mem);
/**
 * ttm_bo_move_ttm
 *
 * @bo: A pointer to a struct ttm_buffer_object.
<<<<<<< HEAD
 * @evict: 1: This is an eviction. Don't try to pipeline.
=======
>>>>>>> 7b4d3e29
 * @interruptible: Sleep interruptible if waiting.
 * @no_wait_gpu: Return immediately if the GPU is busy.
 * @new_mem: struct ttm_mem_reg indicating where to move.
 *
 * Optimized move function for a buffer object with both old and
 * new placement backed by a TTM. The function will, if successful,
 * free any old aperture space, and set (@new_mem)->mm_node to NULL,
 * and update the (@bo)->mem placement flags. If unsuccessful, the old
 * data remains untouched, and it's up to the caller to free the
 * memory space indicated by @new_mem.
 * Returns:
 * !0: Failure.
 */

extern int ttm_bo_move_ttm(struct ttm_buffer_object *bo,
<<<<<<< HEAD
			   bool evict, bool interruptible, bool no_wait_gpu,
=======
			   bool interruptible, bool no_wait_gpu,
>>>>>>> 7b4d3e29
			   struct ttm_mem_reg *new_mem);

/**
 * ttm_bo_move_memcpy
 *
 * @bo: A pointer to a struct ttm_buffer_object.
 * @interruptible: Sleep interruptible if waiting.
 * @no_wait_gpu: Return immediately if the GPU is busy.
 * @new_mem: struct ttm_mem_reg indicating where to move.
 *
 * Fallback move function for a mappable buffer object in mappable memory.
 * The function will, if successful,
 * free any old aperture space, and set (@new_mem)->mm_node to NULL,
 * and update the (@bo)->mem placement flags. If unsuccessful, the old
 * data remains untouched, and it's up to the caller to free the
 * memory space indicated by @new_mem.
 * Returns:
 * !0: Failure.
 */

extern int ttm_bo_move_memcpy(struct ttm_buffer_object *bo,
			      bool interruptible, bool no_wait_gpu,
			      struct ttm_mem_reg *new_mem);

/**
 * ttm_bo_free_old_node
 *
 * @bo: A pointer to a struct ttm_buffer_object.
 *
 * Utility function to free an old placement after a successful move.
 */
extern void ttm_bo_free_old_node(struct ttm_buffer_object *bo);

/**
 * ttm_bo_move_accel_cleanup.
 *
 * @bo: A pointer to a struct ttm_buffer_object.
 * @fence: A fence object that signals when moving is complete.
 * @evict: This is an evict move. Don't return until the buffer is idle.
 * @new_mem: struct ttm_mem_reg indicating where to move.
 *
 * Accelerated move function to be called when an accelerated move
 * has been scheduled. The function will create a new temporary buffer object
 * representing the old placement, and put the sync object on both buffer
 * objects. After that the newly created buffer object is unref'd to be
 * destroyed when the move is complete. This will help pipeline
 * buffer moves.
 */

extern int ttm_bo_move_accel_cleanup(struct ttm_buffer_object *bo,
				     struct fence *fence, bool evict,
				     struct ttm_mem_reg *new_mem);

/**
 * ttm_bo_pipeline_move.
 *
 * @bo: A pointer to a struct ttm_buffer_object.
 * @fence: A fence object that signals when moving is complete.
 * @evict: This is an evict move. Don't return until the buffer is idle.
 * @new_mem: struct ttm_mem_reg indicating where to move.
 *
 * Function for pipelining accelerated moves. Either free the memory
 * immediately or hang it on a temporary buffer object.
 */
int ttm_bo_pipeline_move(struct ttm_buffer_object *bo,
			 struct fence *fence, bool evict,
			 struct ttm_mem_reg *new_mem);

/**
 * ttm_io_prot
 *
 * @c_state: Caching state.
 * @tmp: Page protection flag for a normal, cached mapping.
 *
 * Utility function that returns the pgprot_t that should be used for
 * setting up a PTE with the caching model indicated by @c_state.
 */
extern pgprot_t ttm_io_prot(uint32_t caching_flags, pgprot_t tmp);

extern const struct ttm_mem_type_manager_func ttm_bo_manager_func;

#if IS_ENABLED(CONFIG_AGP)
#include <linux/agp_backend.h>

/**
 * ttm_agp_tt_create
 *
 * @bdev: Pointer to a struct ttm_bo_device.
 * @bridge: The agp bridge this device is sitting on.
 * @size: Size of the data needed backing.
 * @page_flags: Page flags as identified by TTM_PAGE_FLAG_XX flags.
 * @dummy_read_page: See struct ttm_bo_device.
 *
 *
 * Create a TTM backend that uses the indicated AGP bridge as an aperture
 * for TT memory. This function uses the linux agpgart interface to
 * bind and unbind memory backing a ttm_tt.
 */
extern struct ttm_tt *ttm_agp_tt_create(struct ttm_bo_device *bdev,
					struct agp_bridge_data *bridge,
					unsigned long size, uint32_t page_flags,
					struct page *dummy_read_page);
int ttm_agp_tt_populate(struct ttm_tt *ttm);
void ttm_agp_tt_unpopulate(struct ttm_tt *ttm);
#endif

#endif<|MERGE_RESOLUTION|>--- conflicted
+++ resolved
@@ -961,10 +961,6 @@
  * ttm_bo_move_ttm
  *
  * @bo: A pointer to a struct ttm_buffer_object.
-<<<<<<< HEAD
- * @evict: 1: This is an eviction. Don't try to pipeline.
-=======
->>>>>>> 7b4d3e29
  * @interruptible: Sleep interruptible if waiting.
  * @no_wait_gpu: Return immediately if the GPU is busy.
  * @new_mem: struct ttm_mem_reg indicating where to move.
@@ -980,11 +976,7 @@
  */
 
 extern int ttm_bo_move_ttm(struct ttm_buffer_object *bo,
-<<<<<<< HEAD
-			   bool evict, bool interruptible, bool no_wait_gpu,
-=======
 			   bool interruptible, bool no_wait_gpu,
->>>>>>> 7b4d3e29
 			   struct ttm_mem_reg *new_mem);
 
 /**
