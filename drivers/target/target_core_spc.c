--- conflicted
+++ resolved
@@ -454,11 +454,7 @@
 		    cmd->se_sess->sess_prot_type == TARGET_DIF_TYPE1_PROT)
 			buf[4] = 0x5;
 		else if (dev->dev_attrib.pi_prot_type == TARGET_DIF_TYPE3_PROT ||
-<<<<<<< HEAD
-			cmd->se_sess->sess_prot_type == TARGET_DIF_TYPE3_PROT)
-=======
 			 cmd->se_sess->sess_prot_type == TARGET_DIF_TYPE3_PROT)
->>>>>>> 2c6625cd
 			buf[4] = 0x4;
 	}
 
