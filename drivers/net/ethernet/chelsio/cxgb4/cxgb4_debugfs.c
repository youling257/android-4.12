/*
 * This file is part of the Chelsio T4 Ethernet driver for Linux.
 *
 * Copyright (c) 2003-2014 Chelsio Communications, Inc. All rights reserved.
 *
 * This software is available to you under a choice of one of two
 * licenses.  You may choose to be licensed under the terms of the GNU
 * General Public License (GPL) Version 2, available from the file
 * COPYING in the main directory of this source tree, or the
 * OpenIB.org BSD license below:
 *
 *     Redistribution and use in source and binary forms, with or
 *     without modification, are permitted provided that the following
 *     conditions are met:
 *
 *      - Redistributions of source code must retain the above
 *        copyright notice, this list of conditions and the following
 *        disclaimer.
 *
 *      - Redistributions in binary form must reproduce the above
 *        copyright notice, this list of conditions and the following
 *        disclaimer in the documentation and/or other materials
 *        provided with the distribution.
 *
 * THE SOFTWARE IS PROVIDED "AS IS", WITHOUT WARRANTY OF ANY KIND,
 * EXPRESS OR IMPLIED, INCLUDING BUT NOT LIMITED TO THE WARRANTIES OF
 * MERCHANTABILITY, FITNESS FOR A PARTICULAR PURPOSE AND
 * NONINFRINGEMENT. IN NO EVENT SHALL THE AUTHORS OR COPYRIGHT HOLDERS
 * BE LIABLE FOR ANY CLAIM, DAMAGES OR OTHER LIABILITY, WHETHER IN AN
 * ACTION OF CONTRACT, TORT OR OTHERWISE, ARISING FROM, OUT OF OR IN
 * CONNECTION WITH THE SOFTWARE OR THE USE OR OTHER DEALINGS IN THE
 * SOFTWARE.
 */

#include <linux/seq_file.h>
#include <linux/debugfs.h>
#include <linux/string_helpers.h>
#include <linux/sort.h>
#include <linux/ctype.h>

#include "cxgb4.h"
#include "t4_regs.h"
#include "t4_values.h"
#include "t4fw_api.h"
#include "cxgb4_debugfs.h"
#include "clip_tbl.h"
#include "l2t.h"

/* generic seq_file support for showing a table of size rows x width. */
static void *seq_tab_get_idx(struct seq_tab *tb, loff_t pos)
{
	pos -= tb->skip_first;
	return pos >= tb->rows ? NULL : &tb->data[pos * tb->width];
}

static void *seq_tab_start(struct seq_file *seq, loff_t *pos)
{
	struct seq_tab *tb = seq->private;

	if (tb->skip_first && *pos == 0)
		return SEQ_START_TOKEN;

	return seq_tab_get_idx(tb, *pos);
}

static void *seq_tab_next(struct seq_file *seq, void *v, loff_t *pos)
{
	v = seq_tab_get_idx(seq->private, *pos + 1);
	if (v)
		++*pos;
	return v;
}

static void seq_tab_stop(struct seq_file *seq, void *v)
{
}

static int seq_tab_show(struct seq_file *seq, void *v)
{
	const struct seq_tab *tb = seq->private;

	return tb->show(seq, v, ((char *)v - tb->data) / tb->width);
}

static const struct seq_operations seq_tab_ops = {
	.start = seq_tab_start,
	.next  = seq_tab_next,
	.stop  = seq_tab_stop,
	.show  = seq_tab_show
};

struct seq_tab *seq_open_tab(struct file *f, unsigned int rows,
			     unsigned int width, unsigned int have_header,
			     int (*show)(struct seq_file *seq, void *v, int i))
{
	struct seq_tab *p;

	p = __seq_open_private(f, &seq_tab_ops, sizeof(*p) + rows * width);
	if (p) {
		p->show = show;
		p->rows = rows;
		p->width = width;
		p->skip_first = have_header != 0;
	}
	return p;
}

/* Trim the size of a seq_tab to the supplied number of rows.  The operation is
 * irreversible.
 */
static int seq_tab_trim(struct seq_tab *p, unsigned int new_rows)
{
	if (new_rows > p->rows)
		return -EINVAL;
	p->rows = new_rows;
	return 0;
}

static int cim_la_show(struct seq_file *seq, void *v, int idx)
{
	if (v == SEQ_START_TOKEN)
		seq_puts(seq, "Status   Data      PC     LS0Stat  LS0Addr "
			 "            LS0Data\n");
	else {
		const u32 *p = v;

		seq_printf(seq,
			   "  %02x  %x%07x %x%07x %08x %08x %08x%08x%08x%08x\n",
			   (p[0] >> 4) & 0xff, p[0] & 0xf, p[1] >> 4,
			   p[1] & 0xf, p[2] >> 4, p[2] & 0xf, p[3], p[4], p[5],
			   p[6], p[7]);
	}
	return 0;
}

static int cim_la_show_3in1(struct seq_file *seq, void *v, int idx)
{
	if (v == SEQ_START_TOKEN) {
		seq_puts(seq, "Status   Data      PC\n");
	} else {
		const u32 *p = v;

		seq_printf(seq, "  %02x   %08x %08x\n", p[5] & 0xff, p[6],
			   p[7]);
		seq_printf(seq, "  %02x   %02x%06x %02x%06x\n",
			   (p[3] >> 8) & 0xff, p[3] & 0xff, p[4] >> 8,
			   p[4] & 0xff, p[5] >> 8);
		seq_printf(seq, "  %02x   %x%07x %x%07x\n", (p[0] >> 4) & 0xff,
			   p[0] & 0xf, p[1] >> 4, p[1] & 0xf, p[2] >> 4);
	}
	return 0;
}

static int cim_la_open(struct inode *inode, struct file *file)
{
	int ret;
	unsigned int cfg;
	struct seq_tab *p;
	struct adapter *adap = inode->i_private;

	ret = t4_cim_read(adap, UP_UP_DBG_LA_CFG_A, 1, &cfg);
	if (ret)
		return ret;

	p = seq_open_tab(file, adap->params.cim_la_size / 8, 8 * sizeof(u32), 1,
			 cfg & UPDBGLACAPTPCONLY_F ?
			 cim_la_show_3in1 : cim_la_show);
	if (!p)
		return -ENOMEM;

	ret = t4_cim_read_la(adap, (u32 *)p->data, NULL);
	if (ret)
		seq_release_private(inode, file);
	return ret;
}

static const struct file_operations cim_la_fops = {
	.owner   = THIS_MODULE,
	.open    = cim_la_open,
	.read    = seq_read,
	.llseek  = seq_lseek,
	.release = seq_release_private
};

static int cim_pif_la_show(struct seq_file *seq, void *v, int idx)
{
	const u32 *p = v;

	if (v == SEQ_START_TOKEN) {
		seq_puts(seq, "Cntl ID DataBE   Addr                 Data\n");
	} else if (idx < CIM_PIFLA_SIZE) {
		seq_printf(seq, " %02x  %02x  %04x  %08x %08x%08x%08x%08x\n",
			   (p[5] >> 22) & 0xff, (p[5] >> 16) & 0x3f,
			   p[5] & 0xffff, p[4], p[3], p[2], p[1], p[0]);
	} else {
		if (idx == CIM_PIFLA_SIZE)
			seq_puts(seq, "\nCntl ID               Data\n");
		seq_printf(seq, " %02x  %02x %08x%08x%08x%08x\n",
			   (p[4] >> 6) & 0xff, p[4] & 0x3f,
			   p[3], p[2], p[1], p[0]);
	}
	return 0;
}

static int cim_pif_la_open(struct inode *inode, struct file *file)
{
	struct seq_tab *p;
	struct adapter *adap = inode->i_private;

	p = seq_open_tab(file, 2 * CIM_PIFLA_SIZE, 6 * sizeof(u32), 1,
			 cim_pif_la_show);
	if (!p)
		return -ENOMEM;

	t4_cim_read_pif_la(adap, (u32 *)p->data,
			   (u32 *)p->data + 6 * CIM_PIFLA_SIZE, NULL, NULL);
	return 0;
}

static const struct file_operations cim_pif_la_fops = {
	.owner   = THIS_MODULE,
	.open    = cim_pif_la_open,
	.read    = seq_read,
	.llseek  = seq_lseek,
	.release = seq_release_private
};

static int cim_ma_la_show(struct seq_file *seq, void *v, int idx)
{
	const u32 *p = v;

	if (v == SEQ_START_TOKEN) {
		seq_puts(seq, "\n");
	} else if (idx < CIM_MALA_SIZE) {
		seq_printf(seq, "%02x%08x%08x%08x%08x\n",
			   p[4], p[3], p[2], p[1], p[0]);
	} else {
		if (idx == CIM_MALA_SIZE)
			seq_puts(seq,
				 "\nCnt ID Tag UE       Data       RDY VLD\n");
		seq_printf(seq, "%3u %2u  %x   %u %08x%08x  %u   %u\n",
			   (p[2] >> 10) & 0xff, (p[2] >> 7) & 7,
			   (p[2] >> 3) & 0xf, (p[2] >> 2) & 1,
			   (p[1] >> 2) | ((p[2] & 3) << 30),
			   (p[0] >> 2) | ((p[1] & 3) << 30), (p[0] >> 1) & 1,
			   p[0] & 1);
	}
	return 0;
}

static int cim_ma_la_open(struct inode *inode, struct file *file)
{
	struct seq_tab *p;
	struct adapter *adap = inode->i_private;

	p = seq_open_tab(file, 2 * CIM_MALA_SIZE, 5 * sizeof(u32), 1,
			 cim_ma_la_show);
	if (!p)
		return -ENOMEM;

	t4_cim_read_ma_la(adap, (u32 *)p->data,
			  (u32 *)p->data + 5 * CIM_MALA_SIZE);
	return 0;
}

static const struct file_operations cim_ma_la_fops = {
	.owner   = THIS_MODULE,
	.open    = cim_ma_la_open,
	.read    = seq_read,
	.llseek  = seq_lseek,
	.release = seq_release_private
};

static int cim_qcfg_show(struct seq_file *seq, void *v)
{
	static const char * const qname[] = {
		"TP0", "TP1", "ULP", "SGE0", "SGE1", "NC-SI",
		"ULP0", "ULP1", "ULP2", "ULP3", "SGE", "NC-SI",
		"SGE0-RX", "SGE1-RX"
	};

	int i;
	struct adapter *adap = seq->private;
	u16 base[CIM_NUM_IBQ + CIM_NUM_OBQ_T5];
	u16 size[CIM_NUM_IBQ + CIM_NUM_OBQ_T5];
	u32 stat[(4 * (CIM_NUM_IBQ + CIM_NUM_OBQ_T5))];
	u16 thres[CIM_NUM_IBQ];
	u32 obq_wr_t4[2 * CIM_NUM_OBQ], *wr;
	u32 obq_wr_t5[2 * CIM_NUM_OBQ_T5];
	u32 *p = stat;
	int cim_num_obq = is_t4(adap->params.chip) ?
				CIM_NUM_OBQ : CIM_NUM_OBQ_T5;

	i = t4_cim_read(adap, is_t4(adap->params.chip) ? UP_IBQ_0_RDADDR_A :
			UP_IBQ_0_SHADOW_RDADDR_A,
			ARRAY_SIZE(stat), stat);
	if (!i) {
		if (is_t4(adap->params.chip)) {
			i = t4_cim_read(adap, UP_OBQ_0_REALADDR_A,
					ARRAY_SIZE(obq_wr_t4), obq_wr_t4);
				wr = obq_wr_t4;
		} else {
			i = t4_cim_read(adap, UP_OBQ_0_SHADOW_REALADDR_A,
					ARRAY_SIZE(obq_wr_t5), obq_wr_t5);
				wr = obq_wr_t5;
		}
	}
	if (i)
		return i;

	t4_read_cimq_cfg(adap, base, size, thres);

	seq_printf(seq,
		   "  Queue  Base  Size Thres  RdPtr WrPtr  SOP  EOP Avail\n");
	for (i = 0; i < CIM_NUM_IBQ; i++, p += 4)
		seq_printf(seq, "%7s %5x %5u %5u %6x  %4x %4u %4u %5u\n",
			   qname[i], base[i], size[i], thres[i],
			   IBQRDADDR_G(p[0]), IBQWRADDR_G(p[1]),
			   QUESOPCNT_G(p[3]), QUEEOPCNT_G(p[3]),
			   QUEREMFLITS_G(p[2]) * 16);
	for ( ; i < CIM_NUM_IBQ + cim_num_obq; i++, p += 4, wr += 2)
		seq_printf(seq, "%7s %5x %5u %12x  %4x %4u %4u %5u\n",
			   qname[i], base[i], size[i],
			   QUERDADDR_G(p[0]) & 0x3fff, wr[0] - base[i],
			   QUESOPCNT_G(p[3]), QUEEOPCNT_G(p[3]),
			   QUEREMFLITS_G(p[2]) * 16);
	return 0;
}

static int cim_qcfg_open(struct inode *inode, struct file *file)
{
	return single_open(file, cim_qcfg_show, inode->i_private);
}

static const struct file_operations cim_qcfg_fops = {
	.owner   = THIS_MODULE,
	.open    = cim_qcfg_open,
	.read    = seq_read,
	.llseek  = seq_lseek,
	.release = single_release,
};

static int cimq_show(struct seq_file *seq, void *v, int idx)
{
	const u32 *p = v;

	seq_printf(seq, "%#06x: %08x %08x %08x %08x\n", idx * 16, p[0], p[1],
		   p[2], p[3]);
	return 0;
}

static int cim_ibq_open(struct inode *inode, struct file *file)
{
	int ret;
	struct seq_tab *p;
	unsigned int qid = (uintptr_t)inode->i_private & 7;
	struct adapter *adap = inode->i_private - qid;

	p = seq_open_tab(file, CIM_IBQ_SIZE, 4 * sizeof(u32), 0, cimq_show);
	if (!p)
		return -ENOMEM;

	ret = t4_read_cim_ibq(adap, qid, (u32 *)p->data, CIM_IBQ_SIZE * 4);
	if (ret < 0)
		seq_release_private(inode, file);
	else
		ret = 0;
	return ret;
}

static const struct file_operations cim_ibq_fops = {
	.owner   = THIS_MODULE,
	.open    = cim_ibq_open,
	.read    = seq_read,
	.llseek  = seq_lseek,
	.release = seq_release_private
};

static int cim_obq_open(struct inode *inode, struct file *file)
{
	int ret;
	struct seq_tab *p;
	unsigned int qid = (uintptr_t)inode->i_private & 7;
	struct adapter *adap = inode->i_private - qid;

	p = seq_open_tab(file, 6 * CIM_OBQ_SIZE, 4 * sizeof(u32), 0, cimq_show);
	if (!p)
		return -ENOMEM;

	ret = t4_read_cim_obq(adap, qid, (u32 *)p->data, 6 * CIM_OBQ_SIZE * 4);
	if (ret < 0) {
		seq_release_private(inode, file);
	} else {
		seq_tab_trim(p, ret / 4);
		ret = 0;
	}
	return ret;
}

static const struct file_operations cim_obq_fops = {
	.owner   = THIS_MODULE,
	.open    = cim_obq_open,
	.read    = seq_read,
	.llseek  = seq_lseek,
	.release = seq_release_private
};

struct field_desc {
	const char *name;
	unsigned int start;
	unsigned int width;
};

static void field_desc_show(struct seq_file *seq, u64 v,
			    const struct field_desc *p)
{
	char buf[32];
	int line_size = 0;

	while (p->name) {
		u64 mask = (1ULL << p->width) - 1;
		int len = scnprintf(buf, sizeof(buf), "%s: %llu", p->name,
				    ((unsigned long long)v >> p->start) & mask);

		if (line_size + len >= 79) {
			line_size = 8;
			seq_puts(seq, "\n        ");
		}
		seq_printf(seq, "%s ", buf);
		line_size += len + 1;
		p++;
	}
	seq_putc(seq, '\n');
}

static struct field_desc tp_la0[] = {
	{ "RcfOpCodeOut", 60, 4 },
	{ "State", 56, 4 },
	{ "WcfState", 52, 4 },
	{ "RcfOpcSrcOut", 50, 2 },
	{ "CRxError", 49, 1 },
	{ "ERxError", 48, 1 },
	{ "SanityFailed", 47, 1 },
	{ "SpuriousMsg", 46, 1 },
	{ "FlushInputMsg", 45, 1 },
	{ "FlushInputCpl", 44, 1 },
	{ "RssUpBit", 43, 1 },
	{ "RssFilterHit", 42, 1 },
	{ "Tid", 32, 10 },
	{ "InitTcb", 31, 1 },
	{ "LineNumber", 24, 7 },
	{ "Emsg", 23, 1 },
	{ "EdataOut", 22, 1 },
	{ "Cmsg", 21, 1 },
	{ "CdataOut", 20, 1 },
	{ "EreadPdu", 19, 1 },
	{ "CreadPdu", 18, 1 },
	{ "TunnelPkt", 17, 1 },
	{ "RcfPeerFin", 16, 1 },
	{ "RcfReasonOut", 12, 4 },
	{ "TxCchannel", 10, 2 },
	{ "RcfTxChannel", 8, 2 },
	{ "RxEchannel", 6, 2 },
	{ "RcfRxChannel", 5, 1 },
	{ "RcfDataOutSrdy", 4, 1 },
	{ "RxDvld", 3, 1 },
	{ "RxOoDvld", 2, 1 },
	{ "RxCongestion", 1, 1 },
	{ "TxCongestion", 0, 1 },
	{ NULL }
};

static int tp_la_show(struct seq_file *seq, void *v, int idx)
{
	const u64 *p = v;

	field_desc_show(seq, *p, tp_la0);
	return 0;
}

static int tp_la_show2(struct seq_file *seq, void *v, int idx)
{
	const u64 *p = v;

	if (idx)
		seq_putc(seq, '\n');
	field_desc_show(seq, p[0], tp_la0);
	if (idx < (TPLA_SIZE / 2 - 1) || p[1] != ~0ULL)
		field_desc_show(seq, p[1], tp_la0);
	return 0;
}

static int tp_la_show3(struct seq_file *seq, void *v, int idx)
{
	static struct field_desc tp_la1[] = {
		{ "CplCmdIn", 56, 8 },
		{ "CplCmdOut", 48, 8 },
		{ "ESynOut", 47, 1 },
		{ "EAckOut", 46, 1 },
		{ "EFinOut", 45, 1 },
		{ "ERstOut", 44, 1 },
		{ "SynIn", 43, 1 },
		{ "AckIn", 42, 1 },
		{ "FinIn", 41, 1 },
		{ "RstIn", 40, 1 },
		{ "DataIn", 39, 1 },
		{ "DataInVld", 38, 1 },
		{ "PadIn", 37, 1 },
		{ "RxBufEmpty", 36, 1 },
		{ "RxDdp", 35, 1 },
		{ "RxFbCongestion", 34, 1 },
		{ "TxFbCongestion", 33, 1 },
		{ "TxPktSumSrdy", 32, 1 },
		{ "RcfUlpType", 28, 4 },
		{ "Eread", 27, 1 },
		{ "Ebypass", 26, 1 },
		{ "Esave", 25, 1 },
		{ "Static0", 24, 1 },
		{ "Cread", 23, 1 },
		{ "Cbypass", 22, 1 },
		{ "Csave", 21, 1 },
		{ "CPktOut", 20, 1 },
		{ "RxPagePoolFull", 18, 2 },
		{ "RxLpbkPkt", 17, 1 },
		{ "TxLpbkPkt", 16, 1 },
		{ "RxVfValid", 15, 1 },
		{ "SynLearned", 14, 1 },
		{ "SetDelEntry", 13, 1 },
		{ "SetInvEntry", 12, 1 },
		{ "CpcmdDvld", 11, 1 },
		{ "CpcmdSave", 10, 1 },
		{ "RxPstructsFull", 8, 2 },
		{ "EpcmdDvld", 7, 1 },
		{ "EpcmdFlush", 6, 1 },
		{ "EpcmdTrimPrefix", 5, 1 },
		{ "EpcmdTrimPostfix", 4, 1 },
		{ "ERssIp4Pkt", 3, 1 },
		{ "ERssIp6Pkt", 2, 1 },
		{ "ERssTcpUdpPkt", 1, 1 },
		{ "ERssFceFipPkt", 0, 1 },
		{ NULL }
	};
	static struct field_desc tp_la2[] = {
		{ "CplCmdIn", 56, 8 },
		{ "MpsVfVld", 55, 1 },
		{ "MpsPf", 52, 3 },
		{ "MpsVf", 44, 8 },
		{ "SynIn", 43, 1 },
		{ "AckIn", 42, 1 },
		{ "FinIn", 41, 1 },
		{ "RstIn", 40, 1 },
		{ "DataIn", 39, 1 },
		{ "DataInVld", 38, 1 },
		{ "PadIn", 37, 1 },
		{ "RxBufEmpty", 36, 1 },
		{ "RxDdp", 35, 1 },
		{ "RxFbCongestion", 34, 1 },
		{ "TxFbCongestion", 33, 1 },
		{ "TxPktSumSrdy", 32, 1 },
		{ "RcfUlpType", 28, 4 },
		{ "Eread", 27, 1 },
		{ "Ebypass", 26, 1 },
		{ "Esave", 25, 1 },
		{ "Static0", 24, 1 },
		{ "Cread", 23, 1 },
		{ "Cbypass", 22, 1 },
		{ "Csave", 21, 1 },
		{ "CPktOut", 20, 1 },
		{ "RxPagePoolFull", 18, 2 },
		{ "RxLpbkPkt", 17, 1 },
		{ "TxLpbkPkt", 16, 1 },
		{ "RxVfValid", 15, 1 },
		{ "SynLearned", 14, 1 },
		{ "SetDelEntry", 13, 1 },
		{ "SetInvEntry", 12, 1 },
		{ "CpcmdDvld", 11, 1 },
		{ "CpcmdSave", 10, 1 },
		{ "RxPstructsFull", 8, 2 },
		{ "EpcmdDvld", 7, 1 },
		{ "EpcmdFlush", 6, 1 },
		{ "EpcmdTrimPrefix", 5, 1 },
		{ "EpcmdTrimPostfix", 4, 1 },
		{ "ERssIp4Pkt", 3, 1 },
		{ "ERssIp6Pkt", 2, 1 },
		{ "ERssTcpUdpPkt", 1, 1 },
		{ "ERssFceFipPkt", 0, 1 },
		{ NULL }
	};
	const u64 *p = v;

	if (idx)
		seq_putc(seq, '\n');
	field_desc_show(seq, p[0], tp_la0);
	if (idx < (TPLA_SIZE / 2 - 1) || p[1] != ~0ULL)
		field_desc_show(seq, p[1], (p[0] & BIT(17)) ? tp_la2 : tp_la1);
	return 0;
}

static int tp_la_open(struct inode *inode, struct file *file)
{
	struct seq_tab *p;
	struct adapter *adap = inode->i_private;

	switch (DBGLAMODE_G(t4_read_reg(adap, TP_DBG_LA_CONFIG_A))) {
	case 2:
		p = seq_open_tab(file, TPLA_SIZE / 2, 2 * sizeof(u64), 0,
				 tp_la_show2);
		break;
	case 3:
		p = seq_open_tab(file, TPLA_SIZE / 2, 2 * sizeof(u64), 0,
				 tp_la_show3);
		break;
	default:
		p = seq_open_tab(file, TPLA_SIZE, sizeof(u64), 0, tp_la_show);
	}
	if (!p)
		return -ENOMEM;

	t4_tp_read_la(adap, (u64 *)p->data, NULL);
	return 0;
}

static ssize_t tp_la_write(struct file *file, const char __user *buf,
			   size_t count, loff_t *pos)
{
	int err;
	char s[32];
	unsigned long val;
	size_t size = min(sizeof(s) - 1, count);
	struct adapter *adap = file_inode(file)->i_private;

	if (copy_from_user(s, buf, size))
		return -EFAULT;
	s[size] = '\0';
	err = kstrtoul(s, 0, &val);
	if (err)
		return err;
	if (val > 0xffff)
		return -EINVAL;
	adap->params.tp.la_mask = val << 16;
	t4_set_reg_field(adap, TP_DBG_LA_CONFIG_A, 0xffff0000U,
			 adap->params.tp.la_mask);
	return count;
}

static const struct file_operations tp_la_fops = {
	.owner   = THIS_MODULE,
	.open    = tp_la_open,
	.read    = seq_read,
	.llseek  = seq_lseek,
	.release = seq_release_private,
	.write   = tp_la_write
};

static int ulprx_la_show(struct seq_file *seq, void *v, int idx)
{
	const u32 *p = v;

	if (v == SEQ_START_TOKEN)
		seq_puts(seq, "      Pcmd        Type   Message"
			 "                Data\n");
	else
		seq_printf(seq, "%08x%08x  %4x  %08x  %08x%08x%08x%08x\n",
			   p[1], p[0], p[2], p[3], p[7], p[6], p[5], p[4]);
	return 0;
}

static int ulprx_la_open(struct inode *inode, struct file *file)
{
	struct seq_tab *p;
	struct adapter *adap = inode->i_private;

	p = seq_open_tab(file, ULPRX_LA_SIZE, 8 * sizeof(u32), 1,
			 ulprx_la_show);
	if (!p)
		return -ENOMEM;

	t4_ulprx_read_la(adap, (u32 *)p->data);
	return 0;
}

static const struct file_operations ulprx_la_fops = {
	.owner   = THIS_MODULE,
	.open    = ulprx_la_open,
	.read    = seq_read,
	.llseek  = seq_lseek,
	.release = seq_release_private
};

/* Show the PM memory stats.  These stats include:
 *
 * TX:
 *   Read: memory read operation
 *   Write Bypass: cut-through
 *   Bypass + mem: cut-through and save copy
 *
 * RX:
 *   Read: memory read
 *   Write Bypass: cut-through
 *   Flush: payload trim or drop
 */
static int pm_stats_show(struct seq_file *seq, void *v)
{
	static const char * const tx_pm_stats[] = {
		"Read:", "Write bypass:", "Write mem:", "Bypass + mem:"
	};
	static const char * const rx_pm_stats[] = {
		"Read:", "Write bypass:", "Write mem:", "Flush:"
	};

	int i;
	u32 tx_cnt[PM_NSTATS], rx_cnt[PM_NSTATS];
	u64 tx_cyc[PM_NSTATS], rx_cyc[PM_NSTATS];
	struct adapter *adap = seq->private;

	t4_pmtx_get_stats(adap, tx_cnt, tx_cyc);
	t4_pmrx_get_stats(adap, rx_cnt, rx_cyc);

	seq_printf(seq, "%13s %10s  %20s\n", " ", "Tx pcmds", "Tx bytes");
	for (i = 0; i < PM_NSTATS - 1; i++)
		seq_printf(seq, "%-13s %10u  %20llu\n",
			   tx_pm_stats[i], tx_cnt[i], tx_cyc[i]);

	seq_printf(seq, "%13s %10s  %20s\n", " ", "Rx pcmds", "Rx bytes");
	for (i = 0; i < PM_NSTATS - 1; i++)
		seq_printf(seq, "%-13s %10u  %20llu\n",
			   rx_pm_stats[i], rx_cnt[i], rx_cyc[i]);
	return 0;
}

static int pm_stats_open(struct inode *inode, struct file *file)
{
	return single_open(file, pm_stats_show, inode->i_private);
}

static ssize_t pm_stats_clear(struct file *file, const char __user *buf,
			      size_t count, loff_t *pos)
{
	struct adapter *adap = file_inode(file)->i_private;

	t4_write_reg(adap, PM_RX_STAT_CONFIG_A, 0);
	t4_write_reg(adap, PM_TX_STAT_CONFIG_A, 0);
	return count;
}

static const struct file_operations pm_stats_debugfs_fops = {
	.owner   = THIS_MODULE,
	.open    = pm_stats_open,
	.read    = seq_read,
	.llseek  = seq_lseek,
	.release = single_release,
	.write   = pm_stats_clear
};

static int tx_rate_show(struct seq_file *seq, void *v)
{
	u64 nrate[NCHAN], orate[NCHAN];
	struct adapter *adap = seq->private;

	t4_get_chan_txrate(adap, nrate, orate);
	if (adap->params.arch.nchan == NCHAN) {
		seq_puts(seq, "              channel 0   channel 1   "
			 "channel 2   channel 3\n");
		seq_printf(seq, "NIC B/s:     %10llu  %10llu  %10llu  %10llu\n",
			   (unsigned long long)nrate[0],
			   (unsigned long long)nrate[1],
			   (unsigned long long)nrate[2],
			   (unsigned long long)nrate[3]);
		seq_printf(seq, "Offload B/s: %10llu  %10llu  %10llu  %10llu\n",
			   (unsigned long long)orate[0],
			   (unsigned long long)orate[1],
			   (unsigned long long)orate[2],
			   (unsigned long long)orate[3]);
	} else {
		seq_puts(seq, "              channel 0   channel 1\n");
		seq_printf(seq, "NIC B/s:     %10llu  %10llu\n",
			   (unsigned long long)nrate[0],
			   (unsigned long long)nrate[1]);
		seq_printf(seq, "Offload B/s: %10llu  %10llu\n",
			   (unsigned long long)orate[0],
			   (unsigned long long)orate[1]);
	}
	return 0;
}

DEFINE_SIMPLE_DEBUGFS_FILE(tx_rate);

static int cctrl_tbl_show(struct seq_file *seq, void *v)
{
	static const char * const dec_fac[] = {
		"0.5", "0.5625", "0.625", "0.6875", "0.75", "0.8125", "0.875",
		"0.9375" };

	int i;
	u16 (*incr)[NCCTRL_WIN];
	struct adapter *adap = seq->private;

	incr = kmalloc(sizeof(*incr) * NMTUS, GFP_KERNEL);
	if (!incr)
		return -ENOMEM;

	t4_read_cong_tbl(adap, incr);

	for (i = 0; i < NCCTRL_WIN; ++i) {
		seq_printf(seq, "%2d: %4u %4u %4u %4u %4u %4u %4u %4u\n", i,
			   incr[0][i], incr[1][i], incr[2][i], incr[3][i],
			   incr[4][i], incr[5][i], incr[6][i], incr[7][i]);
		seq_printf(seq, "%8u %4u %4u %4u %4u %4u %4u %4u %5u %s\n",
			   incr[8][i], incr[9][i], incr[10][i], incr[11][i],
			   incr[12][i], incr[13][i], incr[14][i], incr[15][i],
			   adap->params.a_wnd[i],
			   dec_fac[adap->params.b_wnd[i]]);
	}

	kfree(incr);
	return 0;
}

DEFINE_SIMPLE_DEBUGFS_FILE(cctrl_tbl);

/* Format a value in a unit that differs from the value's native unit by the
 * given factor.
 */
static char *unit_conv(char *buf, size_t len, unsigned int val,
		       unsigned int factor)
{
	unsigned int rem = val % factor;

	if (rem == 0) {
		snprintf(buf, len, "%u", val / factor);
	} else {
		while (rem % 10 == 0)
			rem /= 10;
		snprintf(buf, len, "%u.%u", val / factor, rem);
	}
	return buf;
}

static int clk_show(struct seq_file *seq, void *v)
{
	char buf[32];
	struct adapter *adap = seq->private;
	unsigned int cclk_ps = 1000000000 / adap->params.vpd.cclk;  /* in ps */
	u32 res = t4_read_reg(adap, TP_TIMER_RESOLUTION_A);
	unsigned int tre = TIMERRESOLUTION_G(res);
	unsigned int dack_re = DELAYEDACKRESOLUTION_G(res);
	unsigned long long tp_tick_us = (cclk_ps << tre) / 1000000; /* in us */

	seq_printf(seq, "Core clock period: %s ns\n",
		   unit_conv(buf, sizeof(buf), cclk_ps, 1000));
	seq_printf(seq, "TP timer tick: %s us\n",
		   unit_conv(buf, sizeof(buf), (cclk_ps << tre), 1000000));
	seq_printf(seq, "TCP timestamp tick: %s us\n",
		   unit_conv(buf, sizeof(buf),
			     (cclk_ps << TIMESTAMPRESOLUTION_G(res)), 1000000));
	seq_printf(seq, "DACK tick: %s us\n",
		   unit_conv(buf, sizeof(buf), (cclk_ps << dack_re), 1000000));
	seq_printf(seq, "DACK timer: %u us\n",
		   ((cclk_ps << dack_re) / 1000000) *
		   t4_read_reg(adap, TP_DACK_TIMER_A));
	seq_printf(seq, "Retransmit min: %llu us\n",
		   tp_tick_us * t4_read_reg(adap, TP_RXT_MIN_A));
	seq_printf(seq, "Retransmit max: %llu us\n",
		   tp_tick_us * t4_read_reg(adap, TP_RXT_MAX_A));
	seq_printf(seq, "Persist timer min: %llu us\n",
		   tp_tick_us * t4_read_reg(adap, TP_PERS_MIN_A));
	seq_printf(seq, "Persist timer max: %llu us\n",
		   tp_tick_us * t4_read_reg(adap, TP_PERS_MAX_A));
	seq_printf(seq, "Keepalive idle timer: %llu us\n",
		   tp_tick_us * t4_read_reg(adap, TP_KEEP_IDLE_A));
	seq_printf(seq, "Keepalive interval: %llu us\n",
		   tp_tick_us * t4_read_reg(adap, TP_KEEP_INTVL_A));
	seq_printf(seq, "Initial SRTT: %llu us\n",
		   tp_tick_us * INITSRTT_G(t4_read_reg(adap, TP_INIT_SRTT_A)));
	seq_printf(seq, "FINWAIT2 timer: %llu us\n",
		   tp_tick_us * t4_read_reg(adap, TP_FINWAIT2_TIMER_A));

	return 0;
}

DEFINE_SIMPLE_DEBUGFS_FILE(clk);

/* Firmware Device Log dump. */
static const char * const devlog_level_strings[] = {
	[FW_DEVLOG_LEVEL_EMERG]		= "EMERG",
	[FW_DEVLOG_LEVEL_CRIT]		= "CRIT",
	[FW_DEVLOG_LEVEL_ERR]		= "ERR",
	[FW_DEVLOG_LEVEL_NOTICE]	= "NOTICE",
	[FW_DEVLOG_LEVEL_INFO]		= "INFO",
	[FW_DEVLOG_LEVEL_DEBUG]		= "DEBUG"
};

static const char * const devlog_facility_strings[] = {
	[FW_DEVLOG_FACILITY_CORE]	= "CORE",
	[FW_DEVLOG_FACILITY_SCHED]	= "SCHED",
	[FW_DEVLOG_FACILITY_TIMER]	= "TIMER",
	[FW_DEVLOG_FACILITY_RES]	= "RES",
	[FW_DEVLOG_FACILITY_HW]		= "HW",
	[FW_DEVLOG_FACILITY_FLR]	= "FLR",
	[FW_DEVLOG_FACILITY_DMAQ]	= "DMAQ",
	[FW_DEVLOG_FACILITY_PHY]	= "PHY",
	[FW_DEVLOG_FACILITY_MAC]	= "MAC",
	[FW_DEVLOG_FACILITY_PORT]	= "PORT",
	[FW_DEVLOG_FACILITY_VI]		= "VI",
	[FW_DEVLOG_FACILITY_FILTER]	= "FILTER",
	[FW_DEVLOG_FACILITY_ACL]	= "ACL",
	[FW_DEVLOG_FACILITY_TM]		= "TM",
	[FW_DEVLOG_FACILITY_QFC]	= "QFC",
	[FW_DEVLOG_FACILITY_DCB]	= "DCB",
	[FW_DEVLOG_FACILITY_ETH]	= "ETH",
	[FW_DEVLOG_FACILITY_OFLD]	= "OFLD",
	[FW_DEVLOG_FACILITY_RI]		= "RI",
	[FW_DEVLOG_FACILITY_ISCSI]	= "ISCSI",
	[FW_DEVLOG_FACILITY_FCOE]	= "FCOE",
	[FW_DEVLOG_FACILITY_FOISCSI]	= "FOISCSI",
	[FW_DEVLOG_FACILITY_FOFCOE]	= "FOFCOE"
};

/* Information gathered by Device Log Open routine for the display routine.
 */
struct devlog_info {
	unsigned int nentries;		/* number of entries in log[] */
	unsigned int first;		/* first [temporal] entry in log[] */
	struct fw_devlog_e log[0];	/* Firmware Device Log */
};

/* Dump a Firmaware Device Log entry.
 */
static int devlog_show(struct seq_file *seq, void *v)
{
	if (v == SEQ_START_TOKEN)
		seq_printf(seq, "%10s  %15s  %8s  %8s  %s\n",
			   "Seq#", "Tstamp", "Level", "Facility", "Message");
	else {
		struct devlog_info *dinfo = seq->private;
		int fidx = (uintptr_t)v - 2;
		unsigned long index;
		struct fw_devlog_e *e;

		/* Get a pointer to the log entry to display.  Skip unused log
		 * entries.
		 */
		index = dinfo->first + fidx;
		if (index >= dinfo->nentries)
			index -= dinfo->nentries;
		e = &dinfo->log[index];
		if (e->timestamp == 0)
			return 0;

		/* Print the message.  This depends on the firmware using
		 * exactly the same formating strings as the kernel so we may
		 * eventually have to put a format interpreter in here ...
		 */
		seq_printf(seq, "%10d  %15llu  %8s  %8s  ",
			   be32_to_cpu(e->seqno),
			   be64_to_cpu(e->timestamp),
			   (e->level < ARRAY_SIZE(devlog_level_strings)
			    ? devlog_level_strings[e->level]
			    : "UNKNOWN"),
			   (e->facility < ARRAY_SIZE(devlog_facility_strings)
			    ? devlog_facility_strings[e->facility]
			    : "UNKNOWN"));
		seq_printf(seq, e->fmt,
			   be32_to_cpu(e->params[0]),
			   be32_to_cpu(e->params[1]),
			   be32_to_cpu(e->params[2]),
			   be32_to_cpu(e->params[3]),
			   be32_to_cpu(e->params[4]),
			   be32_to_cpu(e->params[5]),
			   be32_to_cpu(e->params[6]),
			   be32_to_cpu(e->params[7]));
	}
	return 0;
}

/* Sequential File Operations for Device Log.
 */
static inline void *devlog_get_idx(struct devlog_info *dinfo, loff_t pos)
{
	if (pos > dinfo->nentries)
		return NULL;

	return (void *)(uintptr_t)(pos + 1);
}

static void *devlog_start(struct seq_file *seq, loff_t *pos)
{
	struct devlog_info *dinfo = seq->private;

	return (*pos
		? devlog_get_idx(dinfo, *pos)
		: SEQ_START_TOKEN);
}

static void *devlog_next(struct seq_file *seq, void *v, loff_t *pos)
{
	struct devlog_info *dinfo = seq->private;

	(*pos)++;
	return devlog_get_idx(dinfo, *pos);
}

static void devlog_stop(struct seq_file *seq, void *v)
{
}

static const struct seq_operations devlog_seq_ops = {
	.start = devlog_start,
	.next  = devlog_next,
	.stop  = devlog_stop,
	.show  = devlog_show
};

/* Set up for reading the firmware's device log.  We read the entire log here
 * and then display it incrementally in devlog_show().
 */
static int devlog_open(struct inode *inode, struct file *file)
{
	struct adapter *adap = inode->i_private;
	struct devlog_params *dparams = &adap->params.devlog;
	struct devlog_info *dinfo;
	unsigned int index;
	u32 fseqno;
	int ret;

	/* If we don't know where the log is we can't do anything.
	 */
	if (dparams->start == 0)
		return -ENXIO;

	/* Allocate the space to read in the firmware's device log and set up
	 * for the iterated call to our display function.
	 */
	dinfo = __seq_open_private(file, &devlog_seq_ops,
				   sizeof(*dinfo) + dparams->size);
	if (!dinfo)
		return -ENOMEM;

	/* Record the basic log buffer information and read in the raw log.
	 */
	dinfo->nentries = (dparams->size / sizeof(struct fw_devlog_e));
	dinfo->first = 0;
	spin_lock(&adap->win0_lock);
	ret = t4_memory_rw(adap, adap->params.drv_memwin, dparams->memtype,
			   dparams->start, dparams->size, (__be32 *)dinfo->log,
			   T4_MEMORY_READ);
	spin_unlock(&adap->win0_lock);
	if (ret) {
		seq_release_private(inode, file);
		return ret;
	}

	/* Find the earliest (lowest Sequence Number) log entry in the
	 * circular Device Log.
	 */
	for (fseqno = ~((u32)0), index = 0; index < dinfo->nentries; index++) {
		struct fw_devlog_e *e = &dinfo->log[index];
		__u32 seqno;

		if (e->timestamp == 0)
			continue;

		seqno = be32_to_cpu(e->seqno);
		if (seqno < fseqno) {
			fseqno = seqno;
			dinfo->first = index;
		}
	}
	return 0;
}

static const struct file_operations devlog_fops = {
	.owner   = THIS_MODULE,
	.open    = devlog_open,
	.read    = seq_read,
	.llseek  = seq_lseek,
	.release = seq_release_private
};

static int mbox_show(struct seq_file *seq, void *v)
{
	static const char * const owner[] = { "none", "FW", "driver",
					      "unknown" };

	int i;
	unsigned int mbox = (uintptr_t)seq->private & 7;
	struct adapter *adap = seq->private - mbox;
	void __iomem *addr = adap->regs + PF_REG(mbox, CIM_PF_MAILBOX_DATA_A);
	unsigned int ctrl_reg = (is_t4(adap->params.chip)
				 ? CIM_PF_MAILBOX_CTRL_A
				 : CIM_PF_MAILBOX_CTRL_SHADOW_COPY_A);
	void __iomem *ctrl = adap->regs + PF_REG(mbox, ctrl_reg);

	i = MBOWNER_G(readl(ctrl));
	seq_printf(seq, "mailbox owned by %s\n\n", owner[i]);

	for (i = 0; i < MBOX_LEN; i += 8)
		seq_printf(seq, "%016llx\n",
			   (unsigned long long)readq(addr + i));
	return 0;
}

static int mbox_open(struct inode *inode, struct file *file)
{
	return single_open(file, mbox_show, inode->i_private);
}

static ssize_t mbox_write(struct file *file, const char __user *buf,
			  size_t count, loff_t *pos)
{
	int i;
	char c = '\n', s[256];
	unsigned long long data[8];
	const struct inode *ino;
	unsigned int mbox;
	struct adapter *adap;
	void __iomem *addr;
	void __iomem *ctrl;

	if (count > sizeof(s) - 1 || !count)
		return -EINVAL;
	if (copy_from_user(s, buf, count))
		return -EFAULT;
	s[count] = '\0';

	if (sscanf(s, "%llx %llx %llx %llx %llx %llx %llx %llx%c", &data[0],
		   &data[1], &data[2], &data[3], &data[4], &data[5], &data[6],
		   &data[7], &c) < 8 || c != '\n')
		return -EINVAL;

	ino = file_inode(file);
	mbox = (uintptr_t)ino->i_private & 7;
	adap = ino->i_private - mbox;
	addr = adap->regs + PF_REG(mbox, CIM_PF_MAILBOX_DATA_A);
	ctrl = addr + MBOX_LEN;

	if (MBOWNER_G(readl(ctrl)) != X_MBOWNER_PL)
		return -EBUSY;

	for (i = 0; i < 8; i++)
		writeq(data[i], addr + 8 * i);

	writel(MBMSGVALID_F | MBOWNER_V(X_MBOWNER_FW), ctrl);
	return count;
}

static const struct file_operations mbox_debugfs_fops = {
	.owner   = THIS_MODULE,
	.open    = mbox_open,
	.read    = seq_read,
	.llseek  = seq_lseek,
	.release = single_release,
	.write   = mbox_write
};

static ssize_t flash_read(struct file *file, char __user *buf, size_t count,
			  loff_t *ppos)
{
	loff_t pos = *ppos;
	loff_t avail = file_inode(file)->i_size;
	struct adapter *adap = file->private_data;

	if (pos < 0)
		return -EINVAL;
	if (pos >= avail)
		return 0;
	if (count > avail - pos)
		count = avail - pos;

	while (count) {
		size_t len;
		int ret, ofst;
		u8 data[256];

		ofst = pos & 3;
		len = min(count + ofst, sizeof(data));
		ret = t4_read_flash(adap, pos - ofst, (len + 3) / 4,
				    (u32 *)data, 1);
		if (ret)
			return ret;

		len -= ofst;
		if (copy_to_user(buf, data + ofst, len))
			return -EFAULT;

		buf += len;
		pos += len;
		count -= len;
	}
	count = pos - *ppos;
	*ppos = pos;
	return count;
}

static const struct file_operations flash_debugfs_fops = {
	.owner   = THIS_MODULE,
	.open    = mem_open,
	.read    = flash_read,
};

static inline void tcamxy2valmask(u64 x, u64 y, u8 *addr, u64 *mask)
{
	*mask = x | y;
	y = (__force u64)cpu_to_be64(y);
	memcpy(addr, (char *)&y + 2, ETH_ALEN);
}

static int mps_tcam_show(struct seq_file *seq, void *v)
{
	struct adapter *adap = seq->private;
	unsigned int chip_ver = CHELSIO_CHIP_VERSION(adap->params.chip);

	if (v == SEQ_START_TOKEN) {
		if (adap->params.arch.mps_rplc_size > 128)
			seq_puts(seq, "Idx  Ethernet address     Mask     "
				 "Vld Ports PF  VF                           "
				 "Replication                                "
				 "    P0 P1 P2 P3  ML\n");
		else
			seq_puts(seq, "Idx  Ethernet address     Mask     "
				 "Vld Ports PF  VF              Replication"
				 "	         P0 P1 P2 P3  ML\n");
	} else {
		u64 mask;
		u8 addr[ETH_ALEN];
		bool replicate;
		unsigned int idx = (uintptr_t)v - 2;
		u64 tcamy, tcamx, val;
		u32 cls_lo, cls_hi, ctl;
		u32 rplc[8] = {0};

		if (chip_ver > CHELSIO_T5) {
			/* CtlCmdType - 0: Read, 1: Write
			 * CtlTcamSel - 0: TCAM0, 1: TCAM1
			 * CtlXYBitSel- 0: Y bit, 1: X bit
			 */

			/* Read tcamy */
			ctl = CTLCMDTYPE_V(0) | CTLXYBITSEL_V(0);
			if (idx < 256)
				ctl |= CTLTCAMINDEX_V(idx) | CTLTCAMSEL_V(0);
			else
				ctl |= CTLTCAMINDEX_V(idx - 256) |
				       CTLTCAMSEL_V(1);
			t4_write_reg(adap, MPS_CLS_TCAM_DATA2_CTL_A, ctl);
			val = t4_read_reg(adap, MPS_CLS_TCAM_DATA1_A);
			tcamy = DMACH_G(val) << 32;
			tcamy |= t4_read_reg(adap, MPS_CLS_TCAM_DATA0_A);

			/* Read tcamx. Change the control param */
			ctl |= CTLXYBITSEL_V(1);
			t4_write_reg(adap, MPS_CLS_TCAM_DATA2_CTL_A, ctl);
			val = t4_read_reg(adap, MPS_CLS_TCAM_DATA1_A);
			tcamx = DMACH_G(val) << 32;
			tcamx |= t4_read_reg(adap, MPS_CLS_TCAM_DATA0_A);
		} else {
			tcamy = t4_read_reg64(adap, MPS_CLS_TCAM_Y_L(idx));
			tcamx = t4_read_reg64(adap, MPS_CLS_TCAM_X_L(idx));
		}

		cls_lo = t4_read_reg(adap, MPS_CLS_SRAM_L(idx));
		cls_hi = t4_read_reg(adap, MPS_CLS_SRAM_H(idx));

		if (tcamx & tcamy) {
			seq_printf(seq, "%3u         -\n", idx);
			goto out;
		}

		rplc[0] = rplc[1] = rplc[2] = rplc[3] = 0;
		if (chip_ver > CHELSIO_T5)
			replicate = (cls_lo & T6_REPLICATE_F);
		else
			replicate = (cls_lo & REPLICATE_F);

		if (replicate) {
			struct fw_ldst_cmd ldst_cmd;
			int ret;
			struct fw_ldst_mps_rplc mps_rplc;
			u32 ldst_addrspc;

			memset(&ldst_cmd, 0, sizeof(ldst_cmd));
			ldst_addrspc =
				FW_LDST_CMD_ADDRSPACE_V(FW_LDST_ADDRSPC_MPS);
			ldst_cmd.op_to_addrspace =
				htonl(FW_CMD_OP_V(FW_LDST_CMD) |
				      FW_CMD_REQUEST_F |
				      FW_CMD_READ_F |
				      ldst_addrspc);
			ldst_cmd.cycles_to_len16 = htonl(FW_LEN16(ldst_cmd));
			ldst_cmd.u.mps.rplc.fid_idx =
				htons(FW_LDST_CMD_FID_V(FW_LDST_MPS_RPLC) |
				      FW_LDST_CMD_IDX_V(idx));
			ret = t4_wr_mbox(adap, adap->mbox, &ldst_cmd,
					 sizeof(ldst_cmd), &ldst_cmd);
			if (ret)
				dev_warn(adap->pdev_dev, "Can't read MPS "
					 "replication map for idx %d: %d\n",
					 idx, -ret);
			else {
				mps_rplc = ldst_cmd.u.mps.rplc;
				rplc[0] = ntohl(mps_rplc.rplc31_0);
				rplc[1] = ntohl(mps_rplc.rplc63_32);
				rplc[2] = ntohl(mps_rplc.rplc95_64);
				rplc[3] = ntohl(mps_rplc.rplc127_96);
				if (adap->params.arch.mps_rplc_size > 128) {
					rplc[4] = ntohl(mps_rplc.rplc159_128);
					rplc[5] = ntohl(mps_rplc.rplc191_160);
					rplc[6] = ntohl(mps_rplc.rplc223_192);
					rplc[7] = ntohl(mps_rplc.rplc255_224);
				}
			}
		}

		tcamxy2valmask(tcamx, tcamy, addr, &mask);
		if (chip_ver > CHELSIO_T5)
			seq_printf(seq, "%3u %02x:%02x:%02x:%02x:%02x:%02x "
				   "%012llx%3c   %#x%4u%4d",
				   idx, addr[0], addr[1], addr[2], addr[3],
				   addr[4], addr[5], (unsigned long long)mask,
				   (cls_lo & T6_SRAM_VLD_F) ? 'Y' : 'N',
				   PORTMAP_G(cls_hi),
				   T6_PF_G(cls_lo),
				   (cls_lo & T6_VF_VALID_F) ?
				   T6_VF_G(cls_lo) : -1);
<<<<<<< HEAD
		else
			seq_printf(seq, "%3u %02x:%02x:%02x:%02x:%02x:%02x "
				   "%012llx%3c   %#x%4u%4d",
				   idx, addr[0], addr[1], addr[2], addr[3],
				   addr[4], addr[5], (unsigned long long)mask,
				   (cls_lo & SRAM_VLD_F) ? 'Y' : 'N',
				   PORTMAP_G(cls_hi),
				   PF_G(cls_lo),
				   (cls_lo & VF_VALID_F) ? VF_G(cls_lo) : -1);

		if (replicate) {
			if (adap->params.arch.mps_rplc_size > 128)
				seq_printf(seq, " %08x %08x %08x %08x "
					   "%08x %08x %08x %08x",
					   rplc[7], rplc[6], rplc[5], rplc[4],
					   rplc[3], rplc[2], rplc[1], rplc[0]);
			else
				seq_printf(seq, " %08x %08x %08x %08x",
					   rplc[3], rplc[2], rplc[1], rplc[0]);
		} else {
			if (adap->params.arch.mps_rplc_size > 128)
				seq_printf(seq, "%72c", ' ');
			else
				seq_printf(seq, "%36c", ' ');
		}

		if (chip_ver > CHELSIO_T5)
			seq_printf(seq, "%4u%3u%3u%3u %#x\n",
				   T6_SRAM_PRIO0_G(cls_lo),
				   T6_SRAM_PRIO1_G(cls_lo),
				   T6_SRAM_PRIO2_G(cls_lo),
				   T6_SRAM_PRIO3_G(cls_lo),
				   (cls_lo >> T6_MULTILISTEN0_S) & 0xf);
		else
=======
		else
			seq_printf(seq, "%3u %02x:%02x:%02x:%02x:%02x:%02x "
				   "%012llx%3c   %#x%4u%4d",
				   idx, addr[0], addr[1], addr[2], addr[3],
				   addr[4], addr[5], (unsigned long long)mask,
				   (cls_lo & SRAM_VLD_F) ? 'Y' : 'N',
				   PORTMAP_G(cls_hi),
				   PF_G(cls_lo),
				   (cls_lo & VF_VALID_F) ? VF_G(cls_lo) : -1);

		if (replicate) {
			if (adap->params.arch.mps_rplc_size > 128)
				seq_printf(seq, " %08x %08x %08x %08x "
					   "%08x %08x %08x %08x",
					   rplc[7], rplc[6], rplc[5], rplc[4],
					   rplc[3], rplc[2], rplc[1], rplc[0]);
			else
				seq_printf(seq, " %08x %08x %08x %08x",
					   rplc[3], rplc[2], rplc[1], rplc[0]);
		} else {
			if (adap->params.arch.mps_rplc_size > 128)
				seq_printf(seq, "%72c", ' ');
			else
				seq_printf(seq, "%36c", ' ');
		}

		if (chip_ver > CHELSIO_T5)
			seq_printf(seq, "%4u%3u%3u%3u %#x\n",
				   T6_SRAM_PRIO0_G(cls_lo),
				   T6_SRAM_PRIO1_G(cls_lo),
				   T6_SRAM_PRIO2_G(cls_lo),
				   T6_SRAM_PRIO3_G(cls_lo),
				   (cls_lo >> T6_MULTILISTEN0_S) & 0xf);
		else
>>>>>>> 2c6625cd
			seq_printf(seq, "%4u%3u%3u%3u %#x\n",
				   SRAM_PRIO0_G(cls_lo), SRAM_PRIO1_G(cls_lo),
				   SRAM_PRIO2_G(cls_lo), SRAM_PRIO3_G(cls_lo),
				   (cls_lo >> MULTILISTEN0_S) & 0xf);
	}
out:	return 0;
}

static inline void *mps_tcam_get_idx(struct seq_file *seq, loff_t pos)
{
	struct adapter *adap = seq->private;
	int max_mac_addr = is_t4(adap->params.chip) ?
				NUM_MPS_CLS_SRAM_L_INSTANCES :
				NUM_MPS_T5_CLS_SRAM_L_INSTANCES;
	return ((pos <= max_mac_addr) ? (void *)(uintptr_t)(pos + 1) : NULL);
}

static void *mps_tcam_start(struct seq_file *seq, loff_t *pos)
{
	return *pos ? mps_tcam_get_idx(seq, *pos) : SEQ_START_TOKEN;
}

static void *mps_tcam_next(struct seq_file *seq, void *v, loff_t *pos)
{
	++*pos;
	return mps_tcam_get_idx(seq, *pos);
}

static void mps_tcam_stop(struct seq_file *seq, void *v)
{
}

static const struct seq_operations mps_tcam_seq_ops = {
	.start = mps_tcam_start,
	.next  = mps_tcam_next,
	.stop  = mps_tcam_stop,
	.show  = mps_tcam_show
};

static int mps_tcam_open(struct inode *inode, struct file *file)
{
	int res = seq_open(file, &mps_tcam_seq_ops);

	if (!res) {
		struct seq_file *seq = file->private_data;

		seq->private = inode->i_private;
	}
	return res;
}

static const struct file_operations mps_tcam_debugfs_fops = {
	.owner   = THIS_MODULE,
	.open    = mps_tcam_open,
	.read    = seq_read,
	.llseek  = seq_lseek,
	.release = seq_release,
};

/* Display various sensor information.
 */
static int sensors_show(struct seq_file *seq, void *v)
{
	struct adapter *adap = seq->private;
	u32 param[7], val[7];
	int ret;

	/* Note that if the sensors haven't been initialized and turned on
	 * we'll get values of 0, so treat those as "<unknown>" ...
	 */
	param[0] = (FW_PARAMS_MNEM_V(FW_PARAMS_MNEM_DEV) |
		    FW_PARAMS_PARAM_X_V(FW_PARAMS_PARAM_DEV_DIAG) |
		    FW_PARAMS_PARAM_Y_V(FW_PARAM_DEV_DIAG_TMP));
	param[1] = (FW_PARAMS_MNEM_V(FW_PARAMS_MNEM_DEV) |
		    FW_PARAMS_PARAM_X_V(FW_PARAMS_PARAM_DEV_DIAG) |
		    FW_PARAMS_PARAM_Y_V(FW_PARAM_DEV_DIAG_VDD));
	ret = t4_query_params(adap, adap->mbox, adap->pf, 0, 2,
			      param, val);

	if (ret < 0 || val[0] == 0)
		seq_puts(seq, "Temperature: <unknown>\n");
	else
		seq_printf(seq, "Temperature: %dC\n", val[0]);

	if (ret < 0 || val[1] == 0)
		seq_puts(seq, "Core VDD:    <unknown>\n");
	else
		seq_printf(seq, "Core VDD:    %dmV\n", val[1]);

	return 0;
}

DEFINE_SIMPLE_DEBUGFS_FILE(sensors);

#if IS_ENABLED(CONFIG_IPV6)
static int clip_tbl_open(struct inode *inode, struct file *file)
{
	return single_open(file, clip_tbl_show, inode->i_private);
}

static const struct file_operations clip_tbl_debugfs_fops = {
	.owner   = THIS_MODULE,
	.open    = clip_tbl_open,
	.read    = seq_read,
	.llseek  = seq_lseek,
	.release = single_release
};
#endif

/*RSS Table.
 */

static int rss_show(struct seq_file *seq, void *v, int idx)
{
	u16 *entry = v;

	seq_printf(seq, "%4d:  %4u  %4u  %4u  %4u  %4u  %4u  %4u  %4u\n",
		   idx * 8, entry[0], entry[1], entry[2], entry[3], entry[4],
		   entry[5], entry[6], entry[7]);
	return 0;
}

static int rss_open(struct inode *inode, struct file *file)
{
	int ret;
	struct seq_tab *p;
	struct adapter *adap = inode->i_private;

	p = seq_open_tab(file, RSS_NENTRIES / 8, 8 * sizeof(u16), 0, rss_show);
	if (!p)
		return -ENOMEM;

	ret = t4_read_rss(adap, (u16 *)p->data);
	if (ret)
		seq_release_private(inode, file);

	return ret;
}

static const struct file_operations rss_debugfs_fops = {
	.owner   = THIS_MODULE,
	.open    = rss_open,
	.read    = seq_read,
	.llseek  = seq_lseek,
	.release = seq_release_private
};

/* RSS Configuration.
 */

/* Small utility function to return the strings "yes" or "no" if the supplied
 * argument is non-zero.
 */
static const char *yesno(int x)
{
	static const char *yes = "yes";
	static const char *no = "no";

	return x ? yes : no;
}

static int rss_config_show(struct seq_file *seq, void *v)
{
	struct adapter *adapter = seq->private;
	static const char * const keymode[] = {
		"global",
		"global and per-VF scramble",
		"per-PF and per-VF scramble",
		"per-VF and per-VF scramble",
	};
	u32 rssconf;

	rssconf = t4_read_reg(adapter, TP_RSS_CONFIG_A);
	seq_printf(seq, "TP_RSS_CONFIG: %#x\n", rssconf);
	seq_printf(seq, "  Tnl4TupEnIpv6: %3s\n", yesno(rssconf &
							TNL4TUPENIPV6_F));
	seq_printf(seq, "  Tnl2TupEnIpv6: %3s\n", yesno(rssconf &
							TNL2TUPENIPV6_F));
	seq_printf(seq, "  Tnl4TupEnIpv4: %3s\n", yesno(rssconf &
							TNL4TUPENIPV4_F));
	seq_printf(seq, "  Tnl2TupEnIpv4: %3s\n", yesno(rssconf &
							TNL2TUPENIPV4_F));
	seq_printf(seq, "  TnlTcpSel:     %3s\n", yesno(rssconf & TNLTCPSEL_F));
	seq_printf(seq, "  TnlIp6Sel:     %3s\n", yesno(rssconf & TNLIP6SEL_F));
	seq_printf(seq, "  TnlVrtSel:     %3s\n", yesno(rssconf & TNLVRTSEL_F));
	seq_printf(seq, "  TnlMapEn:      %3s\n", yesno(rssconf & TNLMAPEN_F));
	seq_printf(seq, "  OfdHashSave:   %3s\n", yesno(rssconf &
							OFDHASHSAVE_F));
	seq_printf(seq, "  OfdVrtSel:     %3s\n", yesno(rssconf & OFDVRTSEL_F));
	seq_printf(seq, "  OfdMapEn:      %3s\n", yesno(rssconf & OFDMAPEN_F));
	seq_printf(seq, "  OfdLkpEn:      %3s\n", yesno(rssconf & OFDLKPEN_F));
	seq_printf(seq, "  Syn4TupEnIpv6: %3s\n", yesno(rssconf &
							SYN4TUPENIPV6_F));
	seq_printf(seq, "  Syn2TupEnIpv6: %3s\n", yesno(rssconf &
							SYN2TUPENIPV6_F));
	seq_printf(seq, "  Syn4TupEnIpv4: %3s\n", yesno(rssconf &
							SYN4TUPENIPV4_F));
	seq_printf(seq, "  Syn2TupEnIpv4: %3s\n", yesno(rssconf &
							SYN2TUPENIPV4_F));
	seq_printf(seq, "  Syn4TupEnIpv6: %3s\n", yesno(rssconf &
							SYN4TUPENIPV6_F));
	seq_printf(seq, "  SynIp6Sel:     %3s\n", yesno(rssconf & SYNIP6SEL_F));
	seq_printf(seq, "  SynVrt6Sel:    %3s\n", yesno(rssconf & SYNVRTSEL_F));
	seq_printf(seq, "  SynMapEn:      %3s\n", yesno(rssconf & SYNMAPEN_F));
	seq_printf(seq, "  SynLkpEn:      %3s\n", yesno(rssconf & SYNLKPEN_F));
	seq_printf(seq, "  ChnEn:         %3s\n", yesno(rssconf &
							CHANNELENABLE_F));
	seq_printf(seq, "  PrtEn:         %3s\n", yesno(rssconf &
							PORTENABLE_F));
	seq_printf(seq, "  TnlAllLkp:     %3s\n", yesno(rssconf &
							TNLALLLOOKUP_F));
	seq_printf(seq, "  VrtEn:         %3s\n", yesno(rssconf &
							VIRTENABLE_F));
	seq_printf(seq, "  CngEn:         %3s\n", yesno(rssconf &
							CONGESTIONENABLE_F));
	seq_printf(seq, "  HashToeplitz:  %3s\n", yesno(rssconf &
							HASHTOEPLITZ_F));
	seq_printf(seq, "  Udp4En:        %3s\n", yesno(rssconf & UDPENABLE_F));
	seq_printf(seq, "  Disable:       %3s\n", yesno(rssconf & DISABLE_F));

	seq_puts(seq, "\n");

	rssconf = t4_read_reg(adapter, TP_RSS_CONFIG_TNL_A);
	seq_printf(seq, "TP_RSS_CONFIG_TNL: %#x\n", rssconf);
	seq_printf(seq, "  MaskSize:      %3d\n", MASKSIZE_G(rssconf));
	seq_printf(seq, "  MaskFilter:    %3d\n", MASKFILTER_G(rssconf));
	if (CHELSIO_CHIP_VERSION(adapter->params.chip) > CHELSIO_T5) {
		seq_printf(seq, "  HashAll:     %3s\n",
			   yesno(rssconf & HASHALL_F));
		seq_printf(seq, "  HashEth:     %3s\n",
			   yesno(rssconf & HASHETH_F));
	}
	seq_printf(seq, "  UseWireCh:     %3s\n", yesno(rssconf & USEWIRECH_F));

	seq_puts(seq, "\n");

	rssconf = t4_read_reg(adapter, TP_RSS_CONFIG_OFD_A);
	seq_printf(seq, "TP_RSS_CONFIG_OFD: %#x\n", rssconf);
	seq_printf(seq, "  MaskSize:      %3d\n", MASKSIZE_G(rssconf));
	seq_printf(seq, "  RRCplMapEn:    %3s\n", yesno(rssconf &
							RRCPLMAPEN_F));
	seq_printf(seq, "  RRCplQueWidth: %3d\n", RRCPLQUEWIDTH_G(rssconf));

	seq_puts(seq, "\n");

	rssconf = t4_read_reg(adapter, TP_RSS_CONFIG_SYN_A);
	seq_printf(seq, "TP_RSS_CONFIG_SYN: %#x\n", rssconf);
	seq_printf(seq, "  MaskSize:      %3d\n", MASKSIZE_G(rssconf));
	seq_printf(seq, "  UseWireCh:     %3s\n", yesno(rssconf & USEWIRECH_F));

	seq_puts(seq, "\n");

	rssconf = t4_read_reg(adapter, TP_RSS_CONFIG_VRT_A);
	seq_printf(seq, "TP_RSS_CONFIG_VRT: %#x\n", rssconf);
	if (CHELSIO_CHIP_VERSION(adapter->params.chip) > CHELSIO_T5) {
		seq_printf(seq, "  KeyWrAddrX:     %3d\n",
			   KEYWRADDRX_G(rssconf));
		seq_printf(seq, "  KeyExtend:      %3s\n",
			   yesno(rssconf & KEYEXTEND_F));
	}
	seq_printf(seq, "  VfRdRg:        %3s\n", yesno(rssconf & VFRDRG_F));
	seq_printf(seq, "  VfRdEn:        %3s\n", yesno(rssconf & VFRDEN_F));
	seq_printf(seq, "  VfPerrEn:      %3s\n", yesno(rssconf & VFPERREN_F));
	seq_printf(seq, "  KeyPerrEn:     %3s\n", yesno(rssconf & KEYPERREN_F));
	seq_printf(seq, "  DisVfVlan:     %3s\n", yesno(rssconf &
							DISABLEVLAN_F));
	seq_printf(seq, "  EnUpSwt:       %3s\n", yesno(rssconf & ENABLEUP0_F));
	seq_printf(seq, "  HashDelay:     %3d\n", HASHDELAY_G(rssconf));
	if (CHELSIO_CHIP_VERSION(adapter->params.chip) <= CHELSIO_T5)
		seq_printf(seq, "  VfWrAddr:      %3d\n", VFWRADDR_G(rssconf));
	else
		seq_printf(seq, "  VfWrAddr:      %3d\n",
			   T6_VFWRADDR_G(rssconf));
	seq_printf(seq, "  KeyMode:       %s\n", keymode[KEYMODE_G(rssconf)]);
	seq_printf(seq, "  VfWrEn:        %3s\n", yesno(rssconf & VFWREN_F));
	seq_printf(seq, "  KeyWrEn:       %3s\n", yesno(rssconf & KEYWREN_F));
	seq_printf(seq, "  KeyWrAddr:     %3d\n", KEYWRADDR_G(rssconf));

	seq_puts(seq, "\n");

	rssconf = t4_read_reg(adapter, TP_RSS_CONFIG_CNG_A);
	seq_printf(seq, "TP_RSS_CONFIG_CNG: %#x\n", rssconf);
	seq_printf(seq, "  ChnCount3:     %3s\n", yesno(rssconf & CHNCOUNT3_F));
	seq_printf(seq, "  ChnCount2:     %3s\n", yesno(rssconf & CHNCOUNT2_F));
	seq_printf(seq, "  ChnCount1:     %3s\n", yesno(rssconf & CHNCOUNT1_F));
	seq_printf(seq, "  ChnCount0:     %3s\n", yesno(rssconf & CHNCOUNT0_F));
	seq_printf(seq, "  ChnUndFlow3:   %3s\n", yesno(rssconf &
							CHNUNDFLOW3_F));
	seq_printf(seq, "  ChnUndFlow2:   %3s\n", yesno(rssconf &
							CHNUNDFLOW2_F));
	seq_printf(seq, "  ChnUndFlow1:   %3s\n", yesno(rssconf &
							CHNUNDFLOW1_F));
	seq_printf(seq, "  ChnUndFlow0:   %3s\n", yesno(rssconf &
							CHNUNDFLOW0_F));
	seq_printf(seq, "  RstChn3:       %3s\n", yesno(rssconf & RSTCHN3_F));
	seq_printf(seq, "  RstChn2:       %3s\n", yesno(rssconf & RSTCHN2_F));
	seq_printf(seq, "  RstChn1:       %3s\n", yesno(rssconf & RSTCHN1_F));
	seq_printf(seq, "  RstChn0:       %3s\n", yesno(rssconf & RSTCHN0_F));
	seq_printf(seq, "  UpdVld:        %3s\n", yesno(rssconf & UPDVLD_F));
	seq_printf(seq, "  Xoff:          %3s\n", yesno(rssconf & XOFF_F));
	seq_printf(seq, "  UpdChn3:       %3s\n", yesno(rssconf & UPDCHN3_F));
	seq_printf(seq, "  UpdChn2:       %3s\n", yesno(rssconf & UPDCHN2_F));
	seq_printf(seq, "  UpdChn1:       %3s\n", yesno(rssconf & UPDCHN1_F));
	seq_printf(seq, "  UpdChn0:       %3s\n", yesno(rssconf & UPDCHN0_F));
	seq_printf(seq, "  Queue:         %3d\n", QUEUE_G(rssconf));

	return 0;
}

DEFINE_SIMPLE_DEBUGFS_FILE(rss_config);

/* RSS Secret Key.
 */

static int rss_key_show(struct seq_file *seq, void *v)
{
	u32 key[10];

	t4_read_rss_key(seq->private, key);
	seq_printf(seq, "%08x%08x%08x%08x%08x%08x%08x%08x%08x%08x\n",
		   key[9], key[8], key[7], key[6], key[5], key[4], key[3],
		   key[2], key[1], key[0]);
	return 0;
}

static int rss_key_open(struct inode *inode, struct file *file)
{
	return single_open(file, rss_key_show, inode->i_private);
}

static ssize_t rss_key_write(struct file *file, const char __user *buf,
			     size_t count, loff_t *pos)
{
	int i, j;
	u32 key[10];
	char s[100], *p;
	struct adapter *adap = file_inode(file)->i_private;

	if (count > sizeof(s) - 1)
		return -EINVAL;
	if (copy_from_user(s, buf, count))
		return -EFAULT;
	for (i = count; i > 0 && isspace(s[i - 1]); i--)
		;
	s[i] = '\0';

	for (p = s, i = 9; i >= 0; i--) {
		key[i] = 0;
		for (j = 0; j < 8; j++, p++) {
			if (!isxdigit(*p))
				return -EINVAL;
			key[i] = (key[i] << 4) | hex2val(*p);
		}
	}

	t4_write_rss_key(adap, key, -1);
	return count;
}

static const struct file_operations rss_key_debugfs_fops = {
	.owner   = THIS_MODULE,
	.open    = rss_key_open,
	.read    = seq_read,
	.llseek  = seq_lseek,
	.release = single_release,
	.write   = rss_key_write
};

/* PF RSS Configuration.
 */

struct rss_pf_conf {
	u32 rss_pf_map;
	u32 rss_pf_mask;
	u32 rss_pf_config;
};

static int rss_pf_config_show(struct seq_file *seq, void *v, int idx)
{
	struct rss_pf_conf *pfconf;

	if (v == SEQ_START_TOKEN) {
		/* use the 0th entry to dump the PF Map Index Size */
		pfconf = seq->private + offsetof(struct seq_tab, data);
		seq_printf(seq, "PF Map Index Size = %d\n\n",
			   LKPIDXSIZE_G(pfconf->rss_pf_map));

		seq_puts(seq, "     RSS              PF   VF    Hash Tuple Enable         Default\n");
		seq_puts(seq, "     Enable       IPF Mask Mask  IPv6      IPv4      UDP   Queue\n");
		seq_puts(seq, " PF  Map Chn Prt  Map Size Size  Four Two  Four Two  Four  Ch1  Ch0\n");
	} else {
		#define G_PFnLKPIDX(map, n) \
			(((map) >> PF1LKPIDX_S*(n)) & PF0LKPIDX_M)
		#define G_PFnMSKSIZE(mask, n) \
			(((mask) >> PF1MSKSIZE_S*(n)) & PF1MSKSIZE_M)

		pfconf = v;
		seq_printf(seq, "%3d  %3s %3s %3s  %3d  %3d  %3d   %3s %3s   %3s %3s   %3s  %3d  %3d\n",
			   idx,
			   yesno(pfconf->rss_pf_config & MAPENABLE_F),
			   yesno(pfconf->rss_pf_config & CHNENABLE_F),
			   yesno(pfconf->rss_pf_config & PRTENABLE_F),
			   G_PFnLKPIDX(pfconf->rss_pf_map, idx),
			   G_PFnMSKSIZE(pfconf->rss_pf_mask, idx),
			   IVFWIDTH_G(pfconf->rss_pf_config),
			   yesno(pfconf->rss_pf_config & IP6FOURTUPEN_F),
			   yesno(pfconf->rss_pf_config & IP6TWOTUPEN_F),
			   yesno(pfconf->rss_pf_config & IP4FOURTUPEN_F),
			   yesno(pfconf->rss_pf_config & IP4TWOTUPEN_F),
			   yesno(pfconf->rss_pf_config & UDPFOURTUPEN_F),
			   CH1DEFAULTQUEUE_G(pfconf->rss_pf_config),
			   CH0DEFAULTQUEUE_G(pfconf->rss_pf_config));

		#undef G_PFnLKPIDX
		#undef G_PFnMSKSIZE
	}
	return 0;
}

static int rss_pf_config_open(struct inode *inode, struct file *file)
{
	struct adapter *adapter = inode->i_private;
	struct seq_tab *p;
	u32 rss_pf_map, rss_pf_mask;
	struct rss_pf_conf *pfconf;
	int pf;

	p = seq_open_tab(file, 8, sizeof(*pfconf), 1, rss_pf_config_show);
	if (!p)
		return -ENOMEM;

	pfconf = (struct rss_pf_conf *)p->data;
	rss_pf_map = t4_read_rss_pf_map(adapter);
	rss_pf_mask = t4_read_rss_pf_mask(adapter);
	for (pf = 0; pf < 8; pf++) {
		pfconf[pf].rss_pf_map = rss_pf_map;
		pfconf[pf].rss_pf_mask = rss_pf_mask;
		t4_read_rss_pf_config(adapter, pf, &pfconf[pf].rss_pf_config);
	}
	return 0;
}

static const struct file_operations rss_pf_config_debugfs_fops = {
	.owner   = THIS_MODULE,
	.open    = rss_pf_config_open,
	.read    = seq_read,
	.llseek  = seq_lseek,
	.release = seq_release_private
};

/* VF RSS Configuration.
 */

struct rss_vf_conf {
	u32 rss_vf_vfl;
	u32 rss_vf_vfh;
};

static int rss_vf_config_show(struct seq_file *seq, void *v, int idx)
{
	if (v == SEQ_START_TOKEN) {
		seq_puts(seq, "     RSS                     Hash Tuple Enable\n");
		seq_puts(seq, "     Enable   IVF  Dis  Enb  IPv6      IPv4      UDP    Def  Secret Key\n");
		seq_puts(seq, " VF  Chn Prt  Map  VLAN  uP  Four Two  Four Two  Four   Que  Idx       Hash\n");
	} else {
		struct rss_vf_conf *vfconf = v;

		seq_printf(seq, "%3d  %3s %3s  %3d   %3s %3s   %3s %3s   %3s  %3s   %3s  %4d  %3d %#10x\n",
			   idx,
			   yesno(vfconf->rss_vf_vfh & VFCHNEN_F),
			   yesno(vfconf->rss_vf_vfh & VFPRTEN_F),
			   VFLKPIDX_G(vfconf->rss_vf_vfh),
			   yesno(vfconf->rss_vf_vfh & VFVLNEX_F),
			   yesno(vfconf->rss_vf_vfh & VFUPEN_F),
			   yesno(vfconf->rss_vf_vfh & VFIP4FOURTUPEN_F),
			   yesno(vfconf->rss_vf_vfh & VFIP6TWOTUPEN_F),
			   yesno(vfconf->rss_vf_vfh & VFIP4FOURTUPEN_F),
			   yesno(vfconf->rss_vf_vfh & VFIP4TWOTUPEN_F),
			   yesno(vfconf->rss_vf_vfh & ENABLEUDPHASH_F),
			   DEFAULTQUEUE_G(vfconf->rss_vf_vfh),
			   KEYINDEX_G(vfconf->rss_vf_vfh),
			   vfconf->rss_vf_vfl);
	}
	return 0;
}

static int rss_vf_config_open(struct inode *inode, struct file *file)
{
	struct adapter *adapter = inode->i_private;
	struct seq_tab *p;
	struct rss_vf_conf *vfconf;
	int vf, vfcount = adapter->params.arch.vfcount;

	p = seq_open_tab(file, vfcount, sizeof(*vfconf), 1, rss_vf_config_show);
	if (!p)
		return -ENOMEM;

	vfconf = (struct rss_vf_conf *)p->data;
	for (vf = 0; vf < vfcount; vf++) {
		t4_read_rss_vf_config(adapter, vf, &vfconf[vf].rss_vf_vfl,
				      &vfconf[vf].rss_vf_vfh);
	}
	return 0;
}

static const struct file_operations rss_vf_config_debugfs_fops = {
	.owner   = THIS_MODULE,
	.open    = rss_vf_config_open,
	.read    = seq_read,
	.llseek  = seq_lseek,
	.release = seq_release_private
};

/**
 * ethqset2pinfo - return port_info of an Ethernet Queue Set
 * @adap: the adapter
 * @qset: Ethernet Queue Set
 */
static inline struct port_info *ethqset2pinfo(struct adapter *adap, int qset)
{
	int pidx;

	for_each_port(adap, pidx) {
		struct port_info *pi = adap2pinfo(adap, pidx);

		if (qset >= pi->first_qset &&
		    qset < pi->first_qset + pi->nqsets)
			return pi;
	}

	/* should never happen! */
	BUG_ON(1);
	return NULL;
}

static int sge_qinfo_show(struct seq_file *seq, void *v)
{
	struct adapter *adap = seq->private;
	int eth_entries = DIV_ROUND_UP(adap->sge.ethqsets, 4);
	int toe_entries = DIV_ROUND_UP(adap->sge.ofldqsets, 4);
	int rdma_entries = DIV_ROUND_UP(adap->sge.rdmaqs, 4);
	int ciq_entries = DIV_ROUND_UP(adap->sge.rdmaciqs, 4);
	int ctrl_entries = DIV_ROUND_UP(MAX_CTRL_QUEUES, 4);
	int i, r = (uintptr_t)v - 1;
	int toe_idx = r - eth_entries;
	int rdma_idx = toe_idx - toe_entries;
	int ciq_idx = rdma_idx - rdma_entries;
	int ctrl_idx =  ciq_idx - ciq_entries;
	int fq_idx =  ctrl_idx - ctrl_entries;

	if (r)
		seq_putc(seq, '\n');

#define S3(fmt_spec, s, v) \
do { \
	seq_printf(seq, "%-12s", s); \
	for (i = 0; i < n; ++i) \
		seq_printf(seq, " %16" fmt_spec, v); \
		seq_putc(seq, '\n'); \
} while (0)
#define S(s, v) S3("s", s, v)
#define T(s, v) S3("u", s, tx[i].v)
#define R(s, v) S3("u", s, rx[i].v)

	if (r < eth_entries) {
		int base_qset = r * 4;
		const struct sge_eth_rxq *rx = &adap->sge.ethrxq[base_qset];
		const struct sge_eth_txq *tx = &adap->sge.ethtxq[base_qset];
		int n = min(4, adap->sge.ethqsets - 4 * r);

		S("QType:", "Ethernet");
		S("Interface:",
		  rx[i].rspq.netdev ? rx[i].rspq.netdev->name : "N/A");
		T("TxQ ID:", q.cntxt_id);
		T("TxQ size:", q.size);
		T("TxQ inuse:", q.in_use);
		T("TxQ CIDX:", q.cidx);
		T("TxQ PIDX:", q.pidx);
#ifdef CONFIG_CHELSIO_T4_DCB
		T("DCB Prio:", dcb_prio);
		S3("u", "DCB PGID:",
		   (ethqset2pinfo(adap, base_qset + i)->dcb.pgid >>
		    4*(7-tx[i].dcb_prio)) & 0xf);
		S3("u", "DCB PFC:",
		   (ethqset2pinfo(adap, base_qset + i)->dcb.pfcen >>
		    1*(7-tx[i].dcb_prio)) & 0x1);
#endif
		R("RspQ ID:", rspq.abs_id);
		R("RspQ size:", rspq.size);
		R("RspQE size:", rspq.iqe_len);
		R("RspQ CIDX:", rspq.cidx);
		R("RspQ Gen:", rspq.gen);
		S3("u", "Intr delay:", qtimer_val(adap, &rx[i].rspq));
		S3("u", "Intr pktcnt:",
		   adap->sge.counter_val[rx[i].rspq.pktcnt_idx]);
		R("FL ID:", fl.cntxt_id);
		R("FL size:", fl.size - 8);
		R("FL pend:", fl.pend_cred);
		R("FL avail:", fl.avail);
		R("FL PIDX:", fl.pidx);
		R("FL CIDX:", fl.cidx);
	} else if (toe_idx < toe_entries) {
		const struct sge_ofld_rxq *rx = &adap->sge.ofldrxq[toe_idx * 4];
		const struct sge_ofld_txq *tx = &adap->sge.ofldtxq[toe_idx * 4];
		int n = min(4, adap->sge.ofldqsets - 4 * toe_idx);

		S("QType:", "TOE");
		T("TxQ ID:", q.cntxt_id);
		T("TxQ size:", q.size);
		T("TxQ inuse:", q.in_use);
		T("TxQ CIDX:", q.cidx);
		T("TxQ PIDX:", q.pidx);
		R("RspQ ID:", rspq.abs_id);
		R("RspQ size:", rspq.size);
		R("RspQE size:", rspq.iqe_len);
		R("RspQ CIDX:", rspq.cidx);
		R("RspQ Gen:", rspq.gen);
		S3("u", "Intr delay:", qtimer_val(adap, &rx[i].rspq));
		S3("u", "Intr pktcnt:",
		   adap->sge.counter_val[rx[i].rspq.pktcnt_idx]);
		R("FL ID:", fl.cntxt_id);
		R("FL size:", fl.size - 8);
		R("FL pend:", fl.pend_cred);
		R("FL avail:", fl.avail);
		R("FL PIDX:", fl.pidx);
		R("FL CIDX:", fl.cidx);
	} else if (rdma_idx < rdma_entries) {
		const struct sge_ofld_rxq *rx =
				&adap->sge.rdmarxq[rdma_idx * 4];
		int n = min(4, adap->sge.rdmaqs - 4 * rdma_idx);

		S("QType:", "RDMA-CPL");
		S("Interface:",
		  rx[i].rspq.netdev ? rx[i].rspq.netdev->name : "N/A");
		R("RspQ ID:", rspq.abs_id);
		R("RspQ size:", rspq.size);
		R("RspQE size:", rspq.iqe_len);
		R("RspQ CIDX:", rspq.cidx);
		R("RspQ Gen:", rspq.gen);
		S3("u", "Intr delay:", qtimer_val(adap, &rx[i].rspq));
		S3("u", "Intr pktcnt:",
		   adap->sge.counter_val[rx[i].rspq.pktcnt_idx]);
		R("FL ID:", fl.cntxt_id);
		R("FL size:", fl.size - 8);
		R("FL pend:", fl.pend_cred);
		R("FL avail:", fl.avail);
		R("FL PIDX:", fl.pidx);
		R("FL CIDX:", fl.cidx);
	} else if (ciq_idx < ciq_entries) {
		const struct sge_ofld_rxq *rx = &adap->sge.rdmaciq[ciq_idx * 4];
		int n = min(4, adap->sge.rdmaciqs - 4 * ciq_idx);

		S("QType:", "RDMA-CIQ");
		S("Interface:",
		  rx[i].rspq.netdev ? rx[i].rspq.netdev->name : "N/A");
		R("RspQ ID:", rspq.abs_id);
		R("RspQ size:", rspq.size);
		R("RspQE size:", rspq.iqe_len);
		R("RspQ CIDX:", rspq.cidx);
		R("RspQ Gen:", rspq.gen);
		S3("u", "Intr delay:", qtimer_val(adap, &rx[i].rspq));
		S3("u", "Intr pktcnt:",
		   adap->sge.counter_val[rx[i].rspq.pktcnt_idx]);
	} else if (ctrl_idx < ctrl_entries) {
		const struct sge_ctrl_txq *tx = &adap->sge.ctrlq[ctrl_idx * 4];
		int n = min(4, adap->params.nports - 4 * ctrl_idx);

		S("QType:", "Control");
		T("TxQ ID:", q.cntxt_id);
		T("TxQ size:", q.size);
		T("TxQ inuse:", q.in_use);
		T("TxQ CIDX:", q.cidx);
		T("TxQ PIDX:", q.pidx);
	} else if (fq_idx == 0) {
		const struct sge_rspq *evtq = &adap->sge.fw_evtq;

		seq_printf(seq, "%-12s %16s\n", "QType:", "FW event queue");
		seq_printf(seq, "%-12s %16u\n", "RspQ ID:", evtq->abs_id);
		seq_printf(seq, "%-12s %16u\n", "RspQ size:", evtq->size);
		seq_printf(seq, "%-12s %16u\n", "RspQE size:", evtq->iqe_len);
		seq_printf(seq, "%-12s %16u\n", "RspQ CIDX:", evtq->cidx);
		seq_printf(seq, "%-12s %16u\n", "RspQ Gen:", evtq->gen);
		seq_printf(seq, "%-12s %16u\n", "Intr delay:",
			   qtimer_val(adap, evtq));
		seq_printf(seq, "%-12s %16u\n", "Intr pktcnt:",
			   adap->sge.counter_val[evtq->pktcnt_idx]);
	}
#undef R
#undef T
#undef S
#undef S3
return 0;
}

static int sge_queue_entries(const struct adapter *adap)
{
	return DIV_ROUND_UP(adap->sge.ethqsets, 4) +
	       DIV_ROUND_UP(adap->sge.ofldqsets, 4) +
	       DIV_ROUND_UP(adap->sge.rdmaqs, 4) +
	       DIV_ROUND_UP(adap->sge.rdmaciqs, 4) +
	       DIV_ROUND_UP(MAX_CTRL_QUEUES, 4) + 1;
}

static void *sge_queue_start(struct seq_file *seq, loff_t *pos)
{
	int entries = sge_queue_entries(seq->private);

	return *pos < entries ? (void *)((uintptr_t)*pos + 1) : NULL;
}

static void sge_queue_stop(struct seq_file *seq, void *v)
{
}

static void *sge_queue_next(struct seq_file *seq, void *v, loff_t *pos)
{
	int entries = sge_queue_entries(seq->private);

	++*pos;
	return *pos < entries ? (void *)((uintptr_t)*pos + 1) : NULL;
}

static const struct seq_operations sge_qinfo_seq_ops = {
	.start = sge_queue_start,
	.next  = sge_queue_next,
	.stop  = sge_queue_stop,
	.show  = sge_qinfo_show
};

static int sge_qinfo_open(struct inode *inode, struct file *file)
{
	int res = seq_open(file, &sge_qinfo_seq_ops);

	if (!res) {
		struct seq_file *seq = file->private_data;

		seq->private = inode->i_private;
	}
	return res;
}

static const struct file_operations sge_qinfo_debugfs_fops = {
	.owner   = THIS_MODULE,
	.open    = sge_qinfo_open,
	.read    = seq_read,
	.llseek  = seq_lseek,
	.release = seq_release,
};

int mem_open(struct inode *inode, struct file *file)
{
	unsigned int mem;
	struct adapter *adap;

	file->private_data = inode->i_private;

	mem = (uintptr_t)file->private_data & 0x3;
	adap = file->private_data - mem;

	(void)t4_fwcache(adap, FW_PARAM_DEV_FWCACHE_FLUSH);

	return 0;
}

static ssize_t mem_read(struct file *file, char __user *buf, size_t count,
			loff_t *ppos)
{
	loff_t pos = *ppos;
	loff_t avail = file_inode(file)->i_size;
	unsigned int mem = (uintptr_t)file->private_data & 3;
	struct adapter *adap = file->private_data - mem;
	__be32 *data;
	int ret;

	if (pos < 0)
		return -EINVAL;
	if (pos >= avail)
		return 0;
	if (count > avail - pos)
		count = avail - pos;

	data = t4_alloc_mem(count);
	if (!data)
		return -ENOMEM;

	spin_lock(&adap->win0_lock);
	ret = t4_memory_rw(adap, 0, mem, pos, count, data, T4_MEMORY_READ);
	spin_unlock(&adap->win0_lock);
	if (ret) {
		t4_free_mem(data);
		return ret;
	}
	ret = copy_to_user(buf, data, count);

	t4_free_mem(data);
	if (ret)
		return -EFAULT;

	*ppos = pos + count;
	return count;
}
static const struct file_operations mem_debugfs_fops = {
	.owner   = THIS_MODULE,
	.open    = simple_open,
	.read    = mem_read,
	.llseek  = default_llseek,
};

static void add_debugfs_mem(struct adapter *adap, const char *name,
			    unsigned int idx, unsigned int size_mb)
{
	debugfs_create_file_size(name, S_IRUSR, adap->debugfs_root,
				 (void *)adap + idx, &mem_debugfs_fops,
				 size_mb << 20);
}

static int blocked_fl_open(struct inode *inode, struct file *file)
{
	file->private_data = inode->i_private;
	return 0;
}

static ssize_t blocked_fl_read(struct file *filp, char __user *ubuf,
			       size_t count, loff_t *ppos)
{
	int len;
	const struct adapter *adap = filp->private_data;
	char *buf;
	ssize_t size = (adap->sge.egr_sz + 3) / 4 +
			adap->sge.egr_sz / 32 + 2; /* includes ,/\n/\0 */

	buf = kzalloc(size, GFP_KERNEL);
	if (!buf)
		return -ENOMEM;

	len = snprintf(buf, size - 1, "%*pb\n",
		       adap->sge.egr_sz, adap->sge.blocked_fl);
	len += sprintf(buf + len, "\n");
	size = simple_read_from_buffer(ubuf, count, ppos, buf, len);
	t4_free_mem(buf);
	return size;
}

static ssize_t blocked_fl_write(struct file *filp, const char __user *ubuf,
				size_t count, loff_t *ppos)
{
	int err;
	unsigned long *t;
	struct adapter *adap = filp->private_data;

	t = kcalloc(BITS_TO_LONGS(adap->sge.egr_sz), sizeof(long), GFP_KERNEL);
	if (!t)
		return -ENOMEM;

	err = bitmap_parse_user(ubuf, count, t, adap->sge.egr_sz);
	if (err)
		return err;

	bitmap_copy(adap->sge.blocked_fl, t, adap->sge.egr_sz);
	t4_free_mem(t);
	return count;
}

static const struct file_operations blocked_fl_fops = {
	.owner   = THIS_MODULE,
	.open    = blocked_fl_open,
	.read    = blocked_fl_read,
	.write   = blocked_fl_write,
	.llseek  = generic_file_llseek,
};

/* Add an array of Debug FS files.
 */
void add_debugfs_files(struct adapter *adap,
		       struct t4_debugfs_entry *files,
		       unsigned int nfiles)
{
	int i;

	/* debugfs support is best effort */
	for (i = 0; i < nfiles; i++)
		debugfs_create_file(files[i].name, files[i].mode,
				    adap->debugfs_root,
				    (void *)adap + files[i].data,
				    files[i].ops);
}

int t4_setup_debugfs(struct adapter *adap)
{
	int i;
	u32 size = 0;
	struct dentry *de;

	static struct t4_debugfs_entry t4_debugfs_files[] = {
		{ "cim_la", &cim_la_fops, S_IRUSR, 0 },
		{ "cim_pif_la", &cim_pif_la_fops, S_IRUSR, 0 },
		{ "cim_ma_la", &cim_ma_la_fops, S_IRUSR, 0 },
		{ "cim_qcfg", &cim_qcfg_fops, S_IRUSR, 0 },
		{ "clk", &clk_debugfs_fops, S_IRUSR, 0 },
		{ "devlog", &devlog_fops, S_IRUSR, 0 },
		{ "mbox0", &mbox_debugfs_fops, S_IRUSR | S_IWUSR, 0 },
		{ "mbox1", &mbox_debugfs_fops, S_IRUSR | S_IWUSR, 1 },
		{ "mbox2", &mbox_debugfs_fops, S_IRUSR | S_IWUSR, 2 },
		{ "mbox3", &mbox_debugfs_fops, S_IRUSR | S_IWUSR, 3 },
		{ "mbox4", &mbox_debugfs_fops, S_IRUSR | S_IWUSR, 4 },
		{ "mbox5", &mbox_debugfs_fops, S_IRUSR | S_IWUSR, 5 },
		{ "mbox6", &mbox_debugfs_fops, S_IRUSR | S_IWUSR, 6 },
		{ "mbox7", &mbox_debugfs_fops, S_IRUSR | S_IWUSR, 7 },
		{ "l2t", &t4_l2t_fops, S_IRUSR, 0},
		{ "mps_tcam", &mps_tcam_debugfs_fops, S_IRUSR, 0 },
		{ "rss", &rss_debugfs_fops, S_IRUSR, 0 },
		{ "rss_config", &rss_config_debugfs_fops, S_IRUSR, 0 },
		{ "rss_key", &rss_key_debugfs_fops, S_IRUSR, 0 },
		{ "rss_pf_config", &rss_pf_config_debugfs_fops, S_IRUSR, 0 },
		{ "rss_vf_config", &rss_vf_config_debugfs_fops, S_IRUSR, 0 },
		{ "sge_qinfo", &sge_qinfo_debugfs_fops, S_IRUSR, 0 },
		{ "ibq_tp0",  &cim_ibq_fops, S_IRUSR, 0 },
		{ "ibq_tp1",  &cim_ibq_fops, S_IRUSR, 1 },
		{ "ibq_ulp",  &cim_ibq_fops, S_IRUSR, 2 },
		{ "ibq_sge0", &cim_ibq_fops, S_IRUSR, 3 },
		{ "ibq_sge1", &cim_ibq_fops, S_IRUSR, 4 },
		{ "ibq_ncsi", &cim_ibq_fops, S_IRUSR, 5 },
		{ "obq_ulp0", &cim_obq_fops, S_IRUSR, 0 },
		{ "obq_ulp1", &cim_obq_fops, S_IRUSR, 1 },
		{ "obq_ulp2", &cim_obq_fops, S_IRUSR, 2 },
		{ "obq_ulp3", &cim_obq_fops, S_IRUSR, 3 },
		{ "obq_sge",  &cim_obq_fops, S_IRUSR, 4 },
		{ "obq_ncsi", &cim_obq_fops, S_IRUSR, 5 },
		{ "tp_la", &tp_la_fops, S_IRUSR, 0 },
		{ "ulprx_la", &ulprx_la_fops, S_IRUSR, 0 },
		{ "sensors", &sensors_debugfs_fops, S_IRUSR, 0 },
		{ "pm_stats", &pm_stats_debugfs_fops, S_IRUSR, 0 },
		{ "tx_rate", &tx_rate_debugfs_fops, S_IRUSR, 0 },
		{ "cctrl", &cctrl_tbl_debugfs_fops, S_IRUSR, 0 },
#if IS_ENABLED(CONFIG_IPV6)
		{ "clip_tbl", &clip_tbl_debugfs_fops, S_IRUSR, 0 },
#endif
		{ "blocked_fl", &blocked_fl_fops, S_IRUSR | S_IWUSR, 0 },
	};

	/* Debug FS nodes common to all T5 and later adapters.
	 */
	static struct t4_debugfs_entry t5_debugfs_files[] = {
		{ "obq_sge_rx_q0", &cim_obq_fops, S_IRUSR, 6 },
		{ "obq_sge_rx_q1", &cim_obq_fops, S_IRUSR, 7 },
	};

	add_debugfs_files(adap,
			  t4_debugfs_files,
			  ARRAY_SIZE(t4_debugfs_files));
	if (!is_t4(adap->params.chip))
		add_debugfs_files(adap,
				  t5_debugfs_files,
				  ARRAY_SIZE(t5_debugfs_files));

	i = t4_read_reg(adap, MA_TARGET_MEM_ENABLE_A);
	if (i & EDRAM0_ENABLE_F) {
		size = t4_read_reg(adap, MA_EDRAM0_BAR_A);
		add_debugfs_mem(adap, "edc0", MEM_EDC0, EDRAM0_SIZE_G(size));
	}
	if (i & EDRAM1_ENABLE_F) {
		size = t4_read_reg(adap, MA_EDRAM1_BAR_A);
		add_debugfs_mem(adap, "edc1", MEM_EDC1, EDRAM1_SIZE_G(size));
	}
	if (is_t5(adap->params.chip)) {
		if (i & EXT_MEM0_ENABLE_F) {
			size = t4_read_reg(adap, MA_EXT_MEMORY0_BAR_A);
			add_debugfs_mem(adap, "mc0", MEM_MC0,
					EXT_MEM0_SIZE_G(size));
		}
		if (i & EXT_MEM1_ENABLE_F) {
			size = t4_read_reg(adap, MA_EXT_MEMORY1_BAR_A);
			add_debugfs_mem(adap, "mc1", MEM_MC1,
					EXT_MEM1_SIZE_G(size));
		}
	} else {
<<<<<<< HEAD
		if (i & EXT_MEM_ENABLE_F)
			size = t4_read_reg(adap, MA_EXT_MEMORY_BAR_A);
			add_debugfs_mem(adap, "mc", MEM_MC,
					EXT_MEM_SIZE_G(size));
=======
		if (i & EXT_MEM_ENABLE_F) {
			size = t4_read_reg(adap, MA_EXT_MEMORY_BAR_A);
			add_debugfs_mem(adap, "mc", MEM_MC,
					EXT_MEM_SIZE_G(size));
		}
>>>>>>> 2c6625cd
	}

	de = debugfs_create_file_size("flash", S_IRUSR, adap->debugfs_root, adap,
				      &flash_debugfs_fops, adap->params.sf_size);

	return 0;
}<|MERGE_RESOLUTION|>--- conflicted
+++ resolved
@@ -1322,7 +1322,6 @@
 				   T6_PF_G(cls_lo),
 				   (cls_lo & T6_VF_VALID_F) ?
 				   T6_VF_G(cls_lo) : -1);
-<<<<<<< HEAD
 		else
 			seq_printf(seq, "%3u %02x:%02x:%02x:%02x:%02x:%02x "
 				   "%012llx%3c   %#x%4u%4d",
@@ -1357,42 +1356,6 @@
 				   T6_SRAM_PRIO3_G(cls_lo),
 				   (cls_lo >> T6_MULTILISTEN0_S) & 0xf);
 		else
-=======
-		else
-			seq_printf(seq, "%3u %02x:%02x:%02x:%02x:%02x:%02x "
-				   "%012llx%3c   %#x%4u%4d",
-				   idx, addr[0], addr[1], addr[2], addr[3],
-				   addr[4], addr[5], (unsigned long long)mask,
-				   (cls_lo & SRAM_VLD_F) ? 'Y' : 'N',
-				   PORTMAP_G(cls_hi),
-				   PF_G(cls_lo),
-				   (cls_lo & VF_VALID_F) ? VF_G(cls_lo) : -1);
-
-		if (replicate) {
-			if (adap->params.arch.mps_rplc_size > 128)
-				seq_printf(seq, " %08x %08x %08x %08x "
-					   "%08x %08x %08x %08x",
-					   rplc[7], rplc[6], rplc[5], rplc[4],
-					   rplc[3], rplc[2], rplc[1], rplc[0]);
-			else
-				seq_printf(seq, " %08x %08x %08x %08x",
-					   rplc[3], rplc[2], rplc[1], rplc[0]);
-		} else {
-			if (adap->params.arch.mps_rplc_size > 128)
-				seq_printf(seq, "%72c", ' ');
-			else
-				seq_printf(seq, "%36c", ' ');
-		}
-
-		if (chip_ver > CHELSIO_T5)
-			seq_printf(seq, "%4u%3u%3u%3u %#x\n",
-				   T6_SRAM_PRIO0_G(cls_lo),
-				   T6_SRAM_PRIO1_G(cls_lo),
-				   T6_SRAM_PRIO2_G(cls_lo),
-				   T6_SRAM_PRIO3_G(cls_lo),
-				   (cls_lo >> T6_MULTILISTEN0_S) & 0xf);
-		else
->>>>>>> 2c6625cd
 			seq_printf(seq, "%4u%3u%3u%3u %#x\n",
 				   SRAM_PRIO0_G(cls_lo), SRAM_PRIO1_G(cls_lo),
 				   SRAM_PRIO2_G(cls_lo), SRAM_PRIO3_G(cls_lo),
@@ -2369,18 +2332,11 @@
 					EXT_MEM1_SIZE_G(size));
 		}
 	} else {
-<<<<<<< HEAD
-		if (i & EXT_MEM_ENABLE_F)
-			size = t4_read_reg(adap, MA_EXT_MEMORY_BAR_A);
-			add_debugfs_mem(adap, "mc", MEM_MC,
-					EXT_MEM_SIZE_G(size));
-=======
 		if (i & EXT_MEM_ENABLE_F) {
 			size = t4_read_reg(adap, MA_EXT_MEMORY_BAR_A);
 			add_debugfs_mem(adap, "mc", MEM_MC,
 					EXT_MEM_SIZE_G(size));
 		}
->>>>>>> 2c6625cd
 	}
 
 	de = debugfs_create_file_size("flash", S_IRUSR, adap->debugfs_root, adap,
