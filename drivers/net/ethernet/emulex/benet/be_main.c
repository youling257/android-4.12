/*
 * Copyright (C) 2005 - 2015 Emulex
 * All rights reserved.
 *
 * This program is free software; you can redistribute it and/or
 * modify it under the terms of the GNU General Public License version 2
 * as published by the Free Software Foundation.  The full GNU General
 * Public License is included in this distribution in the file called COPYING.
 *
 * Contact Information:
 * linux-drivers@emulex.com
 *
 * Emulex
 * 3333 Susan Street
 * Costa Mesa, CA 92626
 */

#include <linux/prefetch.h>
#include <linux/module.h>
#include "be.h"
#include "be_cmds.h"
#include <asm/div64.h>
#include <linux/aer.h>
#include <linux/if_bridge.h>
#include <net/busy_poll.h>
#include <net/vxlan.h>

MODULE_VERSION(DRV_VER);
MODULE_DESCRIPTION(DRV_DESC " " DRV_VER);
MODULE_AUTHOR("Emulex Corporation");
MODULE_LICENSE("GPL");

/* num_vfs module param is obsolete.
 * Use sysfs method to enable/disable VFs.
 */
static unsigned int num_vfs;
module_param(num_vfs, uint, S_IRUGO);
MODULE_PARM_DESC(num_vfs, "Number of PCI VFs to initialize");

static ushort rx_frag_size = 2048;
module_param(rx_frag_size, ushort, S_IRUGO);
MODULE_PARM_DESC(rx_frag_size, "Size of a fragment that holds rcvd data.");

static const struct pci_device_id be_dev_ids[] = {
	{ PCI_DEVICE(BE_VENDOR_ID, BE_DEVICE_ID1) },
	{ PCI_DEVICE(BE_VENDOR_ID, BE_DEVICE_ID2) },
	{ PCI_DEVICE(BE_VENDOR_ID, OC_DEVICE_ID1) },
	{ PCI_DEVICE(BE_VENDOR_ID, OC_DEVICE_ID2) },
	{ PCI_DEVICE(EMULEX_VENDOR_ID, OC_DEVICE_ID3)},
	{ PCI_DEVICE(EMULEX_VENDOR_ID, OC_DEVICE_ID4)},
	{ PCI_DEVICE(EMULEX_VENDOR_ID, OC_DEVICE_ID5)},
	{ PCI_DEVICE(EMULEX_VENDOR_ID, OC_DEVICE_ID6)},
	{ 0 }
};
MODULE_DEVICE_TABLE(pci, be_dev_ids);
/* UE Status Low CSR */
static const char * const ue_status_low_desc[] = {
	"CEV",
	"CTX",
	"DBUF",
	"ERX",
	"Host",
	"MPU",
	"NDMA",
	"PTC ",
	"RDMA ",
	"RXF ",
	"RXIPS ",
	"RXULP0 ",
	"RXULP1 ",
	"RXULP2 ",
	"TIM ",
	"TPOST ",
	"TPRE ",
	"TXIPS ",
	"TXULP0 ",
	"TXULP1 ",
	"UC ",
	"WDMA ",
	"TXULP2 ",
	"HOST1 ",
	"P0_OB_LINK ",
	"P1_OB_LINK ",
	"HOST_GPIO ",
	"MBOX ",
	"ERX2 ",
	"SPARE ",
	"JTAG ",
	"MPU_INTPEND "
};

/* UE Status High CSR */
static const char * const ue_status_hi_desc[] = {
	"LPCMEMHOST",
	"MGMT_MAC",
	"PCS0ONLINE",
	"MPU_IRAM",
	"PCS1ONLINE",
	"PCTL0",
	"PCTL1",
	"PMEM",
	"RR",
	"TXPB",
	"RXPP",
	"XAUI",
	"TXP",
	"ARM",
	"IPC",
	"HOST2",
	"HOST3",
	"HOST4",
	"HOST5",
	"HOST6",
	"HOST7",
	"ECRC",
	"Poison TLP",
	"NETC",
	"PERIPH",
	"LLTXULP",
	"D2P",
	"RCON",
	"LDMA",
	"LLTXP",
	"LLTXPB",
	"Unknown"
};

static void be_queue_free(struct be_adapter *adapter, struct be_queue_info *q)
{
	struct be_dma_mem *mem = &q->dma_mem;

	if (mem->va) {
		dma_free_coherent(&adapter->pdev->dev, mem->size, mem->va,
				  mem->dma);
		mem->va = NULL;
	}
}

static int be_queue_alloc(struct be_adapter *adapter, struct be_queue_info *q,
			  u16 len, u16 entry_size)
{
	struct be_dma_mem *mem = &q->dma_mem;

	memset(q, 0, sizeof(*q));
	q->len = len;
	q->entry_size = entry_size;
	mem->size = len * entry_size;
	mem->va = dma_zalloc_coherent(&adapter->pdev->dev, mem->size, &mem->dma,
				      GFP_KERNEL);
	if (!mem->va)
		return -ENOMEM;
	return 0;
}

static void be_reg_intr_set(struct be_adapter *adapter, bool enable)
{
	u32 reg, enabled;

	pci_read_config_dword(adapter->pdev, PCICFG_MEMBAR_CTRL_INT_CTRL_OFFSET,
			      &reg);
	enabled = reg & MEMBAR_CTRL_INT_CTRL_HOSTINTR_MASK;

	if (!enabled && enable)
		reg |= MEMBAR_CTRL_INT_CTRL_HOSTINTR_MASK;
	else if (enabled && !enable)
		reg &= ~MEMBAR_CTRL_INT_CTRL_HOSTINTR_MASK;
	else
		return;

	pci_write_config_dword(adapter->pdev,
			       PCICFG_MEMBAR_CTRL_INT_CTRL_OFFSET, reg);
}

static void be_intr_set(struct be_adapter *adapter, bool enable)
{
	int status = 0;

	/* On lancer interrupts can't be controlled via this register */
	if (lancer_chip(adapter))
		return;

	if (be_check_error(adapter, BE_ERROR_EEH))
		return;

	status = be_cmd_intr_set(adapter, enable);
	if (status)
		be_reg_intr_set(adapter, enable);
}

static void be_rxq_notify(struct be_adapter *adapter, u16 qid, u16 posted)
{
	u32 val = 0;

	if (be_check_error(adapter, BE_ERROR_HW))
		return;

	val |= qid & DB_RQ_RING_ID_MASK;
	val |= posted << DB_RQ_NUM_POSTED_SHIFT;

	wmb();
	iowrite32(val, adapter->db + DB_RQ_OFFSET);
}

static void be_txq_notify(struct be_adapter *adapter, struct be_tx_obj *txo,
			  u16 posted)
{
	u32 val = 0;

	if (be_check_error(adapter, BE_ERROR_HW))
		return;

	val |= txo->q.id & DB_TXULP_RING_ID_MASK;
	val |= (posted & DB_TXULP_NUM_POSTED_MASK) << DB_TXULP_NUM_POSTED_SHIFT;

	wmb();
	iowrite32(val, adapter->db + txo->db_offset);
}

static void be_eq_notify(struct be_adapter *adapter, u16 qid,
			 bool arm, bool clear_int, u16 num_popped,
			 u32 eq_delay_mult_enc)
{
	u32 val = 0;

	val |= qid & DB_EQ_RING_ID_MASK;
	val |= ((qid & DB_EQ_RING_ID_EXT_MASK) << DB_EQ_RING_ID_EXT_MASK_SHIFT);

	if (be_check_error(adapter, BE_ERROR_HW))
		return;

	if (arm)
		val |= 1 << DB_EQ_REARM_SHIFT;
	if (clear_int)
		val |= 1 << DB_EQ_CLR_SHIFT;
	val |= 1 << DB_EQ_EVNT_SHIFT;
	val |= num_popped << DB_EQ_NUM_POPPED_SHIFT;
	val |= eq_delay_mult_enc << DB_EQ_R2I_DLY_SHIFT;
	iowrite32(val, adapter->db + DB_EQ_OFFSET);
}

void be_cq_notify(struct be_adapter *adapter, u16 qid, bool arm, u16 num_popped)
{
	u32 val = 0;

	val |= qid & DB_CQ_RING_ID_MASK;
	val |= ((qid & DB_CQ_RING_ID_EXT_MASK) <<
			DB_CQ_RING_ID_EXT_MASK_SHIFT);

	if (be_check_error(adapter, BE_ERROR_HW))
		return;

	if (arm)
		val |= 1 << DB_CQ_REARM_SHIFT;
	val |= num_popped << DB_CQ_NUM_POPPED_SHIFT;
	iowrite32(val, adapter->db + DB_CQ_OFFSET);
}

static int be_mac_addr_set(struct net_device *netdev, void *p)
{
	struct be_adapter *adapter = netdev_priv(netdev);
	struct device *dev = &adapter->pdev->dev;
	struct sockaddr *addr = p;
	int status;
	u8 mac[ETH_ALEN];
	u32 old_pmac_id = adapter->pmac_id[0], curr_pmac_id = 0;

	if (!is_valid_ether_addr(addr->sa_data))
		return -EADDRNOTAVAIL;

	/* Proceed further only if, User provided MAC is different
	 * from active MAC
	 */
	if (ether_addr_equal(addr->sa_data, netdev->dev_addr))
		return 0;

	/* if device is not running, copy MAC to netdev->dev_addr */
	if (!netif_running(netdev))
		goto done;

	/* The PMAC_ADD cmd may fail if the VF doesn't have FILTMGMT
	 * privilege or if PF did not provision the new MAC address.
	 * On BE3, this cmd will always fail if the VF doesn't have the
	 * FILTMGMT privilege. This failure is OK, only if the PF programmed
	 * the MAC for the VF.
	 */
	status = be_cmd_pmac_add(adapter, (u8 *)addr->sa_data,
				 adapter->if_handle, &adapter->pmac_id[0], 0);
	if (!status) {
		curr_pmac_id = adapter->pmac_id[0];

		/* Delete the old programmed MAC. This call may fail if the
		 * old MAC was already deleted by the PF driver.
		 */
		if (adapter->pmac_id[0] != old_pmac_id)
			be_cmd_pmac_del(adapter, adapter->if_handle,
					old_pmac_id, 0);
	}

	/* Decide if the new MAC is successfully activated only after
	 * querying the FW
	 */
	status = be_cmd_get_active_mac(adapter, curr_pmac_id, mac,
				       adapter->if_handle, true, 0);
	if (status)
		goto err;

	/* The MAC change did not happen, either due to lack of privilege
	 * or PF didn't pre-provision.
	 */
	if (!ether_addr_equal(addr->sa_data, mac)) {
		status = -EPERM;
		goto err;
	}
done:
	ether_addr_copy(netdev->dev_addr, addr->sa_data);
	dev_info(dev, "MAC address changed to %pM\n", addr->sa_data);
	return 0;
err:
	dev_warn(dev, "MAC address change to %pM failed\n", addr->sa_data);
	return status;
}

/* BE2 supports only v0 cmd */
static void *hw_stats_from_cmd(struct be_adapter *adapter)
{
	if (BE2_chip(adapter)) {
		struct be_cmd_resp_get_stats_v0 *cmd = adapter->stats_cmd.va;

		return &cmd->hw_stats;
	} else if (BE3_chip(adapter)) {
		struct be_cmd_resp_get_stats_v1 *cmd = adapter->stats_cmd.va;

		return &cmd->hw_stats;
	} else {
		struct be_cmd_resp_get_stats_v2 *cmd = adapter->stats_cmd.va;

		return &cmd->hw_stats;
	}
}

/* BE2 supports only v0 cmd */
static void *be_erx_stats_from_cmd(struct be_adapter *adapter)
{
	if (BE2_chip(adapter)) {
		struct be_hw_stats_v0 *hw_stats = hw_stats_from_cmd(adapter);

		return &hw_stats->erx;
	} else if (BE3_chip(adapter)) {
		struct be_hw_stats_v1 *hw_stats = hw_stats_from_cmd(adapter);

		return &hw_stats->erx;
	} else {
		struct be_hw_stats_v2 *hw_stats = hw_stats_from_cmd(adapter);

		return &hw_stats->erx;
	}
}

static void populate_be_v0_stats(struct be_adapter *adapter)
{
	struct be_hw_stats_v0 *hw_stats = hw_stats_from_cmd(adapter);
	struct be_pmem_stats *pmem_sts = &hw_stats->pmem;
	struct be_rxf_stats_v0 *rxf_stats = &hw_stats->rxf;
	struct be_port_rxf_stats_v0 *port_stats =
					&rxf_stats->port[adapter->port_num];
	struct be_drv_stats *drvs = &adapter->drv_stats;

	be_dws_le_to_cpu(hw_stats, sizeof(*hw_stats));
	drvs->rx_pause_frames = port_stats->rx_pause_frames;
	drvs->rx_crc_errors = port_stats->rx_crc_errors;
	drvs->rx_control_frames = port_stats->rx_control_frames;
	drvs->rx_in_range_errors = port_stats->rx_in_range_errors;
	drvs->rx_frame_too_long = port_stats->rx_frame_too_long;
	drvs->rx_dropped_runt = port_stats->rx_dropped_runt;
	drvs->rx_ip_checksum_errs = port_stats->rx_ip_checksum_errs;
	drvs->rx_tcp_checksum_errs = port_stats->rx_tcp_checksum_errs;
	drvs->rx_udp_checksum_errs = port_stats->rx_udp_checksum_errs;
	drvs->rxpp_fifo_overflow_drop = port_stats->rx_fifo_overflow;
	drvs->rx_dropped_tcp_length = port_stats->rx_dropped_tcp_length;
	drvs->rx_dropped_too_small = port_stats->rx_dropped_too_small;
	drvs->rx_dropped_too_short = port_stats->rx_dropped_too_short;
	drvs->rx_out_range_errors = port_stats->rx_out_range_errors;
	drvs->rx_input_fifo_overflow_drop = port_stats->rx_input_fifo_overflow;
	drvs->rx_dropped_header_too_small =
		port_stats->rx_dropped_header_too_small;
	drvs->rx_address_filtered =
					port_stats->rx_address_filtered +
					port_stats->rx_vlan_filtered;
	drvs->rx_alignment_symbol_errors =
		port_stats->rx_alignment_symbol_errors;

	drvs->tx_pauseframes = port_stats->tx_pauseframes;
	drvs->tx_controlframes = port_stats->tx_controlframes;

	if (adapter->port_num)
		drvs->jabber_events = rxf_stats->port1_jabber_events;
	else
		drvs->jabber_events = rxf_stats->port0_jabber_events;
	drvs->rx_drops_no_pbuf = rxf_stats->rx_drops_no_pbuf;
	drvs->rx_drops_no_erx_descr = rxf_stats->rx_drops_no_erx_descr;
	drvs->forwarded_packets = rxf_stats->forwarded_packets;
	drvs->rx_drops_mtu = rxf_stats->rx_drops_mtu;
	drvs->rx_drops_no_tpre_descr = rxf_stats->rx_drops_no_tpre_descr;
	drvs->rx_drops_too_many_frags = rxf_stats->rx_drops_too_many_frags;
	adapter->drv_stats.eth_red_drops = pmem_sts->eth_red_drops;
}

static void populate_be_v1_stats(struct be_adapter *adapter)
{
	struct be_hw_stats_v1 *hw_stats = hw_stats_from_cmd(adapter);
	struct be_pmem_stats *pmem_sts = &hw_stats->pmem;
	struct be_rxf_stats_v1 *rxf_stats = &hw_stats->rxf;
	struct be_port_rxf_stats_v1 *port_stats =
					&rxf_stats->port[adapter->port_num];
	struct be_drv_stats *drvs = &adapter->drv_stats;

	be_dws_le_to_cpu(hw_stats, sizeof(*hw_stats));
	drvs->pmem_fifo_overflow_drop = port_stats->pmem_fifo_overflow_drop;
	drvs->rx_priority_pause_frames = port_stats->rx_priority_pause_frames;
	drvs->rx_pause_frames = port_stats->rx_pause_frames;
	drvs->rx_crc_errors = port_stats->rx_crc_errors;
	drvs->rx_control_frames = port_stats->rx_control_frames;
	drvs->rx_in_range_errors = port_stats->rx_in_range_errors;
	drvs->rx_frame_too_long = port_stats->rx_frame_too_long;
	drvs->rx_dropped_runt = port_stats->rx_dropped_runt;
	drvs->rx_ip_checksum_errs = port_stats->rx_ip_checksum_errs;
	drvs->rx_tcp_checksum_errs = port_stats->rx_tcp_checksum_errs;
	drvs->rx_udp_checksum_errs = port_stats->rx_udp_checksum_errs;
	drvs->rx_dropped_tcp_length = port_stats->rx_dropped_tcp_length;
	drvs->rx_dropped_too_small = port_stats->rx_dropped_too_small;
	drvs->rx_dropped_too_short = port_stats->rx_dropped_too_short;
	drvs->rx_out_range_errors = port_stats->rx_out_range_errors;
	drvs->rx_dropped_header_too_small =
		port_stats->rx_dropped_header_too_small;
	drvs->rx_input_fifo_overflow_drop =
		port_stats->rx_input_fifo_overflow_drop;
	drvs->rx_address_filtered = port_stats->rx_address_filtered;
	drvs->rx_alignment_symbol_errors =
		port_stats->rx_alignment_symbol_errors;
	drvs->rxpp_fifo_overflow_drop = port_stats->rxpp_fifo_overflow_drop;
	drvs->tx_pauseframes = port_stats->tx_pauseframes;
	drvs->tx_controlframes = port_stats->tx_controlframes;
	drvs->tx_priority_pauseframes = port_stats->tx_priority_pauseframes;
	drvs->jabber_events = port_stats->jabber_events;
	drvs->rx_drops_no_pbuf = rxf_stats->rx_drops_no_pbuf;
	drvs->rx_drops_no_erx_descr = rxf_stats->rx_drops_no_erx_descr;
	drvs->forwarded_packets = rxf_stats->forwarded_packets;
	drvs->rx_drops_mtu = rxf_stats->rx_drops_mtu;
	drvs->rx_drops_no_tpre_descr = rxf_stats->rx_drops_no_tpre_descr;
	drvs->rx_drops_too_many_frags = rxf_stats->rx_drops_too_many_frags;
	adapter->drv_stats.eth_red_drops = pmem_sts->eth_red_drops;
}

static void populate_be_v2_stats(struct be_adapter *adapter)
{
	struct be_hw_stats_v2 *hw_stats = hw_stats_from_cmd(adapter);
	struct be_pmem_stats *pmem_sts = &hw_stats->pmem;
	struct be_rxf_stats_v2 *rxf_stats = &hw_stats->rxf;
	struct be_port_rxf_stats_v2 *port_stats =
					&rxf_stats->port[adapter->port_num];
	struct be_drv_stats *drvs = &adapter->drv_stats;

	be_dws_le_to_cpu(hw_stats, sizeof(*hw_stats));
	drvs->pmem_fifo_overflow_drop = port_stats->pmem_fifo_overflow_drop;
	drvs->rx_priority_pause_frames = port_stats->rx_priority_pause_frames;
	drvs->rx_pause_frames = port_stats->rx_pause_frames;
	drvs->rx_crc_errors = port_stats->rx_crc_errors;
	drvs->rx_control_frames = port_stats->rx_control_frames;
	drvs->rx_in_range_errors = port_stats->rx_in_range_errors;
	drvs->rx_frame_too_long = port_stats->rx_frame_too_long;
	drvs->rx_dropped_runt = port_stats->rx_dropped_runt;
	drvs->rx_ip_checksum_errs = port_stats->rx_ip_checksum_errs;
	drvs->rx_tcp_checksum_errs = port_stats->rx_tcp_checksum_errs;
	drvs->rx_udp_checksum_errs = port_stats->rx_udp_checksum_errs;
	drvs->rx_dropped_tcp_length = port_stats->rx_dropped_tcp_length;
	drvs->rx_dropped_too_small = port_stats->rx_dropped_too_small;
	drvs->rx_dropped_too_short = port_stats->rx_dropped_too_short;
	drvs->rx_out_range_errors = port_stats->rx_out_range_errors;
	drvs->rx_dropped_header_too_small =
		port_stats->rx_dropped_header_too_small;
	drvs->rx_input_fifo_overflow_drop =
		port_stats->rx_input_fifo_overflow_drop;
	drvs->rx_address_filtered = port_stats->rx_address_filtered;
	drvs->rx_alignment_symbol_errors =
		port_stats->rx_alignment_symbol_errors;
	drvs->rxpp_fifo_overflow_drop = port_stats->rxpp_fifo_overflow_drop;
	drvs->tx_pauseframes = port_stats->tx_pauseframes;
	drvs->tx_controlframes = port_stats->tx_controlframes;
	drvs->tx_priority_pauseframes = port_stats->tx_priority_pauseframes;
	drvs->jabber_events = port_stats->jabber_events;
	drvs->rx_drops_no_pbuf = rxf_stats->rx_drops_no_pbuf;
	drvs->rx_drops_no_erx_descr = rxf_stats->rx_drops_no_erx_descr;
	drvs->forwarded_packets = rxf_stats->forwarded_packets;
	drvs->rx_drops_mtu = rxf_stats->rx_drops_mtu;
	drvs->rx_drops_no_tpre_descr = rxf_stats->rx_drops_no_tpre_descr;
	drvs->rx_drops_too_many_frags = rxf_stats->rx_drops_too_many_frags;
	adapter->drv_stats.eth_red_drops = pmem_sts->eth_red_drops;
	if (be_roce_supported(adapter)) {
		drvs->rx_roce_bytes_lsd = port_stats->roce_bytes_received_lsd;
		drvs->rx_roce_bytes_msd = port_stats->roce_bytes_received_msd;
		drvs->rx_roce_frames = port_stats->roce_frames_received;
		drvs->roce_drops_crc = port_stats->roce_drops_crc;
		drvs->roce_drops_payload_len =
			port_stats->roce_drops_payload_len;
	}
}

static void populate_lancer_stats(struct be_adapter *adapter)
{
	struct be_drv_stats *drvs = &adapter->drv_stats;
	struct lancer_pport_stats *pport_stats = pport_stats_from_cmd(adapter);

	be_dws_le_to_cpu(pport_stats, sizeof(*pport_stats));
	drvs->rx_pause_frames = pport_stats->rx_pause_frames_lo;
	drvs->rx_crc_errors = pport_stats->rx_crc_errors_lo;
	drvs->rx_control_frames = pport_stats->rx_control_frames_lo;
	drvs->rx_in_range_errors = pport_stats->rx_in_range_errors;
	drvs->rx_frame_too_long = pport_stats->rx_frames_too_long_lo;
	drvs->rx_dropped_runt = pport_stats->rx_dropped_runt;
	drvs->rx_ip_checksum_errs = pport_stats->rx_ip_checksum_errors;
	drvs->rx_tcp_checksum_errs = pport_stats->rx_tcp_checksum_errors;
	drvs->rx_udp_checksum_errs = pport_stats->rx_udp_checksum_errors;
	drvs->rx_dropped_tcp_length =
				pport_stats->rx_dropped_invalid_tcp_length;
	drvs->rx_dropped_too_small = pport_stats->rx_dropped_too_small;
	drvs->rx_dropped_too_short = pport_stats->rx_dropped_too_short;
	drvs->rx_out_range_errors = pport_stats->rx_out_of_range_errors;
	drvs->rx_dropped_header_too_small =
				pport_stats->rx_dropped_header_too_small;
	drvs->rx_input_fifo_overflow_drop = pport_stats->rx_fifo_overflow;
	drvs->rx_address_filtered =
					pport_stats->rx_address_filtered +
					pport_stats->rx_vlan_filtered;
	drvs->rx_alignment_symbol_errors = pport_stats->rx_symbol_errors_lo;
	drvs->rxpp_fifo_overflow_drop = pport_stats->rx_fifo_overflow;
	drvs->tx_pauseframes = pport_stats->tx_pause_frames_lo;
	drvs->tx_controlframes = pport_stats->tx_control_frames_lo;
	drvs->jabber_events = pport_stats->rx_jabbers;
	drvs->forwarded_packets = pport_stats->num_forwards_lo;
	drvs->rx_drops_mtu = pport_stats->rx_drops_mtu_lo;
	drvs->rx_drops_too_many_frags =
				pport_stats->rx_drops_too_many_frags_lo;
}

static void accumulate_16bit_val(u32 *acc, u16 val)
{
#define lo(x)			(x & 0xFFFF)
#define hi(x)			(x & 0xFFFF0000)
	bool wrapped = val < lo(*acc);
	u32 newacc = hi(*acc) + val;

	if (wrapped)
		newacc += 65536;
	ACCESS_ONCE(*acc) = newacc;
}

static void populate_erx_stats(struct be_adapter *adapter,
			       struct be_rx_obj *rxo, u32 erx_stat)
{
	if (!BEx_chip(adapter))
		rx_stats(rxo)->rx_drops_no_frags = erx_stat;
	else
		/* below erx HW counter can actually wrap around after
		 * 65535. Driver accumulates a 32-bit value
		 */
		accumulate_16bit_val(&rx_stats(rxo)->rx_drops_no_frags,
				     (u16)erx_stat);
}

void be_parse_stats(struct be_adapter *adapter)
{
	struct be_erx_stats_v2 *erx = be_erx_stats_from_cmd(adapter);
	struct be_rx_obj *rxo;
	int i;
	u32 erx_stat;

	if (lancer_chip(adapter)) {
		populate_lancer_stats(adapter);
	} else {
		if (BE2_chip(adapter))
			populate_be_v0_stats(adapter);
		else if (BE3_chip(adapter))
			/* for BE3 */
			populate_be_v1_stats(adapter);
		else
			populate_be_v2_stats(adapter);

		/* erx_v2 is longer than v0, v1. use v2 for v0, v1 access */
		for_all_rx_queues(adapter, rxo, i) {
			erx_stat = erx->rx_drops_no_fragments[rxo->q.id];
			populate_erx_stats(adapter, rxo, erx_stat);
		}
	}
}

static struct rtnl_link_stats64 *be_get_stats64(struct net_device *netdev,
						struct rtnl_link_stats64 *stats)
{
	struct be_adapter *adapter = netdev_priv(netdev);
	struct be_drv_stats *drvs = &adapter->drv_stats;
	struct be_rx_obj *rxo;
	struct be_tx_obj *txo;
	u64 pkts, bytes;
	unsigned int start;
	int i;

	for_all_rx_queues(adapter, rxo, i) {
		const struct be_rx_stats *rx_stats = rx_stats(rxo);

		do {
			start = u64_stats_fetch_begin_irq(&rx_stats->sync);
			pkts = rx_stats(rxo)->rx_pkts;
			bytes = rx_stats(rxo)->rx_bytes;
		} while (u64_stats_fetch_retry_irq(&rx_stats->sync, start));
		stats->rx_packets += pkts;
		stats->rx_bytes += bytes;
		stats->multicast += rx_stats(rxo)->rx_mcast_pkts;
		stats->rx_dropped += rx_stats(rxo)->rx_drops_no_skbs +
					rx_stats(rxo)->rx_drops_no_frags;
	}

	for_all_tx_queues(adapter, txo, i) {
		const struct be_tx_stats *tx_stats = tx_stats(txo);

		do {
			start = u64_stats_fetch_begin_irq(&tx_stats->sync);
			pkts = tx_stats(txo)->tx_pkts;
			bytes = tx_stats(txo)->tx_bytes;
		} while (u64_stats_fetch_retry_irq(&tx_stats->sync, start));
		stats->tx_packets += pkts;
		stats->tx_bytes += bytes;
	}

	/* bad pkts received */
	stats->rx_errors = drvs->rx_crc_errors +
		drvs->rx_alignment_symbol_errors +
		drvs->rx_in_range_errors +
		drvs->rx_out_range_errors +
		drvs->rx_frame_too_long +
		drvs->rx_dropped_too_small +
		drvs->rx_dropped_too_short +
		drvs->rx_dropped_header_too_small +
		drvs->rx_dropped_tcp_length +
		drvs->rx_dropped_runt;

	/* detailed rx errors */
	stats->rx_length_errors = drvs->rx_in_range_errors +
		drvs->rx_out_range_errors +
		drvs->rx_frame_too_long;

	stats->rx_crc_errors = drvs->rx_crc_errors;

	/* frame alignment errors */
	stats->rx_frame_errors = drvs->rx_alignment_symbol_errors;

	/* receiver fifo overrun */
	/* drops_no_pbuf is no per i/f, it's per BE card */
	stats->rx_fifo_errors = drvs->rxpp_fifo_overflow_drop +
				drvs->rx_input_fifo_overflow_drop +
				drvs->rx_drops_no_pbuf;
	return stats;
}

void be_link_status_update(struct be_adapter *adapter, u8 link_status)
{
	struct net_device *netdev = adapter->netdev;

	if (!(adapter->flags & BE_FLAGS_LINK_STATUS_INIT)) {
		netif_carrier_off(netdev);
		adapter->flags |= BE_FLAGS_LINK_STATUS_INIT;
	}

	if (link_status)
		netif_carrier_on(netdev);
	else
		netif_carrier_off(netdev);

	netdev_info(netdev, "Link is %s\n", link_status ? "Up" : "Down");
}

static void be_tx_stats_update(struct be_tx_obj *txo, struct sk_buff *skb)
{
	struct be_tx_stats *stats = tx_stats(txo);

	u64_stats_update_begin(&stats->sync);
	stats->tx_reqs++;
	stats->tx_bytes += skb->len;
	stats->tx_pkts += (skb_shinfo(skb)->gso_segs ? : 1);
	u64_stats_update_end(&stats->sync);
}

/* Returns number of WRBs needed for the skb */
static u32 skb_wrb_cnt(struct sk_buff *skb)
{
	/* +1 for the header wrb */
	return 1 + (skb_headlen(skb) ? 1 : 0) + skb_shinfo(skb)->nr_frags;
}

static inline void wrb_fill(struct be_eth_wrb *wrb, u64 addr, int len)
{
	wrb->frag_pa_hi = cpu_to_le32(upper_32_bits(addr));
	wrb->frag_pa_lo = cpu_to_le32(lower_32_bits(addr));
	wrb->frag_len = cpu_to_le32(len & ETH_WRB_FRAG_LEN_MASK);
	wrb->rsvd0 = 0;
}

/* A dummy wrb is just all zeros. Using a separate routine for dummy-wrb
 * to avoid the swap and shift/mask operations in wrb_fill().
 */
static inline void wrb_fill_dummy(struct be_eth_wrb *wrb)
{
	wrb->frag_pa_hi = 0;
	wrb->frag_pa_lo = 0;
	wrb->frag_len = 0;
	wrb->rsvd0 = 0;
}

static inline u16 be_get_tx_vlan_tag(struct be_adapter *adapter,
				     struct sk_buff *skb)
{
	u8 vlan_prio;
	u16 vlan_tag;

	vlan_tag = skb_vlan_tag_get(skb);
	vlan_prio = (vlan_tag & VLAN_PRIO_MASK) >> VLAN_PRIO_SHIFT;
	/* If vlan priority provided by OS is NOT in available bmap */
	if (!(adapter->vlan_prio_bmap & (1 << vlan_prio)))
		vlan_tag = (vlan_tag & ~VLAN_PRIO_MASK) |
				adapter->recommended_prio;

	return vlan_tag;
}

/* Used only for IP tunnel packets */
static u16 skb_inner_ip_proto(struct sk_buff *skb)
{
	return (inner_ip_hdr(skb)->version == 4) ?
		inner_ip_hdr(skb)->protocol : inner_ipv6_hdr(skb)->nexthdr;
}

static u16 skb_ip_proto(struct sk_buff *skb)
{
	return (ip_hdr(skb)->version == 4) ?
		ip_hdr(skb)->protocol : ipv6_hdr(skb)->nexthdr;
}

static inline bool be_is_txq_full(struct be_tx_obj *txo)
{
	return atomic_read(&txo->q.used) + BE_MAX_TX_FRAG_COUNT >= txo->q.len;
}

static inline bool be_can_txq_wake(struct be_tx_obj *txo)
{
	return atomic_read(&txo->q.used) < txo->q.len / 2;
}

static inline bool be_is_tx_compl_pending(struct be_tx_obj *txo)
{
	return atomic_read(&txo->q.used) > txo->pend_wrb_cnt;
}

static void be_get_wrb_params_from_skb(struct be_adapter *adapter,
				       struct sk_buff *skb,
				       struct be_wrb_params *wrb_params)
{
	u16 proto;

	if (skb_is_gso(skb)) {
		BE_WRB_F_SET(wrb_params->features, LSO, 1);
		wrb_params->lso_mss = skb_shinfo(skb)->gso_size;
		if (skb_is_gso_v6(skb) && !lancer_chip(adapter))
			BE_WRB_F_SET(wrb_params->features, LSO6, 1);
	} else if (skb->ip_summed == CHECKSUM_PARTIAL) {
		if (skb->encapsulation) {
			BE_WRB_F_SET(wrb_params->features, IPCS, 1);
			proto = skb_inner_ip_proto(skb);
		} else {
			proto = skb_ip_proto(skb);
		}
		if (proto == IPPROTO_TCP)
			BE_WRB_F_SET(wrb_params->features, TCPCS, 1);
		else if (proto == IPPROTO_UDP)
			BE_WRB_F_SET(wrb_params->features, UDPCS, 1);
	}

	if (skb_vlan_tag_present(skb)) {
		BE_WRB_F_SET(wrb_params->features, VLAN, 1);
		wrb_params->vlan_tag = be_get_tx_vlan_tag(adapter, skb);
	}

	BE_WRB_F_SET(wrb_params->features, CRC, 1);
}

static void wrb_fill_hdr(struct be_adapter *adapter,
			 struct be_eth_hdr_wrb *hdr,
			 struct be_wrb_params *wrb_params,
			 struct sk_buff *skb)
{
	memset(hdr, 0, sizeof(*hdr));

	SET_TX_WRB_HDR_BITS(crc, hdr,
			    BE_WRB_F_GET(wrb_params->features, CRC));
	SET_TX_WRB_HDR_BITS(ipcs, hdr,
			    BE_WRB_F_GET(wrb_params->features, IPCS));
	SET_TX_WRB_HDR_BITS(tcpcs, hdr,
			    BE_WRB_F_GET(wrb_params->features, TCPCS));
	SET_TX_WRB_HDR_BITS(udpcs, hdr,
			    BE_WRB_F_GET(wrb_params->features, UDPCS));

	SET_TX_WRB_HDR_BITS(lso, hdr,
			    BE_WRB_F_GET(wrb_params->features, LSO));
	SET_TX_WRB_HDR_BITS(lso6, hdr,
			    BE_WRB_F_GET(wrb_params->features, LSO6));
	SET_TX_WRB_HDR_BITS(lso_mss, hdr, wrb_params->lso_mss);

	/* Hack to skip HW VLAN tagging needs evt = 1, compl = 0. When this
	 * hack is not needed, the evt bit is set while ringing DB.
	 */
	SET_TX_WRB_HDR_BITS(event, hdr,
			    BE_WRB_F_GET(wrb_params->features, VLAN_SKIP_HW));
	SET_TX_WRB_HDR_BITS(vlan, hdr,
			    BE_WRB_F_GET(wrb_params->features, VLAN));
	SET_TX_WRB_HDR_BITS(vlan_tag, hdr, wrb_params->vlan_tag);

	SET_TX_WRB_HDR_BITS(num_wrb, hdr, skb_wrb_cnt(skb));
	SET_TX_WRB_HDR_BITS(len, hdr, skb->len);
	SET_TX_WRB_HDR_BITS(mgmt, hdr,
			    BE_WRB_F_GET(wrb_params->features, OS2BMC));
}

static void unmap_tx_frag(struct device *dev, struct be_eth_wrb *wrb,
			  bool unmap_single)
{
	dma_addr_t dma;
	u32 frag_len = le32_to_cpu(wrb->frag_len);


	dma = (u64)le32_to_cpu(wrb->frag_pa_hi) << 32 |
		(u64)le32_to_cpu(wrb->frag_pa_lo);
	if (frag_len) {
		if (unmap_single)
			dma_unmap_single(dev, dma, frag_len, DMA_TO_DEVICE);
		else
			dma_unmap_page(dev, dma, frag_len, DMA_TO_DEVICE);
	}
}

/* Grab a WRB header for xmit */
static u16 be_tx_get_wrb_hdr(struct be_tx_obj *txo)
{
	u16 head = txo->q.head;

	queue_head_inc(&txo->q);
	return head;
}

/* Set up the WRB header for xmit */
static void be_tx_setup_wrb_hdr(struct be_adapter *adapter,
				struct be_tx_obj *txo,
				struct be_wrb_params *wrb_params,
				struct sk_buff *skb, u16 head)
{
	u32 num_frags = skb_wrb_cnt(skb);
	struct be_queue_info *txq = &txo->q;
	struct be_eth_hdr_wrb *hdr = queue_index_node(txq, head);

	wrb_fill_hdr(adapter, hdr, wrb_params, skb);
	be_dws_cpu_to_le(hdr, sizeof(*hdr));

	BUG_ON(txo->sent_skb_list[head]);
	txo->sent_skb_list[head] = skb;
	txo->last_req_hdr = head;
	atomic_add(num_frags, &txq->used);
	txo->last_req_wrb_cnt = num_frags;
	txo->pend_wrb_cnt += num_frags;
}

/* Setup a WRB fragment (buffer descriptor) for xmit */
static void be_tx_setup_wrb_frag(struct be_tx_obj *txo, dma_addr_t busaddr,
				 int len)
{
	struct be_eth_wrb *wrb;
	struct be_queue_info *txq = &txo->q;

	wrb = queue_head_node(txq);
	wrb_fill(wrb, busaddr, len);
	queue_head_inc(txq);
}

/* Bring the queue back to the state it was in before be_xmit_enqueue() routine
 * was invoked. The producer index is restored to the previous packet and the
 * WRBs of the current packet are unmapped. Invoked to handle tx setup errors.
 */
static void be_xmit_restore(struct be_adapter *adapter,
			    struct be_tx_obj *txo, u16 head, bool map_single,
			    u32 copied)
{
	struct device *dev;
	struct be_eth_wrb *wrb;
	struct be_queue_info *txq = &txo->q;

	dev = &adapter->pdev->dev;
	txq->head = head;

	/* skip the first wrb (hdr); it's not mapped */
	queue_head_inc(txq);
	while (copied) {
		wrb = queue_head_node(txq);
		unmap_tx_frag(dev, wrb, map_single);
		map_single = false;
		copied -= le32_to_cpu(wrb->frag_len);
		queue_head_inc(txq);
	}

	txq->head = head;
}

/* Enqueue the given packet for transmit. This routine allocates WRBs for the
 * packet, dma maps the packet buffers and sets up the WRBs. Returns the number
 * of WRBs used up by the packet.
 */
static u32 be_xmit_enqueue(struct be_adapter *adapter, struct be_tx_obj *txo,
			   struct sk_buff *skb,
			   struct be_wrb_params *wrb_params)
{
	u32 i, copied = 0, wrb_cnt = skb_wrb_cnt(skb);
	struct device *dev = &adapter->pdev->dev;
	struct be_queue_info *txq = &txo->q;
	bool map_single = false;
	u16 head = txq->head;
	dma_addr_t busaddr;
	int len;

	head = be_tx_get_wrb_hdr(txo);

	if (skb->len > skb->data_len) {
		len = skb_headlen(skb);

		busaddr = dma_map_single(dev, skb->data, len, DMA_TO_DEVICE);
		if (dma_mapping_error(dev, busaddr))
			goto dma_err;
		map_single = true;
		be_tx_setup_wrb_frag(txo, busaddr, len);
		copied += len;
	}

	for (i = 0; i < skb_shinfo(skb)->nr_frags; i++) {
		const struct skb_frag_struct *frag = &skb_shinfo(skb)->frags[i];
		len = skb_frag_size(frag);

		busaddr = skb_frag_dma_map(dev, frag, 0, len, DMA_TO_DEVICE);
		if (dma_mapping_error(dev, busaddr))
			goto dma_err;
		be_tx_setup_wrb_frag(txo, busaddr, len);
		copied += len;
	}

	be_tx_setup_wrb_hdr(adapter, txo, wrb_params, skb, head);

	be_tx_stats_update(txo, skb);
	return wrb_cnt;

dma_err:
	adapter->drv_stats.dma_map_errors++;
	be_xmit_restore(adapter, txo, head, map_single, copied);
	return 0;
}

static inline int qnq_async_evt_rcvd(struct be_adapter *adapter)
{
	return adapter->flags & BE_FLAGS_QNQ_ASYNC_EVT_RCVD;
}

static struct sk_buff *be_insert_vlan_in_pkt(struct be_adapter *adapter,
					     struct sk_buff *skb,
					     struct be_wrb_params
					     *wrb_params)
{
	u16 vlan_tag = 0;

	skb = skb_share_check(skb, GFP_ATOMIC);
	if (unlikely(!skb))
		return skb;

	if (skb_vlan_tag_present(skb))
		vlan_tag = be_get_tx_vlan_tag(adapter, skb);

	if (qnq_async_evt_rcvd(adapter) && adapter->pvid) {
		if (!vlan_tag)
			vlan_tag = adapter->pvid;
		/* f/w workaround to set skip_hw_vlan = 1, informs the F/W to
		 * skip VLAN insertion
		 */
		BE_WRB_F_SET(wrb_params->features, VLAN_SKIP_HW, 1);
	}

	if (vlan_tag) {
		skb = vlan_insert_tag_set_proto(skb, htons(ETH_P_8021Q),
						vlan_tag);
		if (unlikely(!skb))
			return skb;
		skb->vlan_tci = 0;
	}

	/* Insert the outer VLAN, if any */
	if (adapter->qnq_vid) {
		vlan_tag = adapter->qnq_vid;
		skb = vlan_insert_tag_set_proto(skb, htons(ETH_P_8021Q),
						vlan_tag);
		if (unlikely(!skb))
			return skb;
		BE_WRB_F_SET(wrb_params->features, VLAN_SKIP_HW, 1);
	}

	return skb;
}

static bool be_ipv6_exthdr_check(struct sk_buff *skb)
{
	struct ethhdr *eh = (struct ethhdr *)skb->data;
	u16 offset = ETH_HLEN;

	if (eh->h_proto == htons(ETH_P_IPV6)) {
		struct ipv6hdr *ip6h = (struct ipv6hdr *)(skb->data + offset);

		offset += sizeof(struct ipv6hdr);
		if (ip6h->nexthdr != NEXTHDR_TCP &&
		    ip6h->nexthdr != NEXTHDR_UDP) {
			struct ipv6_opt_hdr *ehdr =
				(struct ipv6_opt_hdr *)(skb->data + offset);

			/* offending pkt: 2nd byte following IPv6 hdr is 0xff */
			if (ehdr->hdrlen == 0xff)
				return true;
		}
	}
	return false;
}

static int be_vlan_tag_tx_chk(struct be_adapter *adapter, struct sk_buff *skb)
{
	return skb_vlan_tag_present(skb) || adapter->pvid || adapter->qnq_vid;
}

static int be_ipv6_tx_stall_chk(struct be_adapter *adapter, struct sk_buff *skb)
{
	return BE3_chip(adapter) && be_ipv6_exthdr_check(skb);
}

static struct sk_buff *be_lancer_xmit_workarounds(struct be_adapter *adapter,
						  struct sk_buff *skb,
						  struct be_wrb_params
						  *wrb_params)
{
	struct vlan_ethhdr *veh = (struct vlan_ethhdr *)skb->data;
	unsigned int eth_hdr_len;
	struct iphdr *ip;

	/* For padded packets, BE HW modifies tot_len field in IP header
	 * incorrecly when VLAN tag is inserted by HW.
	 * For padded packets, Lancer computes incorrect checksum.
	 */
	eth_hdr_len = ntohs(skb->protocol) == ETH_P_8021Q ?
						VLAN_ETH_HLEN : ETH_HLEN;
	if (skb->len <= 60 &&
	    (lancer_chip(adapter) || skb_vlan_tag_present(skb)) &&
	    is_ipv4_pkt(skb)) {
		ip = (struct iphdr *)ip_hdr(skb);
		pskb_trim(skb, eth_hdr_len + ntohs(ip->tot_len));
	}

	/* If vlan tag is already inlined in the packet, skip HW VLAN
	 * tagging in pvid-tagging mode
	 */
	if (be_pvid_tagging_enabled(adapter) &&
	    veh->h_vlan_proto == htons(ETH_P_8021Q))
		BE_WRB_F_SET(wrb_params->features, VLAN_SKIP_HW, 1);

	/* HW has a bug wherein it will calculate CSUM for VLAN
	 * pkts even though it is disabled.
	 * Manually insert VLAN in pkt.
	 */
	if (skb->ip_summed != CHECKSUM_PARTIAL &&
	    skb_vlan_tag_present(skb)) {
		skb = be_insert_vlan_in_pkt(adapter, skb, wrb_params);
		if (unlikely(!skb))
			goto err;
	}

	/* HW may lockup when VLAN HW tagging is requested on
	 * certain ipv6 packets. Drop such pkts if the HW workaround to
	 * skip HW tagging is not enabled by FW.
	 */
	if (unlikely(be_ipv6_tx_stall_chk(adapter, skb) &&
		     (adapter->pvid || adapter->qnq_vid) &&
		     !qnq_async_evt_rcvd(adapter)))
		goto tx_drop;

	/* Manual VLAN tag insertion to prevent:
	 * ASIC lockup when the ASIC inserts VLAN tag into
	 * certain ipv6 packets. Insert VLAN tags in driver,
	 * and set event, completion, vlan bits accordingly
	 * in the Tx WRB.
	 */
	if (be_ipv6_tx_stall_chk(adapter, skb) &&
	    be_vlan_tag_tx_chk(adapter, skb)) {
		skb = be_insert_vlan_in_pkt(adapter, skb, wrb_params);
		if (unlikely(!skb))
			goto err;
	}

	return skb;
tx_drop:
	dev_kfree_skb_any(skb);
err:
	return NULL;
}

static struct sk_buff *be_xmit_workarounds(struct be_adapter *adapter,
					   struct sk_buff *skb,
					   struct be_wrb_params *wrb_params)
{
	/* Lancer, SH-R ASICs have a bug wherein Packets that are 32 bytes or
	 * less may cause a transmit stall on that port. So the work-around is
	 * to pad short packets (<= 32 bytes) to a 36-byte length.
	 */
	if (unlikely(!BEx_chip(adapter) && skb->len <= 32)) {
		if (skb_put_padto(skb, 36))
			return NULL;
	}

	if (BEx_chip(adapter) || lancer_chip(adapter)) {
		skb = be_lancer_xmit_workarounds(adapter, skb, wrb_params);
		if (!skb)
			return NULL;
	}

	return skb;
}

static void be_xmit_flush(struct be_adapter *adapter, struct be_tx_obj *txo)
{
	struct be_queue_info *txq = &txo->q;
	struct be_eth_hdr_wrb *hdr = queue_index_node(txq, txo->last_req_hdr);

	/* Mark the last request eventable if it hasn't been marked already */
	if (!(hdr->dw[2] & cpu_to_le32(TX_HDR_WRB_EVT)))
		hdr->dw[2] |= cpu_to_le32(TX_HDR_WRB_EVT | TX_HDR_WRB_COMPL);

	/* compose a dummy wrb if there are odd set of wrbs to notify */
	if (!lancer_chip(adapter) && (txo->pend_wrb_cnt & 1)) {
		wrb_fill_dummy(queue_head_node(txq));
		queue_head_inc(txq);
		atomic_inc(&txq->used);
		txo->pend_wrb_cnt++;
		hdr->dw[2] &= ~cpu_to_le32(TX_HDR_WRB_NUM_MASK <<
					   TX_HDR_WRB_NUM_SHIFT);
		hdr->dw[2] |= cpu_to_le32((txo->last_req_wrb_cnt + 1) <<
					  TX_HDR_WRB_NUM_SHIFT);
	}
	be_txq_notify(adapter, txo, txo->pend_wrb_cnt);
	txo->pend_wrb_cnt = 0;
}

/* OS2BMC related */

#define DHCP_CLIENT_PORT	68
#define DHCP_SERVER_PORT	67
#define NET_BIOS_PORT1		137
#define NET_BIOS_PORT2		138
#define DHCPV6_RAS_PORT		547

#define is_mc_allowed_on_bmc(adapter, eh)	\
	(!is_multicast_filt_enabled(adapter) &&	\
	 is_multicast_ether_addr(eh->h_dest) &&	\
	 !is_broadcast_ether_addr(eh->h_dest))

#define is_bc_allowed_on_bmc(adapter, eh)	\
	(!is_broadcast_filt_enabled(adapter) &&	\
	 is_broadcast_ether_addr(eh->h_dest))

#define is_arp_allowed_on_bmc(adapter, skb)	\
	(is_arp(skb) && is_arp_filt_enabled(adapter))

#define is_broadcast_packet(eh, adapter)	\
		(is_multicast_ether_addr(eh->h_dest) && \
		!compare_ether_addr(eh->h_dest, adapter->netdev->broadcast))

#define is_arp(skb)	(skb->protocol == htons(ETH_P_ARP))

#define is_arp_filt_enabled(adapter)	\
		(adapter->bmc_filt_mask & (BMC_FILT_BROADCAST_ARP))

#define is_dhcp_client_filt_enabled(adapter)	\
		(adapter->bmc_filt_mask & BMC_FILT_BROADCAST_DHCP_CLIENT)

#define is_dhcp_srvr_filt_enabled(adapter)	\
		(adapter->bmc_filt_mask & BMC_FILT_BROADCAST_DHCP_SERVER)

#define is_nbios_filt_enabled(adapter)	\
		(adapter->bmc_filt_mask & BMC_FILT_BROADCAST_NET_BIOS)

#define is_ipv6_na_filt_enabled(adapter)	\
		(adapter->bmc_filt_mask &	\
			BMC_FILT_MULTICAST_IPV6_NEIGH_ADVER)

#define is_ipv6_ra_filt_enabled(adapter)	\
		(adapter->bmc_filt_mask & BMC_FILT_MULTICAST_IPV6_RA)

#define is_ipv6_ras_filt_enabled(adapter)	\
		(adapter->bmc_filt_mask & BMC_FILT_MULTICAST_IPV6_RAS)

#define is_broadcast_filt_enabled(adapter)	\
		(adapter->bmc_filt_mask & BMC_FILT_BROADCAST)

#define is_multicast_filt_enabled(adapter)	\
		(adapter->bmc_filt_mask & BMC_FILT_MULTICAST)

static bool be_send_pkt_to_bmc(struct be_adapter *adapter,
			       struct sk_buff **skb)
{
	struct ethhdr *eh = (struct ethhdr *)(*skb)->data;
	bool os2bmc = false;

	if (!be_is_os2bmc_enabled(adapter))
		goto done;

	if (!is_multicast_ether_addr(eh->h_dest))
		goto done;

	if (is_mc_allowed_on_bmc(adapter, eh) ||
	    is_bc_allowed_on_bmc(adapter, eh) ||
	    is_arp_allowed_on_bmc(adapter, (*skb))) {
		os2bmc = true;
		goto done;
	}

	if ((*skb)->protocol == htons(ETH_P_IPV6)) {
		struct ipv6hdr *hdr = ipv6_hdr((*skb));
		u8 nexthdr = hdr->nexthdr;

		if (nexthdr == IPPROTO_ICMPV6) {
			struct icmp6hdr *icmp6 = icmp6_hdr((*skb));

			switch (icmp6->icmp6_type) {
			case NDISC_ROUTER_ADVERTISEMENT:
				os2bmc = is_ipv6_ra_filt_enabled(adapter);
				goto done;
			case NDISC_NEIGHBOUR_ADVERTISEMENT:
				os2bmc = is_ipv6_na_filt_enabled(adapter);
				goto done;
			default:
				break;
			}
		}
	}

	if (is_udp_pkt((*skb))) {
		struct udphdr *udp = udp_hdr((*skb));

		switch (udp->dest) {
		case DHCP_CLIENT_PORT:
			os2bmc = is_dhcp_client_filt_enabled(adapter);
			goto done;
		case DHCP_SERVER_PORT:
			os2bmc = is_dhcp_srvr_filt_enabled(adapter);
			goto done;
		case NET_BIOS_PORT1:
		case NET_BIOS_PORT2:
			os2bmc = is_nbios_filt_enabled(adapter);
			goto done;
		case DHCPV6_RAS_PORT:
			os2bmc = is_ipv6_ras_filt_enabled(adapter);
			goto done;
		default:
			break;
		}
	}
done:
	/* For packets over a vlan, which are destined
	 * to BMC, asic expects the vlan to be inline in the packet.
	 */
	if (os2bmc)
		*skb = be_insert_vlan_in_pkt(adapter, *skb, NULL);

	return os2bmc;
}

static netdev_tx_t be_xmit(struct sk_buff *skb, struct net_device *netdev)
{
	struct be_adapter *adapter = netdev_priv(netdev);
	u16 q_idx = skb_get_queue_mapping(skb);
	struct be_tx_obj *txo = &adapter->tx_obj[q_idx];
	struct be_wrb_params wrb_params = { 0 };
	bool flush = !skb->xmit_more;
	u16 wrb_cnt;

	skb = be_xmit_workarounds(adapter, skb, &wrb_params);
	if (unlikely(!skb))
		goto drop;

	be_get_wrb_params_from_skb(adapter, skb, &wrb_params);

	wrb_cnt = be_xmit_enqueue(adapter, txo, skb, &wrb_params);
	if (unlikely(!wrb_cnt)) {
		dev_kfree_skb_any(skb);
		goto drop;
	}

	/* if os2bmc is enabled and if the pkt is destined to bmc,
	 * enqueue the pkt a 2nd time with mgmt bit set.
	 */
	if (be_send_pkt_to_bmc(adapter, &skb)) {
		BE_WRB_F_SET(wrb_params.features, OS2BMC, 1);
		wrb_cnt = be_xmit_enqueue(adapter, txo, skb, &wrb_params);
		if (unlikely(!wrb_cnt))
			goto drop;
		else
			skb_get(skb);
	}

	if (be_is_txq_full(txo)) {
		netif_stop_subqueue(netdev, q_idx);
		tx_stats(txo)->tx_stops++;
	}

	if (flush || __netif_subqueue_stopped(netdev, q_idx))
		be_xmit_flush(adapter, txo);

	return NETDEV_TX_OK;
drop:
	tx_stats(txo)->tx_drv_drops++;
	/* Flush the already enqueued tx requests */
	if (flush && txo->pend_wrb_cnt)
		be_xmit_flush(adapter, txo);

	return NETDEV_TX_OK;
}

static int be_change_mtu(struct net_device *netdev, int new_mtu)
{
	struct be_adapter *adapter = netdev_priv(netdev);
	struct device *dev = &adapter->pdev->dev;

	if (new_mtu < BE_MIN_MTU || new_mtu > BE_MAX_MTU) {
		dev_info(dev, "MTU must be between %d and %d bytes\n",
			 BE_MIN_MTU, BE_MAX_MTU);
		return -EINVAL;
	}

	dev_info(dev, "MTU changed from %d to %d bytes\n",
		 netdev->mtu, new_mtu);
	netdev->mtu = new_mtu;
	return 0;
}

static inline bool be_in_all_promisc(struct be_adapter *adapter)
{
	return (adapter->if_flags & BE_IF_FLAGS_ALL_PROMISCUOUS) ==
			BE_IF_FLAGS_ALL_PROMISCUOUS;
}

static int be_set_vlan_promisc(struct be_adapter *adapter)
{
	struct device *dev = &adapter->pdev->dev;
	int status;

	if (adapter->if_flags & BE_IF_FLAGS_VLAN_PROMISCUOUS)
		return 0;

	status = be_cmd_rx_filter(adapter, BE_IF_FLAGS_VLAN_PROMISCUOUS, ON);
	if (!status) {
		dev_info(dev, "Enabled VLAN promiscuous mode\n");
		adapter->if_flags |= BE_IF_FLAGS_VLAN_PROMISCUOUS;
	} else {
		dev_err(dev, "Failed to enable VLAN promiscuous mode\n");
	}
	return status;
}

static int be_clear_vlan_promisc(struct be_adapter *adapter)
{
	struct device *dev = &adapter->pdev->dev;
	int status;

	status = be_cmd_rx_filter(adapter, BE_IF_FLAGS_VLAN_PROMISCUOUS, OFF);
	if (!status) {
		dev_info(dev, "Disabling VLAN promiscuous mode\n");
		adapter->if_flags &= ~BE_IF_FLAGS_VLAN_PROMISCUOUS;
	}
	return status;
}

/*
 * A max of 64 (BE_NUM_VLANS_SUPPORTED) vlans can be configured in BE.
 * If the user configures more, place BE in vlan promiscuous mode.
 */
static int be_vid_config(struct be_adapter *adapter)
{
	struct device *dev = &adapter->pdev->dev;
	u16 vids[BE_NUM_VLANS_SUPPORTED];
	u16 num = 0, i = 0;
	int status = 0;

	/* No need to further configure vids if in promiscuous mode */
	if (be_in_all_promisc(adapter))
		return 0;

	if (adapter->vlans_added > be_max_vlans(adapter))
		return be_set_vlan_promisc(adapter);

	/* Construct VLAN Table to give to HW */
	for_each_set_bit(i, adapter->vids, VLAN_N_VID)
		vids[num++] = cpu_to_le16(i);

	status = be_cmd_vlan_config(adapter, adapter->if_handle, vids, num, 0);
	if (status) {
		dev_err(dev, "Setting HW VLAN filtering failed\n");
		/* Set to VLAN promisc mode as setting VLAN filter failed */
		if (addl_status(status) == MCC_ADDL_STATUS_INSUFFICIENT_VLANS ||
		    addl_status(status) ==
				MCC_ADDL_STATUS_INSUFFICIENT_RESOURCES)
			return be_set_vlan_promisc(adapter);
	} else if (adapter->if_flags & BE_IF_FLAGS_VLAN_PROMISCUOUS) {
		status = be_clear_vlan_promisc(adapter);
	}
	return status;
}

static int be_vlan_add_vid(struct net_device *netdev, __be16 proto, u16 vid)
{
	struct be_adapter *adapter = netdev_priv(netdev);
	int status = 0;

	/* Packets with VID 0 are always received by Lancer by default */
	if (lancer_chip(adapter) && vid == 0)
		return status;

	if (test_bit(vid, adapter->vids))
		return status;

	set_bit(vid, adapter->vids);
	adapter->vlans_added++;

	status = be_vid_config(adapter);
	if (status) {
		adapter->vlans_added--;
		clear_bit(vid, adapter->vids);
	}

	return status;
}

static int be_vlan_rem_vid(struct net_device *netdev, __be16 proto, u16 vid)
{
	struct be_adapter *adapter = netdev_priv(netdev);

	/* Packets with VID 0 are always received by Lancer by default */
	if (lancer_chip(adapter) && vid == 0)
		return 0;

	clear_bit(vid, adapter->vids);
	adapter->vlans_added--;

	return be_vid_config(adapter);
}

static void be_clear_all_promisc(struct be_adapter *adapter)
{
	be_cmd_rx_filter(adapter, BE_IF_FLAGS_ALL_PROMISCUOUS, OFF);
	adapter->if_flags &= ~BE_IF_FLAGS_ALL_PROMISCUOUS;
}

static void be_set_all_promisc(struct be_adapter *adapter)
{
	be_cmd_rx_filter(adapter, BE_IF_FLAGS_ALL_PROMISCUOUS, ON);
	adapter->if_flags |= BE_IF_FLAGS_ALL_PROMISCUOUS;
}

static void be_set_mc_promisc(struct be_adapter *adapter)
{
	int status;

	if (adapter->if_flags & BE_IF_FLAGS_MCAST_PROMISCUOUS)
		return;

	status = be_cmd_rx_filter(adapter, BE_IF_FLAGS_MCAST_PROMISCUOUS, ON);
	if (!status)
		adapter->if_flags |= BE_IF_FLAGS_MCAST_PROMISCUOUS;
}

static void be_set_mc_list(struct be_adapter *adapter)
{
	int status;

	status = be_cmd_rx_filter(adapter, BE_IF_FLAGS_MULTICAST, ON);
	if (!status)
		adapter->if_flags &= ~BE_IF_FLAGS_MCAST_PROMISCUOUS;
	else
		be_set_mc_promisc(adapter);
}

static void be_set_uc_list(struct be_adapter *adapter)
{
	struct netdev_hw_addr *ha;
	int i = 1; /* First slot is claimed by the Primary MAC */

	for (; adapter->uc_macs > 0; adapter->uc_macs--, i++)
		be_cmd_pmac_del(adapter, adapter->if_handle,
				adapter->pmac_id[i], 0);

	if (netdev_uc_count(adapter->netdev) > be_max_uc(adapter)) {
		be_set_all_promisc(adapter);
		return;
	}

	netdev_for_each_uc_addr(ha, adapter->netdev) {
		adapter->uc_macs++; /* First slot is for Primary MAC */
		be_cmd_pmac_add(adapter, (u8 *)ha->addr, adapter->if_handle,
				&adapter->pmac_id[adapter->uc_macs], 0);
	}
}

static void be_clear_uc_list(struct be_adapter *adapter)
{
	int i;

	for (i = 1; i < (adapter->uc_macs + 1); i++)
		be_cmd_pmac_del(adapter, adapter->if_handle,
				adapter->pmac_id[i], 0);
	adapter->uc_macs = 0;
}

static void be_set_rx_mode(struct net_device *netdev)
{
	struct be_adapter *adapter = netdev_priv(netdev);

	if (netdev->flags & IFF_PROMISC) {
		be_set_all_promisc(adapter);
		return;
	}

	/* Interface was previously in promiscuous mode; disable it */
	if (be_in_all_promisc(adapter)) {
		be_clear_all_promisc(adapter);
		if (adapter->vlans_added)
			be_vid_config(adapter);
	}

	/* Enable multicast promisc if num configured exceeds what we support */
	if (netdev->flags & IFF_ALLMULTI ||
	    netdev_mc_count(netdev) > be_max_mc(adapter)) {
		be_set_mc_promisc(adapter);
		return;
	}

	if (netdev_uc_count(netdev) != adapter->uc_macs)
		be_set_uc_list(adapter);

	be_set_mc_list(adapter);
}

static int be_set_vf_mac(struct net_device *netdev, int vf, u8 *mac)
{
	struct be_adapter *adapter = netdev_priv(netdev);
	struct be_vf_cfg *vf_cfg = &adapter->vf_cfg[vf];
	int status;

	if (!sriov_enabled(adapter))
		return -EPERM;

	if (!is_valid_ether_addr(mac) || vf >= adapter->num_vfs)
		return -EINVAL;

	/* Proceed further only if user provided MAC is different
	 * from active MAC
	 */
	if (ether_addr_equal(mac, vf_cfg->mac_addr))
		return 0;

	if (BEx_chip(adapter)) {
		be_cmd_pmac_del(adapter, vf_cfg->if_handle, vf_cfg->pmac_id,
				vf + 1);

		status = be_cmd_pmac_add(adapter, mac, vf_cfg->if_handle,
					 &vf_cfg->pmac_id, vf + 1);
	} else {
		status = be_cmd_set_mac(adapter, mac, vf_cfg->if_handle,
					vf + 1);
	}

	if (status) {
		dev_err(&adapter->pdev->dev, "MAC %pM set on VF %d Failed: %#x",
			mac, vf, status);
		return be_cmd_status(status);
	}

	ether_addr_copy(vf_cfg->mac_addr, mac);

	return 0;
}

static int be_get_vf_config(struct net_device *netdev, int vf,
			    struct ifla_vf_info *vi)
{
	struct be_adapter *adapter = netdev_priv(netdev);
	struct be_vf_cfg *vf_cfg = &adapter->vf_cfg[vf];

	if (!sriov_enabled(adapter))
		return -EPERM;

	if (vf >= adapter->num_vfs)
		return -EINVAL;

	vi->vf = vf;
	vi->max_tx_rate = vf_cfg->tx_rate;
	vi->min_tx_rate = 0;
	vi->vlan = vf_cfg->vlan_tag & VLAN_VID_MASK;
	vi->qos = vf_cfg->vlan_tag >> VLAN_PRIO_SHIFT;
	memcpy(&vi->mac, vf_cfg->mac_addr, ETH_ALEN);
	vi->linkstate = adapter->vf_cfg[vf].plink_tracking;
	vi->spoofchk = adapter->vf_cfg[vf].spoofchk;

	return 0;
}

static int be_set_vf_tvt(struct be_adapter *adapter, int vf, u16 vlan)
{
	struct be_vf_cfg *vf_cfg = &adapter->vf_cfg[vf];
	u16 vids[BE_NUM_VLANS_SUPPORTED];
	int vf_if_id = vf_cfg->if_handle;
	int status;

	/* Enable Transparent VLAN Tagging */
	status = be_cmd_set_hsw_config(adapter, vlan, vf + 1, vf_if_id, 0, 0);
	if (status)
		return status;

	/* Clear pre-programmed VLAN filters on VF if any, if TVT is enabled */
	vids[0] = 0;
	status = be_cmd_vlan_config(adapter, vf_if_id, vids, 1, vf + 1);
	if (!status)
		dev_info(&adapter->pdev->dev,
			 "Cleared guest VLANs on VF%d", vf);

	/* After TVT is enabled, disallow VFs to program VLAN filters */
	if (vf_cfg->privileges & BE_PRIV_FILTMGMT) {
		status = be_cmd_set_fn_privileges(adapter, vf_cfg->privileges &
						  ~BE_PRIV_FILTMGMT, vf + 1);
		if (!status)
			vf_cfg->privileges &= ~BE_PRIV_FILTMGMT;
	}
	return 0;
}

static int be_clear_vf_tvt(struct be_adapter *adapter, int vf)
{
	struct be_vf_cfg *vf_cfg = &adapter->vf_cfg[vf];
	struct device *dev = &adapter->pdev->dev;
	int status;

	/* Reset Transparent VLAN Tagging. */
	status = be_cmd_set_hsw_config(adapter, BE_RESET_VLAN_TAG_ID, vf + 1,
				       vf_cfg->if_handle, 0, 0);
	if (status)
		return status;

	/* Allow VFs to program VLAN filtering */
	if (!(vf_cfg->privileges & BE_PRIV_FILTMGMT)) {
		status = be_cmd_set_fn_privileges(adapter, vf_cfg->privileges |
						  BE_PRIV_FILTMGMT, vf + 1);
		if (!status) {
			vf_cfg->privileges |= BE_PRIV_FILTMGMT;
			dev_info(dev, "VF%d: FILTMGMT priv enabled", vf);
		}
	}

	dev_info(dev,
		 "Disable/re-enable i/f in VM to clear Transparent VLAN tag");
	return 0;
}

static int be_set_vf_vlan(struct net_device *netdev, int vf, u16 vlan, u8 qos)
{
	struct be_adapter *adapter = netdev_priv(netdev);
	struct be_vf_cfg *vf_cfg = &adapter->vf_cfg[vf];
	int status;

	if (!sriov_enabled(adapter))
		return -EPERM;

	if (vf >= adapter->num_vfs || vlan > 4095 || qos > 7)
		return -EINVAL;

	if (vlan || qos) {
		vlan |= qos << VLAN_PRIO_SHIFT;
		status = be_set_vf_tvt(adapter, vf, vlan);
	} else {
		status = be_clear_vf_tvt(adapter, vf);
	}

	if (status) {
		dev_err(&adapter->pdev->dev,
			"VLAN %d config on VF %d failed : %#x\n", vlan, vf,
			status);
		return be_cmd_status(status);
	}

	vf_cfg->vlan_tag = vlan;
	return 0;
}

static int be_set_vf_tx_rate(struct net_device *netdev, int vf,
			     int min_tx_rate, int max_tx_rate)
{
	struct be_adapter *adapter = netdev_priv(netdev);
	struct device *dev = &adapter->pdev->dev;
	int percent_rate, status = 0;
	u16 link_speed = 0;
	u8 link_status;

	if (!sriov_enabled(adapter))
		return -EPERM;

	if (vf >= adapter->num_vfs)
		return -EINVAL;

	if (min_tx_rate)
		return -EINVAL;

	if (!max_tx_rate)
		goto config_qos;

	status = be_cmd_link_status_query(adapter, &link_speed,
					  &link_status, 0);
	if (status)
		goto err;

	if (!link_status) {
		dev_err(dev, "TX-rate setting not allowed when link is down\n");
		status = -ENETDOWN;
		goto err;
	}

	if (max_tx_rate < 100 || max_tx_rate > link_speed) {
		dev_err(dev, "TX-rate must be between 100 and %d Mbps\n",
			link_speed);
		status = -EINVAL;
		goto err;
	}

	/* On Skyhawk the QOS setting must be done only as a % value */
	percent_rate = link_speed / 100;
	if (skyhawk_chip(adapter) && (max_tx_rate % percent_rate)) {
		dev_err(dev, "TX-rate must be a multiple of %d Mbps\n",
			percent_rate);
		status = -EINVAL;
		goto err;
	}

config_qos:
	status = be_cmd_config_qos(adapter, max_tx_rate, link_speed, vf + 1);
	if (status)
		goto err;

	adapter->vf_cfg[vf].tx_rate = max_tx_rate;
	return 0;

err:
	dev_err(dev, "TX-rate setting of %dMbps on VF%d failed\n",
		max_tx_rate, vf);
	return be_cmd_status(status);
}

static int be_set_vf_link_state(struct net_device *netdev, int vf,
				int link_state)
{
	struct be_adapter *adapter = netdev_priv(netdev);
	int status;

	if (!sriov_enabled(adapter))
		return -EPERM;

	if (vf >= adapter->num_vfs)
		return -EINVAL;

	status = be_cmd_set_logical_link_config(adapter, link_state, vf+1);
	if (status) {
		dev_err(&adapter->pdev->dev,
			"Link state change on VF %d failed: %#x\n", vf, status);
		return be_cmd_status(status);
	}

	adapter->vf_cfg[vf].plink_tracking = link_state;

	return 0;
}

static int be_set_vf_spoofchk(struct net_device *netdev, int vf, bool enable)
{
	struct be_adapter *adapter = netdev_priv(netdev);
	struct be_vf_cfg *vf_cfg = &adapter->vf_cfg[vf];
	u8 spoofchk;
	int status;

	if (!sriov_enabled(adapter))
		return -EPERM;

	if (vf >= adapter->num_vfs)
		return -EINVAL;

	if (BEx_chip(adapter))
		return -EOPNOTSUPP;

	if (enable == vf_cfg->spoofchk)
		return 0;

	spoofchk = enable ? ENABLE_MAC_SPOOFCHK : DISABLE_MAC_SPOOFCHK;

	status = be_cmd_set_hsw_config(adapter, 0, vf + 1, vf_cfg->if_handle,
				       0, spoofchk);
	if (status) {
		dev_err(&adapter->pdev->dev,
			"Spoofchk change on VF %d failed: %#x\n", vf, status);
		return be_cmd_status(status);
	}

	vf_cfg->spoofchk = enable;
	return 0;
}

static void be_aic_update(struct be_aic_obj *aic, u64 rx_pkts, u64 tx_pkts,
			  ulong now)
{
	aic->rx_pkts_prev = rx_pkts;
	aic->tx_reqs_prev = tx_pkts;
	aic->jiffies = now;
}

static int be_get_new_eqd(struct be_eq_obj *eqo)
{
	struct be_adapter *adapter = eqo->adapter;
	int eqd, start;
	struct be_aic_obj *aic;
	struct be_rx_obj *rxo;
	struct be_tx_obj *txo;
	u64 rx_pkts = 0, tx_pkts = 0;
	ulong now;
	u32 pps, delta;
	int i;

	aic = &adapter->aic_obj[eqo->idx];
	if (!aic->enable) {
		if (aic->jiffies)
			aic->jiffies = 0;
		eqd = aic->et_eqd;
		return eqd;
	}

	for_all_rx_queues_on_eq(adapter, eqo, rxo, i) {
		do {
			start = u64_stats_fetch_begin_irq(&rxo->stats.sync);
			rx_pkts += rxo->stats.rx_pkts;
		} while (u64_stats_fetch_retry_irq(&rxo->stats.sync, start));
	}

	for_all_tx_queues_on_eq(adapter, eqo, txo, i) {
		do {
			start = u64_stats_fetch_begin_irq(&txo->stats.sync);
			tx_pkts += txo->stats.tx_reqs;
		} while (u64_stats_fetch_retry_irq(&txo->stats.sync, start));
	}

	/* Skip, if wrapped around or first calculation */
	now = jiffies;
	if (!aic->jiffies || time_before(now, aic->jiffies) ||
	    rx_pkts < aic->rx_pkts_prev ||
	    tx_pkts < aic->tx_reqs_prev) {
		be_aic_update(aic, rx_pkts, tx_pkts, now);
		return aic->prev_eqd;
	}

	delta = jiffies_to_msecs(now - aic->jiffies);
	if (delta == 0)
		return aic->prev_eqd;

	pps = (((u32)(rx_pkts - aic->rx_pkts_prev) * 1000) / delta) +
		(((u32)(tx_pkts - aic->tx_reqs_prev) * 1000) / delta);
	eqd = (pps / 15000) << 2;

	if (eqd < 8)
		eqd = 0;
	eqd = min_t(u32, eqd, aic->max_eqd);
	eqd = max_t(u32, eqd, aic->min_eqd);

	be_aic_update(aic, rx_pkts, tx_pkts, now);

	return eqd;
}

/* For Skyhawk-R only */
static u32 be_get_eq_delay_mult_enc(struct be_eq_obj *eqo)
{
	struct be_adapter *adapter = eqo->adapter;
	struct be_aic_obj *aic = &adapter->aic_obj[eqo->idx];
	ulong now = jiffies;
	int eqd;
	u32 mult_enc;

	if (!aic->enable)
		return 0;

	if (time_before_eq(now, aic->jiffies) ||
	    jiffies_to_msecs(now - aic->jiffies) < 1)
		eqd = aic->prev_eqd;
	else
		eqd = be_get_new_eqd(eqo);

	if (eqd > 100)
		mult_enc = R2I_DLY_ENC_1;
	else if (eqd > 60)
		mult_enc = R2I_DLY_ENC_2;
	else if (eqd > 20)
		mult_enc = R2I_DLY_ENC_3;
	else
		mult_enc = R2I_DLY_ENC_0;

	aic->prev_eqd = eqd;

	return mult_enc;
}

void be_eqd_update(struct be_adapter *adapter, bool force_update)
{
	struct be_set_eqd set_eqd[MAX_EVT_QS];
	struct be_aic_obj *aic;
	struct be_eq_obj *eqo;
	int i, num = 0, eqd;

	for_all_evt_queues(adapter, eqo, i) {
		aic = &adapter->aic_obj[eqo->idx];
		eqd = be_get_new_eqd(eqo);
		if (force_update || eqd != aic->prev_eqd) {
			set_eqd[num].delay_multiplier = (eqd * 65)/100;
			set_eqd[num].eq_id = eqo->q.id;
			aic->prev_eqd = eqd;
			num++;
		}
	}

	if (num)
		be_cmd_modify_eqd(adapter, set_eqd, num);
}

static void be_rx_stats_update(struct be_rx_obj *rxo,
			       struct be_rx_compl_info *rxcp)
{
	struct be_rx_stats *stats = rx_stats(rxo);

	u64_stats_update_begin(&stats->sync);
	stats->rx_compl++;
	stats->rx_bytes += rxcp->pkt_size;
	stats->rx_pkts++;
	if (rxcp->pkt_type == BE_MULTICAST_PACKET)
		stats->rx_mcast_pkts++;
	if (rxcp->err)
		stats->rx_compl_err++;
	u64_stats_update_end(&stats->sync);
}

static inline bool csum_passed(struct be_rx_compl_info *rxcp)
{
	/* L4 checksum is not reliable for non TCP/UDP packets.
	 * Also ignore ipcksm for ipv6 pkts
	 */
	return (rxcp->tcpf || rxcp->udpf) && rxcp->l4_csum &&
		(rxcp->ip_csum || rxcp->ipv6) && !rxcp->err;
}

static struct be_rx_page_info *get_rx_page_info(struct be_rx_obj *rxo)
{
	struct be_adapter *adapter = rxo->adapter;
	struct be_rx_page_info *rx_page_info;
	struct be_queue_info *rxq = &rxo->q;
	u16 frag_idx = rxq->tail;

	rx_page_info = &rxo->page_info_tbl[frag_idx];
	BUG_ON(!rx_page_info->page);

	if (rx_page_info->last_frag) {
		dma_unmap_page(&adapter->pdev->dev,
			       dma_unmap_addr(rx_page_info, bus),
			       adapter->big_page_size, DMA_FROM_DEVICE);
		rx_page_info->last_frag = false;
	} else {
		dma_sync_single_for_cpu(&adapter->pdev->dev,
					dma_unmap_addr(rx_page_info, bus),
					rx_frag_size, DMA_FROM_DEVICE);
	}

	queue_tail_inc(rxq);
	atomic_dec(&rxq->used);
	return rx_page_info;
}

/* Throwaway the data in the Rx completion */
static void be_rx_compl_discard(struct be_rx_obj *rxo,
				struct be_rx_compl_info *rxcp)
{
	struct be_rx_page_info *page_info;
	u16 i, num_rcvd = rxcp->num_rcvd;

	for (i = 0; i < num_rcvd; i++) {
		page_info = get_rx_page_info(rxo);
		put_page(page_info->page);
		memset(page_info, 0, sizeof(*page_info));
	}
}

/*
 * skb_fill_rx_data forms a complete skb for an ether frame
 * indicated by rxcp.
 */
static void skb_fill_rx_data(struct be_rx_obj *rxo, struct sk_buff *skb,
			     struct be_rx_compl_info *rxcp)
{
	struct be_rx_page_info *page_info;
	u16 i, j;
	u16 hdr_len, curr_frag_len, remaining;
	u8 *start;

	page_info = get_rx_page_info(rxo);
	start = page_address(page_info->page) + page_info->page_offset;
	prefetch(start);

	/* Copy data in the first descriptor of this completion */
	curr_frag_len = min(rxcp->pkt_size, rx_frag_size);

	skb->len = curr_frag_len;
	if (curr_frag_len <= BE_HDR_LEN) { /* tiny packet */
		memcpy(skb->data, start, curr_frag_len);
		/* Complete packet has now been moved to data */
		put_page(page_info->page);
		skb->data_len = 0;
		skb->tail += curr_frag_len;
	} else {
		hdr_len = ETH_HLEN;
		memcpy(skb->data, start, hdr_len);
		skb_shinfo(skb)->nr_frags = 1;
		skb_frag_set_page(skb, 0, page_info->page);
		skb_shinfo(skb)->frags[0].page_offset =
					page_info->page_offset + hdr_len;
		skb_frag_size_set(&skb_shinfo(skb)->frags[0],
				  curr_frag_len - hdr_len);
		skb->data_len = curr_frag_len - hdr_len;
		skb->truesize += rx_frag_size;
		skb->tail += hdr_len;
	}
	page_info->page = NULL;

	if (rxcp->pkt_size <= rx_frag_size) {
		BUG_ON(rxcp->num_rcvd != 1);
		return;
	}

	/* More frags present for this completion */
	remaining = rxcp->pkt_size - curr_frag_len;
	for (i = 1, j = 0; i < rxcp->num_rcvd; i++) {
		page_info = get_rx_page_info(rxo);
		curr_frag_len = min(remaining, rx_frag_size);

		/* Coalesce all frags from the same physical page in one slot */
		if (page_info->page_offset == 0) {
			/* Fresh page */
			j++;
			skb_frag_set_page(skb, j, page_info->page);
			skb_shinfo(skb)->frags[j].page_offset =
							page_info->page_offset;
			skb_frag_size_set(&skb_shinfo(skb)->frags[j], 0);
			skb_shinfo(skb)->nr_frags++;
		} else {
			put_page(page_info->page);
		}

		skb_frag_size_add(&skb_shinfo(skb)->frags[j], curr_frag_len);
		skb->len += curr_frag_len;
		skb->data_len += curr_frag_len;
		skb->truesize += rx_frag_size;
		remaining -= curr_frag_len;
		page_info->page = NULL;
	}
	BUG_ON(j > MAX_SKB_FRAGS);
}

/* Process the RX completion indicated by rxcp when GRO is disabled */
static void be_rx_compl_process(struct be_rx_obj *rxo, struct napi_struct *napi,
				struct be_rx_compl_info *rxcp)
{
	struct be_adapter *adapter = rxo->adapter;
	struct net_device *netdev = adapter->netdev;
	struct sk_buff *skb;

	skb = netdev_alloc_skb_ip_align(netdev, BE_RX_SKB_ALLOC_SIZE);
	if (unlikely(!skb)) {
		rx_stats(rxo)->rx_drops_no_skbs++;
		be_rx_compl_discard(rxo, rxcp);
		return;
	}

	skb_fill_rx_data(rxo, skb, rxcp);

	if (likely((netdev->features & NETIF_F_RXCSUM) && csum_passed(rxcp)))
		skb->ip_summed = CHECKSUM_UNNECESSARY;
	else
		skb_checksum_none_assert(skb);

	skb->protocol = eth_type_trans(skb, netdev);
	skb_record_rx_queue(skb, rxo - &adapter->rx_obj[0]);
	if (netdev->features & NETIF_F_RXHASH)
		skb_set_hash(skb, rxcp->rss_hash, PKT_HASH_TYPE_L3);

	skb->csum_level = rxcp->tunneled;
	skb_mark_napi_id(skb, napi);

	if (rxcp->vlanf)
		__vlan_hwaccel_put_tag(skb, htons(ETH_P_8021Q), rxcp->vlan_tag);

	netif_receive_skb(skb);
}

/* Process the RX completion indicated by rxcp when GRO is enabled */
static void be_rx_compl_process_gro(struct be_rx_obj *rxo,
				    struct napi_struct *napi,
				    struct be_rx_compl_info *rxcp)
{
	struct be_adapter *adapter = rxo->adapter;
	struct be_rx_page_info *page_info;
	struct sk_buff *skb = NULL;
	u16 remaining, curr_frag_len;
	u16 i, j;

	skb = napi_get_frags(napi);
	if (!skb) {
		be_rx_compl_discard(rxo, rxcp);
		return;
	}

	remaining = rxcp->pkt_size;
	for (i = 0, j = -1; i < rxcp->num_rcvd; i++) {
		page_info = get_rx_page_info(rxo);

		curr_frag_len = min(remaining, rx_frag_size);

		/* Coalesce all frags from the same physical page in one slot */
		if (i == 0 || page_info->page_offset == 0) {
			/* First frag or Fresh page */
			j++;
			skb_frag_set_page(skb, j, page_info->page);
			skb_shinfo(skb)->frags[j].page_offset =
							page_info->page_offset;
			skb_frag_size_set(&skb_shinfo(skb)->frags[j], 0);
		} else {
			put_page(page_info->page);
		}
		skb_frag_size_add(&skb_shinfo(skb)->frags[j], curr_frag_len);
		skb->truesize += rx_frag_size;
		remaining -= curr_frag_len;
		memset(page_info, 0, sizeof(*page_info));
	}
	BUG_ON(j > MAX_SKB_FRAGS);

	skb_shinfo(skb)->nr_frags = j + 1;
	skb->len = rxcp->pkt_size;
	skb->data_len = rxcp->pkt_size;
	skb->ip_summed = CHECKSUM_UNNECESSARY;
	skb_record_rx_queue(skb, rxo - &adapter->rx_obj[0]);
	if (adapter->netdev->features & NETIF_F_RXHASH)
		skb_set_hash(skb, rxcp->rss_hash, PKT_HASH_TYPE_L3);

	skb->csum_level = rxcp->tunneled;
	skb_mark_napi_id(skb, napi);

	if (rxcp->vlanf)
		__vlan_hwaccel_put_tag(skb, htons(ETH_P_8021Q), rxcp->vlan_tag);

	napi_gro_frags(napi);
}

static void be_parse_rx_compl_v1(struct be_eth_rx_compl *compl,
				 struct be_rx_compl_info *rxcp)
{
	rxcp->pkt_size = GET_RX_COMPL_V1_BITS(pktsize, compl);
	rxcp->vlanf = GET_RX_COMPL_V1_BITS(vtp, compl);
	rxcp->err = GET_RX_COMPL_V1_BITS(err, compl);
	rxcp->tcpf = GET_RX_COMPL_V1_BITS(tcpf, compl);
	rxcp->udpf = GET_RX_COMPL_V1_BITS(udpf, compl);
	rxcp->ip_csum = GET_RX_COMPL_V1_BITS(ipcksm, compl);
	rxcp->l4_csum = GET_RX_COMPL_V1_BITS(l4_cksm, compl);
	rxcp->ipv6 = GET_RX_COMPL_V1_BITS(ip_version, compl);
	rxcp->num_rcvd = GET_RX_COMPL_V1_BITS(numfrags, compl);
	rxcp->pkt_type = GET_RX_COMPL_V1_BITS(cast_enc, compl);
	rxcp->rss_hash = GET_RX_COMPL_V1_BITS(rsshash, compl);
	if (rxcp->vlanf) {
		rxcp->qnq = GET_RX_COMPL_V1_BITS(qnq, compl);
		rxcp->vlan_tag = GET_RX_COMPL_V1_BITS(vlan_tag, compl);
	}
	rxcp->port = GET_RX_COMPL_V1_BITS(port, compl);
	rxcp->tunneled =
		GET_RX_COMPL_V1_BITS(tunneled, compl);
}

static void be_parse_rx_compl_v0(struct be_eth_rx_compl *compl,
				 struct be_rx_compl_info *rxcp)
{
	rxcp->pkt_size = GET_RX_COMPL_V0_BITS(pktsize, compl);
	rxcp->vlanf = GET_RX_COMPL_V0_BITS(vtp, compl);
	rxcp->err = GET_RX_COMPL_V0_BITS(err, compl);
	rxcp->tcpf = GET_RX_COMPL_V0_BITS(tcpf, compl);
	rxcp->udpf = GET_RX_COMPL_V0_BITS(udpf, compl);
	rxcp->ip_csum = GET_RX_COMPL_V0_BITS(ipcksm, compl);
	rxcp->l4_csum = GET_RX_COMPL_V0_BITS(l4_cksm, compl);
	rxcp->ipv6 = GET_RX_COMPL_V0_BITS(ip_version, compl);
	rxcp->num_rcvd = GET_RX_COMPL_V0_BITS(numfrags, compl);
	rxcp->pkt_type = GET_RX_COMPL_V0_BITS(cast_enc, compl);
	rxcp->rss_hash = GET_RX_COMPL_V0_BITS(rsshash, compl);
	if (rxcp->vlanf) {
		rxcp->qnq = GET_RX_COMPL_V0_BITS(qnq, compl);
		rxcp->vlan_tag = GET_RX_COMPL_V0_BITS(vlan_tag, compl);
	}
	rxcp->port = GET_RX_COMPL_V0_BITS(port, compl);
	rxcp->ip_frag = GET_RX_COMPL_V0_BITS(ip_frag, compl);
}

static struct be_rx_compl_info *be_rx_compl_get(struct be_rx_obj *rxo)
{
	struct be_eth_rx_compl *compl = queue_tail_node(&rxo->cq);
	struct be_rx_compl_info *rxcp = &rxo->rxcp;
	struct be_adapter *adapter = rxo->adapter;

	/* For checking the valid bit it is Ok to use either definition as the
	 * valid bit is at the same position in both v0 and v1 Rx compl */
	if (compl->dw[offsetof(struct amap_eth_rx_compl_v1, valid) / 32] == 0)
		return NULL;

	rmb();
	be_dws_le_to_cpu(compl, sizeof(*compl));

	if (adapter->be3_native)
		be_parse_rx_compl_v1(compl, rxcp);
	else
		be_parse_rx_compl_v0(compl, rxcp);

	if (rxcp->ip_frag)
		rxcp->l4_csum = 0;

	if (rxcp->vlanf) {
		/* In QNQ modes, if qnq bit is not set, then the packet was
		 * tagged only with the transparent outer vlan-tag and must
		 * not be treated as a vlan packet by host
		 */
		if (be_is_qnq_mode(adapter) && !rxcp->qnq)
			rxcp->vlanf = 0;

		if (!lancer_chip(adapter))
			rxcp->vlan_tag = swab16(rxcp->vlan_tag);

		if (adapter->pvid == (rxcp->vlan_tag & VLAN_VID_MASK) &&
		    !test_bit(rxcp->vlan_tag, adapter->vids))
			rxcp->vlanf = 0;
	}

	/* As the compl has been parsed, reset it; we wont touch it again */
	compl->dw[offsetof(struct amap_eth_rx_compl_v1, valid) / 32] = 0;

	queue_tail_inc(&rxo->cq);
	return rxcp;
}

static inline struct page *be_alloc_pages(u32 size, gfp_t gfp)
{
	u32 order = get_order(size);

	if (order > 0)
		gfp |= __GFP_COMP;
	return  alloc_pages(gfp, order);
}

/*
 * Allocate a page, split it to fragments of size rx_frag_size and post as
 * receive buffers to BE
 */
static void be_post_rx_frags(struct be_rx_obj *rxo, gfp_t gfp, u32 frags_needed)
{
	struct be_adapter *adapter = rxo->adapter;
	struct be_rx_page_info *page_info = NULL, *prev_page_info = NULL;
	struct be_queue_info *rxq = &rxo->q;
	struct page *pagep = NULL;
	struct device *dev = &adapter->pdev->dev;
	struct be_eth_rx_d *rxd;
	u64 page_dmaaddr = 0, frag_dmaaddr;
	u32 posted, page_offset = 0, notify = 0;

	page_info = &rxo->page_info_tbl[rxq->head];
	for (posted = 0; posted < frags_needed && !page_info->page; posted++) {
		if (!pagep) {
			pagep = be_alloc_pages(adapter->big_page_size, gfp);
			if (unlikely(!pagep)) {
				rx_stats(rxo)->rx_post_fail++;
				break;
			}
			page_dmaaddr = dma_map_page(dev, pagep, 0,
						    adapter->big_page_size,
						    DMA_FROM_DEVICE);
			if (dma_mapping_error(dev, page_dmaaddr)) {
				put_page(pagep);
				pagep = NULL;
				adapter->drv_stats.dma_map_errors++;
				break;
			}
			page_offset = 0;
		} else {
			get_page(pagep);
			page_offset += rx_frag_size;
		}
		page_info->page_offset = page_offset;
		page_info->page = pagep;

		rxd = queue_head_node(rxq);
		frag_dmaaddr = page_dmaaddr + page_info->page_offset;
		rxd->fragpa_lo = cpu_to_le32(frag_dmaaddr & 0xFFFFFFFF);
		rxd->fragpa_hi = cpu_to_le32(upper_32_bits(frag_dmaaddr));

		/* Any space left in the current big page for another frag? */
		if ((page_offset + rx_frag_size + rx_frag_size) >
					adapter->big_page_size) {
			pagep = NULL;
			page_info->last_frag = true;
			dma_unmap_addr_set(page_info, bus, page_dmaaddr);
		} else {
			dma_unmap_addr_set(page_info, bus, frag_dmaaddr);
		}

		prev_page_info = page_info;
		queue_head_inc(rxq);
		page_info = &rxo->page_info_tbl[rxq->head];
	}

	/* Mark the last frag of a page when we break out of the above loop
	 * with no more slots available in the RXQ
	 */
	if (pagep) {
		prev_page_info->last_frag = true;
		dma_unmap_addr_set(prev_page_info, bus, page_dmaaddr);
	}

	if (posted) {
		atomic_add(posted, &rxq->used);
		if (rxo->rx_post_starved)
			rxo->rx_post_starved = false;
		do {
			notify = min(MAX_NUM_POST_ERX_DB, posted);
			be_rxq_notify(adapter, rxq->id, notify);
			posted -= notify;
		} while (posted);
	} else if (atomic_read(&rxq->used) == 0) {
		/* Let be_worker replenish when memory is available */
		rxo->rx_post_starved = true;
	}
}

static struct be_tx_compl_info *be_tx_compl_get(struct be_tx_obj *txo)
{
	struct be_queue_info *tx_cq = &txo->cq;
	struct be_tx_compl_info *txcp = &txo->txcp;
	struct be_eth_tx_compl *compl = queue_tail_node(tx_cq);

	if (compl->dw[offsetof(struct amap_eth_tx_compl, valid) / 32] == 0)
		return NULL;

	/* Ensure load ordering of valid bit dword and other dwords below */
	rmb();
	be_dws_le_to_cpu(compl, sizeof(*compl));

	txcp->status = GET_TX_COMPL_BITS(status, compl);
	txcp->end_index = GET_TX_COMPL_BITS(wrb_index, compl);

	compl->dw[offsetof(struct amap_eth_tx_compl, valid) / 32] = 0;
	queue_tail_inc(tx_cq);
	return txcp;
}

static u16 be_tx_compl_process(struct be_adapter *adapter,
			       struct be_tx_obj *txo, u16 last_index)
{
	struct sk_buff **sent_skbs = txo->sent_skb_list;
	struct be_queue_info *txq = &txo->q;
	u16 frag_index, num_wrbs = 0;
	struct sk_buff *skb = NULL;
	bool unmap_skb_hdr = false;
	struct be_eth_wrb *wrb;

	do {
		if (sent_skbs[txq->tail]) {
			/* Free skb from prev req */
			if (skb)
				dev_consume_skb_any(skb);
			skb = sent_skbs[txq->tail];
			sent_skbs[txq->tail] = NULL;
			queue_tail_inc(txq);  /* skip hdr wrb */
			num_wrbs++;
			unmap_skb_hdr = true;
		}
		wrb = queue_tail_node(txq);
		frag_index = txq->tail;
		unmap_tx_frag(&adapter->pdev->dev, wrb,
			      (unmap_skb_hdr && skb_headlen(skb)));
		unmap_skb_hdr = false;
		queue_tail_inc(txq);
		num_wrbs++;
	} while (frag_index != last_index);
	dev_consume_skb_any(skb);

	return num_wrbs;
}

/* Return the number of events in the event queue */
static inline int events_get(struct be_eq_obj *eqo)
{
	struct be_eq_entry *eqe;
	int num = 0;

	do {
		eqe = queue_tail_node(&eqo->q);
		if (eqe->evt == 0)
			break;

		rmb();
		eqe->evt = 0;
		num++;
		queue_tail_inc(&eqo->q);
	} while (true);

	return num;
}

/* Leaves the EQ is disarmed state */
static void be_eq_clean(struct be_eq_obj *eqo)
{
	int num = events_get(eqo);

	be_eq_notify(eqo->adapter, eqo->q.id, false, true, num, 0);
}

/* Free posted rx buffers that were not used */
static void be_rxq_clean(struct be_rx_obj *rxo)
{
	struct be_queue_info *rxq = &rxo->q;
	struct be_rx_page_info *page_info;

	while (atomic_read(&rxq->used) > 0) {
		page_info = get_rx_page_info(rxo);
		put_page(page_info->page);
		memset(page_info, 0, sizeof(*page_info));
	}
	BUG_ON(atomic_read(&rxq->used));
	rxq->tail = 0;
	rxq->head = 0;
}

static void be_rx_cq_clean(struct be_rx_obj *rxo)
{
	struct be_queue_info *rx_cq = &rxo->cq;
	struct be_rx_compl_info *rxcp;
	struct be_adapter *adapter = rxo->adapter;
	int flush_wait = 0;

	/* Consume pending rx completions.
	 * Wait for the flush completion (identified by zero num_rcvd)
	 * to arrive. Notify CQ even when there are no more CQ entries
	 * for HW to flush partially coalesced CQ entries.
	 * In Lancer, there is no need to wait for flush compl.
	 */
	for (;;) {
		rxcp = be_rx_compl_get(rxo);
		if (!rxcp) {
			if (lancer_chip(adapter))
				break;

			if (flush_wait++ > 50 ||
			    be_check_error(adapter,
					   BE_ERROR_HW)) {
				dev_warn(&adapter->pdev->dev,
					 "did not receive flush compl\n");
				break;
			}
			be_cq_notify(adapter, rx_cq->id, true, 0);
			mdelay(1);
		} else {
			be_rx_compl_discard(rxo, rxcp);
			be_cq_notify(adapter, rx_cq->id, false, 1);
			if (rxcp->num_rcvd == 0)
				break;
		}
	}

	/* After cleanup, leave the CQ in unarmed state */
	be_cq_notify(adapter, rx_cq->id, false, 0);
}

static void be_tx_compl_clean(struct be_adapter *adapter)
{
	u16 end_idx, notified_idx, cmpl = 0, timeo = 0, num_wrbs = 0;
	struct device *dev = &adapter->pdev->dev;
	struct be_tx_compl_info *txcp;
	struct be_queue_info *txq;
	struct be_tx_obj *txo;
	int i, pending_txqs;

	/* Stop polling for compls when HW has been silent for 10ms */
	do {
		pending_txqs = adapter->num_tx_qs;

		for_all_tx_queues(adapter, txo, i) {
			cmpl = 0;
			num_wrbs = 0;
			txq = &txo->q;
			while ((txcp = be_tx_compl_get(txo))) {
				num_wrbs +=
					be_tx_compl_process(adapter, txo,
							    txcp->end_index);
				cmpl++;
			}
			if (cmpl) {
				be_cq_notify(adapter, txo->cq.id, false, cmpl);
				atomic_sub(num_wrbs, &txq->used);
				timeo = 0;
			}
			if (!be_is_tx_compl_pending(txo))
				pending_txqs--;
		}

		if (pending_txqs == 0 || ++timeo > 10 ||
		    be_check_error(adapter, BE_ERROR_HW))
			break;

		mdelay(1);
	} while (true);

	/* Free enqueued TX that was never notified to HW */
	for_all_tx_queues(adapter, txo, i) {
		txq = &txo->q;

		if (atomic_read(&txq->used)) {
			dev_info(dev, "txq%d: cleaning %d pending tx-wrbs\n",
				 i, atomic_read(&txq->used));
			notified_idx = txq->tail;
			end_idx = txq->tail;
			index_adv(&end_idx, atomic_read(&txq->used) - 1,
				  txq->len);
			/* Use the tx-compl process logic to handle requests
			 * that were not sent to the HW.
			 */
			num_wrbs = be_tx_compl_process(adapter, txo, end_idx);
			atomic_sub(num_wrbs, &txq->used);
			BUG_ON(atomic_read(&txq->used));
			txo->pend_wrb_cnt = 0;
			/* Since hw was never notified of these requests,
			 * reset TXQ indices
			 */
			txq->head = notified_idx;
			txq->tail = notified_idx;
		}
	}
}

static void be_evt_queues_destroy(struct be_adapter *adapter)
{
	struct be_eq_obj *eqo;
	int i;

	for_all_evt_queues(adapter, eqo, i) {
		if (eqo->q.created) {
			be_eq_clean(eqo);
			be_cmd_q_destroy(adapter, &eqo->q, QTYPE_EQ);
			napi_hash_del(&eqo->napi);
			netif_napi_del(&eqo->napi);
			free_cpumask_var(eqo->affinity_mask);
		}
		free_cpumask_var(eqo->affinity_mask);
		be_queue_free(adapter, &eqo->q);
	}
}

static int be_evt_queues_create(struct be_adapter *adapter)
{
	struct be_queue_info *eq;
	struct be_eq_obj *eqo;
	struct be_aic_obj *aic;
	int i, rc;

	adapter->num_evt_qs = min_t(u16, num_irqs(adapter),
				    adapter->cfg_num_qs);

	for_all_evt_queues(adapter, eqo, i) {
		int numa_node = dev_to_node(&adapter->pdev->dev);
<<<<<<< HEAD
		if (!zalloc_cpumask_var(&eqo->affinity_mask, GFP_KERNEL))
			return -ENOMEM;
		cpumask_set_cpu(cpumask_local_spread(i, numa_node),
				eqo->affinity_mask);
		netif_napi_add(adapter->netdev, &eqo->napi, be_poll,
			       BE_NAPI_WEIGHT);
		napi_hash_add(&eqo->napi);
=======

>>>>>>> 2c6625cd
		aic = &adapter->aic_obj[i];
		eqo->adapter = adapter;
		eqo->idx = i;
		aic->max_eqd = BE_MAX_EQD;
		aic->enable = true;

		eq = &eqo->q;
		rc = be_queue_alloc(adapter, eq, EVNT_Q_LEN,
				    sizeof(struct be_eq_entry));
		if (rc)
			return rc;

		rc = be_cmd_eq_create(adapter, eqo);
		if (rc)
			return rc;

		if (!zalloc_cpumask_var(&eqo->affinity_mask, GFP_KERNEL))
			return -ENOMEM;
		cpumask_set_cpu(cpumask_local_spread(i, numa_node),
				eqo->affinity_mask);
		netif_napi_add(adapter->netdev, &eqo->napi, be_poll,
			       BE_NAPI_WEIGHT);
		napi_hash_add(&eqo->napi);
	}
	return 0;
}

static void be_mcc_queues_destroy(struct be_adapter *adapter)
{
	struct be_queue_info *q;

	q = &adapter->mcc_obj.q;
	if (q->created)
		be_cmd_q_destroy(adapter, q, QTYPE_MCCQ);
	be_queue_free(adapter, q);

	q = &adapter->mcc_obj.cq;
	if (q->created)
		be_cmd_q_destroy(adapter, q, QTYPE_CQ);
	be_queue_free(adapter, q);
}

/* Must be called only after TX qs are created as MCC shares TX EQ */
static int be_mcc_queues_create(struct be_adapter *adapter)
{
	struct be_queue_info *q, *cq;

	cq = &adapter->mcc_obj.cq;
	if (be_queue_alloc(adapter, cq, MCC_CQ_LEN,
			   sizeof(struct be_mcc_compl)))
		goto err;

	/* Use the default EQ for MCC completions */
	if (be_cmd_cq_create(adapter, cq, &mcc_eqo(adapter)->q, true, 0))
		goto mcc_cq_free;

	q = &adapter->mcc_obj.q;
	if (be_queue_alloc(adapter, q, MCC_Q_LEN, sizeof(struct be_mcc_wrb)))
		goto mcc_cq_destroy;

	if (be_cmd_mccq_create(adapter, q, cq))
		goto mcc_q_free;

	return 0;

mcc_q_free:
	be_queue_free(adapter, q);
mcc_cq_destroy:
	be_cmd_q_destroy(adapter, cq, QTYPE_CQ);
mcc_cq_free:
	be_queue_free(adapter, cq);
err:
	return -1;
}

static void be_tx_queues_destroy(struct be_adapter *adapter)
{
	struct be_queue_info *q;
	struct be_tx_obj *txo;
	u8 i;

	for_all_tx_queues(adapter, txo, i) {
		q = &txo->q;
		if (q->created)
			be_cmd_q_destroy(adapter, q, QTYPE_TXQ);
		be_queue_free(adapter, q);

		q = &txo->cq;
		if (q->created)
			be_cmd_q_destroy(adapter, q, QTYPE_CQ);
		be_queue_free(adapter, q);
	}
}

static int be_tx_qs_create(struct be_adapter *adapter)
{
	struct be_queue_info *cq;
	struct be_tx_obj *txo;
	struct be_eq_obj *eqo;
	int status, i;

	adapter->num_tx_qs = min(adapter->num_evt_qs, be_max_txqs(adapter));

	for_all_tx_queues(adapter, txo, i) {
		cq = &txo->cq;
		status = be_queue_alloc(adapter, cq, TX_CQ_LEN,
					sizeof(struct be_eth_tx_compl));
		if (status)
			return status;

		u64_stats_init(&txo->stats.sync);
		u64_stats_init(&txo->stats.sync_compl);

		/* If num_evt_qs is less than num_tx_qs, then more than
		 * one txq share an eq
		 */
		eqo = &adapter->eq_obj[i % adapter->num_evt_qs];
		status = be_cmd_cq_create(adapter, cq, &eqo->q, false, 3);
		if (status)
			return status;

		status = be_queue_alloc(adapter, &txo->q, TX_Q_LEN,
					sizeof(struct be_eth_wrb));
		if (status)
			return status;

		status = be_cmd_txq_create(adapter, txo);
		if (status)
			return status;

		netif_set_xps_queue(adapter->netdev, eqo->affinity_mask,
				    eqo->idx);
	}

	dev_info(&adapter->pdev->dev, "created %d TX queue(s)\n",
		 adapter->num_tx_qs);
	return 0;
}

static void be_rx_cqs_destroy(struct be_adapter *adapter)
{
	struct be_queue_info *q;
	struct be_rx_obj *rxo;
	int i;

	for_all_rx_queues(adapter, rxo, i) {
		q = &rxo->cq;
		if (q->created)
			be_cmd_q_destroy(adapter, q, QTYPE_CQ);
		be_queue_free(adapter, q);
	}
}

static int be_rx_cqs_create(struct be_adapter *adapter)
{
	struct be_queue_info *eq, *cq;
	struct be_rx_obj *rxo;
	int rc, i;

	/* We can create as many RSS rings as there are EQs. */
	adapter->num_rss_qs = adapter->num_evt_qs;
<<<<<<< HEAD

	/* We'll use RSS only if atleast 2 RSS rings are supported. */
	if (adapter->num_rss_qs <= 1)
		adapter->num_rss_qs = 0;

=======

	/* We'll use RSS only if atleast 2 RSS rings are supported. */
	if (adapter->num_rss_qs <= 1)
		adapter->num_rss_qs = 0;

>>>>>>> 2c6625cd
	adapter->num_rx_qs = adapter->num_rss_qs + adapter->need_def_rxq;

	/* When the interface is not capable of RSS rings (and there is no
	 * need to create a default RXQ) we'll still need one RXQ
	 */
	if (adapter->num_rx_qs == 0)
		adapter->num_rx_qs = 1;

	adapter->big_page_size = (1 << get_order(rx_frag_size)) * PAGE_SIZE;
	for_all_rx_queues(adapter, rxo, i) {
		rxo->adapter = adapter;
		cq = &rxo->cq;
		rc = be_queue_alloc(adapter, cq, RX_CQ_LEN,
				    sizeof(struct be_eth_rx_compl));
		if (rc)
			return rc;

		u64_stats_init(&rxo->stats.sync);
		eq = &adapter->eq_obj[i % adapter->num_evt_qs].q;
		rc = be_cmd_cq_create(adapter, cq, eq, false, 3);
		if (rc)
			return rc;
	}

	dev_info(&adapter->pdev->dev,
		 "created %d RX queue(s)\n", adapter->num_rx_qs);
	return 0;
}

static irqreturn_t be_intx(int irq, void *dev)
{
	struct be_eq_obj *eqo = dev;
	struct be_adapter *adapter = eqo->adapter;
	int num_evts = 0;

	/* IRQ is not expected when NAPI is scheduled as the EQ
	 * will not be armed.
	 * But, this can happen on Lancer INTx where it takes
	 * a while to de-assert INTx or in BE2 where occasionaly
	 * an interrupt may be raised even when EQ is unarmed.
	 * If NAPI is already scheduled, then counting & notifying
	 * events will orphan them.
	 */
	if (napi_schedule_prep(&eqo->napi)) {
		num_evts = events_get(eqo);
		__napi_schedule(&eqo->napi);
		if (num_evts)
			eqo->spurious_intr = 0;
	}
	be_eq_notify(adapter, eqo->q.id, false, true, num_evts, 0);

	/* Return IRQ_HANDLED only for the the first spurious intr
	 * after a valid intr to stop the kernel from branding
	 * this irq as a bad one!
	 */
	if (num_evts || eqo->spurious_intr++ == 0)
		return IRQ_HANDLED;
	else
		return IRQ_NONE;
}

static irqreturn_t be_msix(int irq, void *dev)
{
	struct be_eq_obj *eqo = dev;

	be_eq_notify(eqo->adapter, eqo->q.id, false, true, 0, 0);
	napi_schedule(&eqo->napi);
	return IRQ_HANDLED;
}

static inline bool do_gro(struct be_rx_compl_info *rxcp)
{
	return (rxcp->tcpf && !rxcp->err && rxcp->l4_csum) ? true : false;
}

static int be_process_rx(struct be_rx_obj *rxo, struct napi_struct *napi,
			 int budget, int polling)
{
	struct be_adapter *adapter = rxo->adapter;
	struct be_queue_info *rx_cq = &rxo->cq;
	struct be_rx_compl_info *rxcp;
	u32 work_done;
	u32 frags_consumed = 0;

	for (work_done = 0; work_done < budget; work_done++) {
		rxcp = be_rx_compl_get(rxo);
		if (!rxcp)
			break;

		/* Is it a flush compl that has no data */
		if (unlikely(rxcp->num_rcvd == 0))
			goto loop_continue;

		/* Discard compl with partial DMA Lancer B0 */
		if (unlikely(!rxcp->pkt_size)) {
			be_rx_compl_discard(rxo, rxcp);
			goto loop_continue;
		}

		/* On BE drop pkts that arrive due to imperfect filtering in
		 * promiscuous mode on some skews
		 */
		if (unlikely(rxcp->port != adapter->port_num &&
			     !lancer_chip(adapter))) {
			be_rx_compl_discard(rxo, rxcp);
			goto loop_continue;
		}

		/* Don't do gro when we're busy_polling */
		if (do_gro(rxcp) && polling != BUSY_POLLING)
			be_rx_compl_process_gro(rxo, napi, rxcp);
		else
			be_rx_compl_process(rxo, napi, rxcp);

loop_continue:
		frags_consumed += rxcp->num_rcvd;
		be_rx_stats_update(rxo, rxcp);
	}

	if (work_done) {
		be_cq_notify(adapter, rx_cq->id, true, work_done);

		/* When an rx-obj gets into post_starved state, just
		 * let be_worker do the posting.
		 */
		if (atomic_read(&rxo->q.used) < RX_FRAGS_REFILL_WM &&
		    !rxo->rx_post_starved)
			be_post_rx_frags(rxo, GFP_ATOMIC,
					 max_t(u32, MAX_RX_POST,
					       frags_consumed));
	}

	return work_done;
}

static inline void be_update_tx_err(struct be_tx_obj *txo, u8 status)
{
	switch (status) {
	case BE_TX_COMP_HDR_PARSE_ERR:
		tx_stats(txo)->tx_hdr_parse_err++;
		break;
	case BE_TX_COMP_NDMA_ERR:
		tx_stats(txo)->tx_dma_err++;
		break;
	case BE_TX_COMP_ACL_ERR:
		tx_stats(txo)->tx_spoof_check_err++;
		break;
	}
}

static inline void lancer_update_tx_err(struct be_tx_obj *txo, u8 status)
{
	switch (status) {
	case LANCER_TX_COMP_LSO_ERR:
		tx_stats(txo)->tx_tso_err++;
		break;
	case LANCER_TX_COMP_HSW_DROP_MAC_ERR:
	case LANCER_TX_COMP_HSW_DROP_VLAN_ERR:
		tx_stats(txo)->tx_spoof_check_err++;
		break;
	case LANCER_TX_COMP_QINQ_ERR:
		tx_stats(txo)->tx_qinq_err++;
		break;
	case LANCER_TX_COMP_PARITY_ERR:
		tx_stats(txo)->tx_internal_parity_err++;
		break;
	case LANCER_TX_COMP_DMA_ERR:
		tx_stats(txo)->tx_dma_err++;
		break;
	}
}

static void be_process_tx(struct be_adapter *adapter, struct be_tx_obj *txo,
			  int idx)
{
	int num_wrbs = 0, work_done = 0;
	struct be_tx_compl_info *txcp;

	while ((txcp = be_tx_compl_get(txo))) {
		num_wrbs += be_tx_compl_process(adapter, txo, txcp->end_index);
		work_done++;

		if (txcp->status) {
			if (lancer_chip(adapter))
				lancer_update_tx_err(txo, txcp->status);
			else
				be_update_tx_err(txo, txcp->status);
		}
	}

	if (work_done) {
		be_cq_notify(adapter, txo->cq.id, true, work_done);
		atomic_sub(num_wrbs, &txo->q.used);

		/* As Tx wrbs have been freed up, wake up netdev queue
		 * if it was stopped due to lack of tx wrbs.  */
		if (__netif_subqueue_stopped(adapter->netdev, idx) &&
		    be_can_txq_wake(txo)) {
			netif_wake_subqueue(adapter->netdev, idx);
		}

		u64_stats_update_begin(&tx_stats(txo)->sync_compl);
		tx_stats(txo)->tx_compl += work_done;
		u64_stats_update_end(&tx_stats(txo)->sync_compl);
	}
}

#ifdef CONFIG_NET_RX_BUSY_POLL
static inline bool be_lock_napi(struct be_eq_obj *eqo)
{
	bool status = true;

	spin_lock(&eqo->lock); /* BH is already disabled */
	if (eqo->state & BE_EQ_LOCKED) {
		WARN_ON(eqo->state & BE_EQ_NAPI);
		eqo->state |= BE_EQ_NAPI_YIELD;
		status = false;
	} else {
		eqo->state = BE_EQ_NAPI;
	}
	spin_unlock(&eqo->lock);
	return status;
}

static inline void be_unlock_napi(struct be_eq_obj *eqo)
{
	spin_lock(&eqo->lock); /* BH is already disabled */

	WARN_ON(eqo->state & (BE_EQ_POLL | BE_EQ_NAPI_YIELD));
	eqo->state = BE_EQ_IDLE;

	spin_unlock(&eqo->lock);
}

static inline bool be_lock_busy_poll(struct be_eq_obj *eqo)
{
	bool status = true;

	spin_lock_bh(&eqo->lock);
	if (eqo->state & BE_EQ_LOCKED) {
		eqo->state |= BE_EQ_POLL_YIELD;
		status = false;
	} else {
		eqo->state |= BE_EQ_POLL;
	}
	spin_unlock_bh(&eqo->lock);
	return status;
}

static inline void be_unlock_busy_poll(struct be_eq_obj *eqo)
{
	spin_lock_bh(&eqo->lock);

	WARN_ON(eqo->state & (BE_EQ_NAPI));
	eqo->state = BE_EQ_IDLE;

	spin_unlock_bh(&eqo->lock);
}

static inline void be_enable_busy_poll(struct be_eq_obj *eqo)
{
	spin_lock_init(&eqo->lock);
	eqo->state = BE_EQ_IDLE;
}

static inline void be_disable_busy_poll(struct be_eq_obj *eqo)
{
	local_bh_disable();

	/* It's enough to just acquire napi lock on the eqo to stop
	 * be_busy_poll() from processing any queueus.
	 */
	while (!be_lock_napi(eqo))
		mdelay(1);

	local_bh_enable();
}

#else /* CONFIG_NET_RX_BUSY_POLL */

static inline bool be_lock_napi(struct be_eq_obj *eqo)
{
	return true;
}

static inline void be_unlock_napi(struct be_eq_obj *eqo)
{
}

static inline bool be_lock_busy_poll(struct be_eq_obj *eqo)
{
	return false;
}

static inline void be_unlock_busy_poll(struct be_eq_obj *eqo)
{
}

static inline void be_enable_busy_poll(struct be_eq_obj *eqo)
{
}

static inline void be_disable_busy_poll(struct be_eq_obj *eqo)
{
}
#endif /* CONFIG_NET_RX_BUSY_POLL */

int be_poll(struct napi_struct *napi, int budget)
{
	struct be_eq_obj *eqo = container_of(napi, struct be_eq_obj, napi);
	struct be_adapter *adapter = eqo->adapter;
	int max_work = 0, work, i, num_evts;
	struct be_rx_obj *rxo;
	struct be_tx_obj *txo;
	u32 mult_enc = 0;

	num_evts = events_get(eqo);

	for_all_tx_queues_on_eq(adapter, eqo, txo, i)
		be_process_tx(adapter, txo, i);

	if (be_lock_napi(eqo)) {
		/* This loop will iterate twice for EQ0 in which
		 * completions of the last RXQ (default one) are also processed
		 * For other EQs the loop iterates only once
		 */
		for_all_rx_queues_on_eq(adapter, eqo, rxo, i) {
			work = be_process_rx(rxo, napi, budget, NAPI_POLLING);
			max_work = max(work, max_work);
		}
		be_unlock_napi(eqo);
	} else {
		max_work = budget;
	}

	if (is_mcc_eqo(eqo))
		be_process_mcc(adapter);

	if (max_work < budget) {
		napi_complete(napi);

		/* Skyhawk EQ_DB has a provision to set the rearm to interrupt
		 * delay via a delay multiplier encoding value
		 */
		if (skyhawk_chip(adapter))
			mult_enc = be_get_eq_delay_mult_enc(eqo);

		be_eq_notify(adapter, eqo->q.id, true, false, num_evts,
			     mult_enc);
	} else {
		/* As we'll continue in polling mode, count and clear events */
		be_eq_notify(adapter, eqo->q.id, false, false, num_evts, 0);
	}
	return max_work;
}

#ifdef CONFIG_NET_RX_BUSY_POLL
static int be_busy_poll(struct napi_struct *napi)
{
	struct be_eq_obj *eqo = container_of(napi, struct be_eq_obj, napi);
	struct be_adapter *adapter = eqo->adapter;
	struct be_rx_obj *rxo;
	int i, work = 0;

	if (!be_lock_busy_poll(eqo))
		return LL_FLUSH_BUSY;

	for_all_rx_queues_on_eq(adapter, eqo, rxo, i) {
		work = be_process_rx(rxo, napi, 4, BUSY_POLLING);
		if (work)
			break;
	}

	be_unlock_busy_poll(eqo);
	return work;
}
#endif

void be_detect_error(struct be_adapter *adapter)
{
	u32 ue_lo = 0, ue_hi = 0, ue_lo_mask = 0, ue_hi_mask = 0;
	u32 sliport_status = 0, sliport_err1 = 0, sliport_err2 = 0;
	u32 i;
	struct device *dev = &adapter->pdev->dev;

	if (be_check_error(adapter, BE_ERROR_HW))
		return;

	if (lancer_chip(adapter)) {
		sliport_status = ioread32(adapter->db + SLIPORT_STATUS_OFFSET);
		if (sliport_status & SLIPORT_STATUS_ERR_MASK) {
			be_set_error(adapter, BE_ERROR_UE);
			sliport_err1 = ioread32(adapter->db +
						SLIPORT_ERROR1_OFFSET);
			sliport_err2 = ioread32(adapter->db +
						SLIPORT_ERROR2_OFFSET);
			/* Do not log error messages if its a FW reset */
			if (sliport_err1 == SLIPORT_ERROR_FW_RESET1 &&
			    sliport_err2 == SLIPORT_ERROR_FW_RESET2) {
				dev_info(dev, "Firmware update in progress\n");
			} else {
				dev_err(dev, "Error detected in the card\n");
				dev_err(dev, "ERR: sliport status 0x%x\n",
					sliport_status);
				dev_err(dev, "ERR: sliport error1 0x%x\n",
					sliport_err1);
				dev_err(dev, "ERR: sliport error2 0x%x\n",
					sliport_err2);
			}
		}
	} else {
		ue_lo = ioread32(adapter->pcicfg + PCICFG_UE_STATUS_LOW);
		ue_hi = ioread32(adapter->pcicfg + PCICFG_UE_STATUS_HIGH);
		ue_lo_mask = ioread32(adapter->pcicfg +
				      PCICFG_UE_STATUS_LOW_MASK);
		ue_hi_mask = ioread32(adapter->pcicfg +
				      PCICFG_UE_STATUS_HI_MASK);

		ue_lo = (ue_lo & ~ue_lo_mask);
		ue_hi = (ue_hi & ~ue_hi_mask);

		/* On certain platforms BE hardware can indicate spurious UEs.
		 * Allow HW to stop working completely in case of a real UE.
		 * Hence not setting the hw_error for UE detection.
		 */

		if (ue_lo || ue_hi) {
			dev_err(dev,
				"Unrecoverable Error detected in the adapter");
			dev_err(dev, "Please reboot server to recover");
			if (skyhawk_chip(adapter))
				be_set_error(adapter, BE_ERROR_UE);

			for (i = 0; ue_lo; ue_lo >>= 1, i++) {
				if (ue_lo & 1)
					dev_err(dev, "UE: %s bit set\n",
						ue_status_low_desc[i]);
			}
			for (i = 0; ue_hi; ue_hi >>= 1, i++) {
				if (ue_hi & 1)
					dev_err(dev, "UE: %s bit set\n",
						ue_status_hi_desc[i]);
			}
		}
	}
}

static void be_msix_disable(struct be_adapter *adapter)
{
	if (msix_enabled(adapter)) {
		pci_disable_msix(adapter->pdev);
		adapter->num_msix_vec = 0;
		adapter->num_msix_roce_vec = 0;
	}
}

static int be_msix_enable(struct be_adapter *adapter)
{
	int i, num_vec;
	struct device *dev = &adapter->pdev->dev;

	/* If RoCE is supported, program the max number of NIC vectors that
	 * may be configured via set-channels, along with vectors needed for
	 * RoCe. Else, just program the number we'll use initially.
	 */
	if (be_roce_supported(adapter))
		num_vec = min_t(int, 2 * be_max_eqs(adapter),
				2 * num_online_cpus());
	else
		num_vec = adapter->cfg_num_qs;

	for (i = 0; i < num_vec; i++)
		adapter->msix_entries[i].entry = i;

	num_vec = pci_enable_msix_range(adapter->pdev, adapter->msix_entries,
					MIN_MSIX_VECTORS, num_vec);
	if (num_vec < 0)
		goto fail;

	if (be_roce_supported(adapter) && num_vec > MIN_MSIX_VECTORS) {
		adapter->num_msix_roce_vec = num_vec / 2;
		dev_info(dev, "enabled %d MSI-x vector(s) for RoCE\n",
			 adapter->num_msix_roce_vec);
	}

	adapter->num_msix_vec = num_vec - adapter->num_msix_roce_vec;

	dev_info(dev, "enabled %d MSI-x vector(s) for NIC\n",
		 adapter->num_msix_vec);
	return 0;

fail:
	dev_warn(dev, "MSIx enable failed\n");

	/* INTx is not supported in VFs, so fail probe if enable_msix fails */
	if (be_virtfn(adapter))
		return num_vec;
	return 0;
}

static inline int be_msix_vec_get(struct be_adapter *adapter,
				  struct be_eq_obj *eqo)
{
	return adapter->msix_entries[eqo->msix_idx].vector;
}

static int be_msix_register(struct be_adapter *adapter)
{
	struct net_device *netdev = adapter->netdev;
	struct be_eq_obj *eqo;
	int status, i, vec;

	for_all_evt_queues(adapter, eqo, i) {
		sprintf(eqo->desc, "%s-q%d", netdev->name, i);
		vec = be_msix_vec_get(adapter, eqo);
		status = request_irq(vec, be_msix, 0, eqo->desc, eqo);
		if (status)
			goto err_msix;

		irq_set_affinity_hint(vec, eqo->affinity_mask);
	}

	return 0;
err_msix:
	for (i--, eqo = &adapter->eq_obj[i]; i >= 0; i--, eqo--)
		free_irq(be_msix_vec_get(adapter, eqo), eqo);
	dev_warn(&adapter->pdev->dev, "MSIX Request IRQ failed - err %d\n",
		 status);
	be_msix_disable(adapter);
	return status;
}

static int be_irq_register(struct be_adapter *adapter)
{
	struct net_device *netdev = adapter->netdev;
	int status;

	if (msix_enabled(adapter)) {
		status = be_msix_register(adapter);
		if (status == 0)
			goto done;
		/* INTx is not supported for VF */
		if (be_virtfn(adapter))
			return status;
	}

	/* INTx: only the first EQ is used */
	netdev->irq = adapter->pdev->irq;
	status = request_irq(netdev->irq, be_intx, IRQF_SHARED, netdev->name,
			     &adapter->eq_obj[0]);
	if (status) {
		dev_err(&adapter->pdev->dev,
			"INTx request IRQ failed - err %d\n", status);
		return status;
	}
done:
	adapter->isr_registered = true;
	return 0;
}

static void be_irq_unregister(struct be_adapter *adapter)
{
	struct net_device *netdev = adapter->netdev;
	struct be_eq_obj *eqo;
	int i, vec;

	if (!adapter->isr_registered)
		return;

	/* INTx */
	if (!msix_enabled(adapter)) {
		free_irq(netdev->irq, &adapter->eq_obj[0]);
		goto done;
	}

	/* MSIx */
	for_all_evt_queues(adapter, eqo, i) {
		vec = be_msix_vec_get(adapter, eqo);
		irq_set_affinity_hint(vec, NULL);
		free_irq(vec, eqo);
	}

done:
	adapter->isr_registered = false;
}

static void be_rx_qs_destroy(struct be_adapter *adapter)
{
	struct be_queue_info *q;
	struct be_rx_obj *rxo;
	int i;

	for_all_rx_queues(adapter, rxo, i) {
		q = &rxo->q;
		if (q->created) {
			/* If RXQs are destroyed while in an "out of buffer"
			 * state, there is a possibility of an HW stall on
			 * Lancer. So, post 64 buffers to each queue to relieve
			 * the "out of buffer" condition.
			 * Make sure there's space in the RXQ before posting.
			 */
			if (lancer_chip(adapter)) {
				be_rx_cq_clean(rxo);
				if (atomic_read(&q->used) == 0)
					be_post_rx_frags(rxo, GFP_KERNEL,
							 MAX_RX_POST);
			}

			be_cmd_rxq_destroy(adapter, q);
			be_rx_cq_clean(rxo);
			be_rxq_clean(rxo);
		}
		be_queue_free(adapter, q);
	}
}

static void be_disable_if_filters(struct be_adapter *adapter)
{
	be_cmd_pmac_del(adapter, adapter->if_handle,
			adapter->pmac_id[0], 0);

	be_clear_uc_list(adapter);

	/* The IFACE flags are enabled in the open path and cleared
	 * in the close path. When a VF gets detached from the host and
	 * assigned to a VM the following happens:
	 *	- VF's IFACE flags get cleared in the detach path
	 *	- IFACE create is issued by the VF in the attach path
	 * Due to a bug in the BE3/Skyhawk-R FW
	 * (Lancer FW doesn't have the bug), the IFACE capability flags
	 * specified along with the IFACE create cmd issued by a VF are not
	 * honoured by FW.  As a consequence, if a *new* driver
	 * (that enables/disables IFACE flags in open/close)
	 * is loaded in the host and an *old* driver is * used by a VM/VF,
	 * the IFACE gets created *without* the needed flags.
	 * To avoid this, disable RX-filter flags only for Lancer.
	 */
	if (lancer_chip(adapter)) {
		be_cmd_rx_filter(adapter, BE_IF_ALL_FILT_FLAGS, OFF);
		adapter->if_flags &= ~BE_IF_ALL_FILT_FLAGS;
	}
}

static int be_close(struct net_device *netdev)
{
	struct be_adapter *adapter = netdev_priv(netdev);
	struct be_eq_obj *eqo;
	int i;

	/* This protection is needed as be_close() may be called even when the
	 * adapter is in cleared state (after eeh perm failure)
	 */
	if (!(adapter->flags & BE_FLAGS_SETUP_DONE))
		return 0;

	be_disable_if_filters(adapter);

	be_roce_dev_close(adapter);

	if (adapter->flags & BE_FLAGS_NAPI_ENABLED) {
		for_all_evt_queues(adapter, eqo, i) {
			napi_disable(&eqo->napi);
			be_disable_busy_poll(eqo);
		}
		adapter->flags &= ~BE_FLAGS_NAPI_ENABLED;
	}

	be_async_mcc_disable(adapter);

	/* Wait for all pending tx completions to arrive so that
	 * all tx skbs are freed.
	 */
	netif_tx_disable(netdev);
	be_tx_compl_clean(adapter);

	be_rx_qs_destroy(adapter);

	for_all_evt_queues(adapter, eqo, i) {
		if (msix_enabled(adapter))
			synchronize_irq(be_msix_vec_get(adapter, eqo));
		else
			synchronize_irq(netdev->irq);
		be_eq_clean(eqo);
	}

	be_irq_unregister(adapter);

	return 0;
}

static int be_rx_qs_create(struct be_adapter *adapter)
{
	struct rss_info *rss = &adapter->rss_info;
	u8 rss_key[RSS_HASH_KEY_LEN];
	struct be_rx_obj *rxo;
	int rc, i, j;

	for_all_rx_queues(adapter, rxo, i) {
		rc = be_queue_alloc(adapter, &rxo->q, RX_Q_LEN,
				    sizeof(struct be_eth_rx_d));
		if (rc)
			return rc;
	}

	if (adapter->need_def_rxq || !adapter->num_rss_qs) {
		rxo = default_rxo(adapter);
		rc = be_cmd_rxq_create(adapter, &rxo->q, rxo->cq.id,
				       rx_frag_size, adapter->if_handle,
				       false, &rxo->rss_id);
		if (rc)
			return rc;
	}

	for_all_rss_queues(adapter, rxo, i) {
		rc = be_cmd_rxq_create(adapter, &rxo->q, rxo->cq.id,
				       rx_frag_size, adapter->if_handle,
				       true, &rxo->rss_id);
		if (rc)
			return rc;
	}

	if (be_multi_rxq(adapter)) {
		for (j = 0; j < RSS_INDIR_TABLE_LEN; j += adapter->num_rss_qs) {
			for_all_rss_queues(adapter, rxo, i) {
				if ((j + i) >= RSS_INDIR_TABLE_LEN)
					break;
				rss->rsstable[j + i] = rxo->rss_id;
				rss->rss_queue[j + i] = i;
			}
		}
		rss->rss_flags = RSS_ENABLE_TCP_IPV4 | RSS_ENABLE_IPV4 |
			RSS_ENABLE_TCP_IPV6 | RSS_ENABLE_IPV6;

		if (!BEx_chip(adapter))
			rss->rss_flags |= RSS_ENABLE_UDP_IPV4 |
				RSS_ENABLE_UDP_IPV6;
	} else {
		/* Disable RSS, if only default RX Q is created */
		rss->rss_flags = RSS_ENABLE_NONE;
	}

	netdev_rss_key_fill(rss_key, RSS_HASH_KEY_LEN);
	rc = be_cmd_rss_config(adapter, rss->rsstable, rss->rss_flags,
			       128, rss_key);
	if (rc) {
		rss->rss_flags = RSS_ENABLE_NONE;
		return rc;
	}

	memcpy(rss->rss_hkey, rss_key, RSS_HASH_KEY_LEN);

	/* Post 1 less than RXQ-len to avoid head being equal to tail,
	 * which is a queue empty condition
	 */
	for_all_rx_queues(adapter, rxo, i)
		be_post_rx_frags(rxo, GFP_KERNEL, RX_Q_LEN - 1);

<<<<<<< HEAD
=======
	return 0;
}

static int be_enable_if_filters(struct be_adapter *adapter)
{
	int status;

	status = be_cmd_rx_filter(adapter, BE_IF_EN_FLAGS, ON);
	if (status)
		return status;

	/* For BE3 VFs, the PF programs the initial MAC address */
	if (!(BEx_chip(adapter) && be_virtfn(adapter))) {
		status = be_cmd_pmac_add(adapter, adapter->netdev->dev_addr,
					 adapter->if_handle,
					 &adapter->pmac_id[0], 0);
		if (status)
			return status;
	}

	if (adapter->vlans_added)
		be_vid_config(adapter);

	be_set_rx_mode(adapter->netdev);

>>>>>>> 2c6625cd
	return 0;
}

static int be_open(struct net_device *netdev)
{
	struct be_adapter *adapter = netdev_priv(netdev);
	struct be_eq_obj *eqo;
	struct be_rx_obj *rxo;
	struct be_tx_obj *txo;
	u8 link_status;
	int status, i;

	status = be_rx_qs_create(adapter);
	if (status)
		goto err;

	status = be_enable_if_filters(adapter);
	if (status)
		goto err;

	status = be_irq_register(adapter);
	if (status)
		goto err;

	for_all_rx_queues(adapter, rxo, i)
		be_cq_notify(adapter, rxo->cq.id, true, 0);

	for_all_tx_queues(adapter, txo, i)
		be_cq_notify(adapter, txo->cq.id, true, 0);

	be_async_mcc_enable(adapter);

	for_all_evt_queues(adapter, eqo, i) {
		napi_enable(&eqo->napi);
		be_enable_busy_poll(eqo);
		be_eq_notify(adapter, eqo->q.id, true, true, 0, 0);
	}
	adapter->flags |= BE_FLAGS_NAPI_ENABLED;

	status = be_cmd_link_status_query(adapter, NULL, &link_status, 0);
	if (!status)
		be_link_status_update(adapter, link_status);

	netif_tx_start_all_queues(netdev);
	be_roce_dev_open(adapter);

#ifdef CONFIG_BE2NET_VXLAN
	if (skyhawk_chip(adapter))
		vxlan_get_rx_port(netdev);
#endif

	return 0;
err:
	be_close(adapter->netdev);
	return -EIO;
}

static int be_setup_wol(struct be_adapter *adapter, bool enable)
{
	struct be_dma_mem cmd;
	int status = 0;
	u8 mac[ETH_ALEN];

	eth_zero_addr(mac);

	cmd.size = sizeof(struct be_cmd_req_acpi_wol_magic_config);
	cmd.va = dma_zalloc_coherent(&adapter->pdev->dev, cmd.size, &cmd.dma,
				     GFP_KERNEL);
	if (!cmd.va)
		return -ENOMEM;

	if (enable) {
		status = pci_write_config_dword(adapter->pdev,
						PCICFG_PM_CONTROL_OFFSET,
						PCICFG_PM_CONTROL_MASK);
		if (status) {
			dev_err(&adapter->pdev->dev,
				"Could not enable Wake-on-lan\n");
			dma_free_coherent(&adapter->pdev->dev, cmd.size, cmd.va,
					  cmd.dma);
			return status;
		}
		status = be_cmd_enable_magic_wol(adapter,
						 adapter->netdev->dev_addr,
						 &cmd);
		pci_enable_wake(adapter->pdev, PCI_D3hot, 1);
		pci_enable_wake(adapter->pdev, PCI_D3cold, 1);
	} else {
		status = be_cmd_enable_magic_wol(adapter, mac, &cmd);
		pci_enable_wake(adapter->pdev, PCI_D3hot, 0);
		pci_enable_wake(adapter->pdev, PCI_D3cold, 0);
	}

	dma_free_coherent(&adapter->pdev->dev, cmd.size, cmd.va, cmd.dma);
	return status;
}

static void be_vf_eth_addr_generate(struct be_adapter *adapter, u8 *mac)
{
	u32 addr;

	addr = jhash(adapter->netdev->dev_addr, ETH_ALEN, 0);

	mac[5] = (u8)(addr & 0xFF);
	mac[4] = (u8)((addr >> 8) & 0xFF);
	mac[3] = (u8)((addr >> 16) & 0xFF);
	/* Use the OUI from the current MAC address */
	memcpy(mac, adapter->netdev->dev_addr, 3);
}

/*
 * Generate a seed MAC address from the PF MAC Address using jhash.
 * MAC Address for VFs are assigned incrementally starting from the seed.
 * These addresses are programmed in the ASIC by the PF and the VF driver
 * queries for the MAC address during its probe.
 */
static int be_vf_eth_addr_config(struct be_adapter *adapter)
{
	u32 vf;
	int status = 0;
	u8 mac[ETH_ALEN];
	struct be_vf_cfg *vf_cfg;

	be_vf_eth_addr_generate(adapter, mac);

	for_all_vfs(adapter, vf_cfg, vf) {
		if (BEx_chip(adapter))
			status = be_cmd_pmac_add(adapter, mac,
						 vf_cfg->if_handle,
						 &vf_cfg->pmac_id, vf + 1);
		else
			status = be_cmd_set_mac(adapter, mac, vf_cfg->if_handle,
						vf + 1);

		if (status)
			dev_err(&adapter->pdev->dev,
				"Mac address assignment failed for VF %d\n",
				vf);
		else
			memcpy(vf_cfg->mac_addr, mac, ETH_ALEN);

		mac[5] += 1;
	}
	return status;
}

static int be_vfs_mac_query(struct be_adapter *adapter)
{
	int status, vf;
	u8 mac[ETH_ALEN];
	struct be_vf_cfg *vf_cfg;

	for_all_vfs(adapter, vf_cfg, vf) {
		status = be_cmd_get_active_mac(adapter, vf_cfg->pmac_id,
					       mac, vf_cfg->if_handle,
					       false, vf+1);
		if (status)
			return status;
		memcpy(vf_cfg->mac_addr, mac, ETH_ALEN);
	}
	return 0;
}

static void be_vf_clear(struct be_adapter *adapter)
{
	struct be_vf_cfg *vf_cfg;
	u32 vf;

	if (pci_vfs_assigned(adapter->pdev)) {
		dev_warn(&adapter->pdev->dev,
			 "VFs are assigned to VMs: not disabling VFs\n");
		goto done;
	}

	pci_disable_sriov(adapter->pdev);

	for_all_vfs(adapter, vf_cfg, vf) {
		if (BEx_chip(adapter))
			be_cmd_pmac_del(adapter, vf_cfg->if_handle,
					vf_cfg->pmac_id, vf + 1);
		else
			be_cmd_set_mac(adapter, NULL, vf_cfg->if_handle,
				       vf + 1);

		be_cmd_if_destroy(adapter, vf_cfg->if_handle, vf + 1);
	}
done:
	kfree(adapter->vf_cfg);
	adapter->num_vfs = 0;
	adapter->flags &= ~BE_FLAGS_SRIOV_ENABLED;
}

static void be_clear_queues(struct be_adapter *adapter)
{
	be_mcc_queues_destroy(adapter);
	be_rx_cqs_destroy(adapter);
	be_tx_queues_destroy(adapter);
	be_evt_queues_destroy(adapter);
}

static void be_cancel_worker(struct be_adapter *adapter)
{
	if (adapter->flags & BE_FLAGS_WORKER_SCHEDULED) {
		cancel_delayed_work_sync(&adapter->work);
		adapter->flags &= ~BE_FLAGS_WORKER_SCHEDULED;
	}
}

static void be_cancel_err_detection(struct be_adapter *adapter)
<<<<<<< HEAD
{
	if (adapter->flags & BE_FLAGS_ERR_DETECTION_SCHEDULED) {
		cancel_delayed_work_sync(&adapter->be_err_detection_work);
		adapter->flags &= ~BE_FLAGS_ERR_DETECTION_SCHEDULED;
	}
}

static void be_mac_clear(struct be_adapter *adapter)
=======
>>>>>>> 2c6625cd
{
	if (adapter->flags & BE_FLAGS_ERR_DETECTION_SCHEDULED) {
		cancel_delayed_work_sync(&adapter->be_err_detection_work);
		adapter->flags &= ~BE_FLAGS_ERR_DETECTION_SCHEDULED;
	}
}

#ifdef CONFIG_BE2NET_VXLAN
static void be_disable_vxlan_offloads(struct be_adapter *adapter)
{
	struct net_device *netdev = adapter->netdev;

	if (adapter->flags & BE_FLAGS_VXLAN_OFFLOADS)
		be_cmd_manage_iface(adapter, adapter->if_handle,
				    OP_CONVERT_TUNNEL_TO_NORMAL);

	if (adapter->vxlan_port)
		be_cmd_set_vxlan_port(adapter, 0);

	adapter->flags &= ~BE_FLAGS_VXLAN_OFFLOADS;
	adapter->vxlan_port = 0;

	netdev->hw_enc_features = 0;
	netdev->hw_features &= ~(NETIF_F_GSO_UDP_TUNNEL);
	netdev->features &= ~(NETIF_F_GSO_UDP_TUNNEL);
}
#endif

static u16 be_calculate_vf_qs(struct be_adapter *adapter, u16 num_vfs)
{
	struct be_resources res = adapter->pool_res;
	u16 num_vf_qs = 1;

	/* Distribute the queue resources equally among the PF and it's VFs
	 * Do not distribute queue resources in multi-channel configuration.
	 */
	if (num_vfs && !be_is_mc(adapter)) {
		/* If number of VFs requested is 8 less than max supported,
		 * assign 8 queue pairs to the PF and divide the remaining
		 * resources evenly among the VFs
		 */
		if (num_vfs < (be_max_vfs(adapter) - 8))
			num_vf_qs = (res.max_rss_qs - 8) / num_vfs;
		else
			num_vf_qs = res.max_rss_qs / num_vfs;

		/* Skyhawk-R chip supports only MAX_RSS_IFACES RSS capable
		 * interfaces per port. Provide RSS on VFs, only if number
		 * of VFs requested is less than MAX_RSS_IFACES limit.
		 */
		if (num_vfs >= MAX_RSS_IFACES)
			num_vf_qs = 1;
	}
	return num_vf_qs;
}

static int be_clear(struct be_adapter *adapter)
{
	struct pci_dev *pdev = adapter->pdev;
	u16 num_vf_qs;

	be_cancel_worker(adapter);

	if (sriov_enabled(adapter))
		be_vf_clear(adapter);

	/* Re-configure FW to distribute resources evenly across max-supported
	 * number of VFs, only when VFs are not already enabled.
	 */
	if (skyhawk_chip(adapter) && be_physfn(adapter) &&
	    !pci_vfs_assigned(pdev)) {
		num_vf_qs = be_calculate_vf_qs(adapter,
					       pci_sriov_get_totalvfs(pdev));
		be_cmd_set_sriov_config(adapter, adapter->pool_res,
					pci_sriov_get_totalvfs(pdev),
					num_vf_qs);
	}

#ifdef CONFIG_BE2NET_VXLAN
	be_disable_vxlan_offloads(adapter);
#endif
	kfree(adapter->pmac_id);
	adapter->pmac_id = NULL;

	be_cmd_if_destroy(adapter, adapter->if_handle,  0);

	be_clear_queues(adapter);

	be_msix_disable(adapter);
	adapter->flags &= ~BE_FLAGS_SETUP_DONE;
	return 0;
}

<<<<<<< HEAD
static int be_if_create(struct be_adapter *adapter, u32 *if_handle,
			u32 cap_flags, u32 vf)
{
	u32 en_flags;

	en_flags = BE_IF_FLAGS_UNTAGGED | BE_IF_FLAGS_BROADCAST |
		   BE_IF_FLAGS_MULTICAST | BE_IF_FLAGS_PASS_L3L4_ERRORS |
		   BE_IF_FLAGS_RSS | BE_IF_FLAGS_DEFQ_RSS;

	en_flags &= cap_flags;

	return be_cmd_if_create(adapter, cap_flags, en_flags, if_handle, vf);
}

=======
>>>>>>> 2c6625cd
static int be_vfs_if_create(struct be_adapter *adapter)
{
	struct be_resources res = {0};
	u32 cap_flags, en_flags, vf;
	struct be_vf_cfg *vf_cfg;
	int status;

	/* If a FW profile exists, then cap_flags are updated */
	cap_flags = BE_IF_FLAGS_UNTAGGED | BE_IF_FLAGS_BROADCAST |
		    BE_IF_FLAGS_MULTICAST | BE_IF_FLAGS_PASS_L3L4_ERRORS;

	for_all_vfs(adapter, vf_cfg, vf) {
		if (!BE3_chip(adapter)) {
			status = be_cmd_get_profile_config(adapter, &res,
							   RESOURCE_LIMITS,
							   vf + 1);
			if (!status) {
				cap_flags = res.if_cap_flags;
				/* Prevent VFs from enabling VLAN promiscuous
				 * mode
				 */
				cap_flags &= ~BE_IF_FLAGS_VLAN_PROMISCUOUS;
			}
		}

		en_flags = cap_flags & (BE_IF_FLAGS_UNTAGGED |
					BE_IF_FLAGS_BROADCAST |
					BE_IF_FLAGS_MULTICAST |
					BE_IF_FLAGS_PASS_L3L4_ERRORS);
		status = be_cmd_if_create(adapter, cap_flags, en_flags,
					  &vf_cfg->if_handle, vf + 1);
		if (status)
			return status;
	}

	return 0;
}

static int be_vf_setup_init(struct be_adapter *adapter)
{
	struct be_vf_cfg *vf_cfg;
	int vf;

	adapter->vf_cfg = kcalloc(adapter->num_vfs, sizeof(*vf_cfg),
				  GFP_KERNEL);
	if (!adapter->vf_cfg)
		return -ENOMEM;

	for_all_vfs(adapter, vf_cfg, vf) {
		vf_cfg->if_handle = -1;
		vf_cfg->pmac_id = -1;
	}
	return 0;
}

static int be_vf_setup(struct be_adapter *adapter)
{
	struct device *dev = &adapter->pdev->dev;
	struct be_vf_cfg *vf_cfg;
	int status, old_vfs, vf;
	bool spoofchk;

	old_vfs = pci_num_vf(adapter->pdev);

	status = be_vf_setup_init(adapter);
	if (status)
		goto err;

	if (old_vfs) {
		for_all_vfs(adapter, vf_cfg, vf) {
			status = be_cmd_get_if_id(adapter, vf_cfg, vf);
			if (status)
				goto err;
		}

		status = be_vfs_mac_query(adapter);
		if (status)
			goto err;
	} else {
		status = be_vfs_if_create(adapter);
		if (status)
			goto err;

		status = be_vf_eth_addr_config(adapter);
		if (status)
			goto err;
	}

	for_all_vfs(adapter, vf_cfg, vf) {
		/* Allow VFs to programs MAC/VLAN filters */
		status = be_cmd_get_fn_privileges(adapter, &vf_cfg->privileges,
						  vf + 1);
		if (!status && !(vf_cfg->privileges & BE_PRIV_FILTMGMT)) {
			status = be_cmd_set_fn_privileges(adapter,
							  vf_cfg->privileges |
							  BE_PRIV_FILTMGMT,
							  vf + 1);
			if (!status) {
				vf_cfg->privileges |= BE_PRIV_FILTMGMT;
				dev_info(dev, "VF%d has FILTMGMT privilege\n",
					 vf);
			}
		}

		/* Allow full available bandwidth */
		if (!old_vfs)
			be_cmd_config_qos(adapter, 0, 0, vf + 1);

		status = be_cmd_get_hsw_config(adapter, NULL, vf + 1,
					       vf_cfg->if_handle, NULL,
					       &spoofchk);
		if (!status)
			vf_cfg->spoofchk = spoofchk;

		if (!old_vfs) {
			be_cmd_enable_vf(adapter, vf + 1);
			be_cmd_set_logical_link_config(adapter,
						       IFLA_VF_LINK_STATE_AUTO,
						       vf+1);
		}
	}

	if (!old_vfs) {
		status = pci_enable_sriov(adapter->pdev, adapter->num_vfs);
		if (status) {
			dev_err(dev, "SRIOV enable failed\n");
			adapter->num_vfs = 0;
			goto err;
		}
	}

	adapter->flags |= BE_FLAGS_SRIOV_ENABLED;
	return 0;
err:
	dev_err(dev, "VF setup failed\n");
	be_vf_clear(adapter);
	return status;
}

/* Converting function_mode bits on BE3 to SH mc_type enums */

static u8 be_convert_mc_type(u32 function_mode)
{
	if (function_mode & VNIC_MODE && function_mode & QNQ_MODE)
		return vNIC1;
	else if (function_mode & QNQ_MODE)
		return FLEX10;
	else if (function_mode & VNIC_MODE)
		return vNIC2;
	else if (function_mode & UMC_ENABLED)
		return UMC;
	else
		return MC_NONE;
}

/* On BE2/BE3 FW does not suggest the supported limits */
static void BEx_get_resources(struct be_adapter *adapter,
			      struct be_resources *res)
{
	bool use_sriov = adapter->num_vfs ? 1 : 0;

	if (be_physfn(adapter))
		res->max_uc_mac = BE_UC_PMAC_COUNT;
	else
		res->max_uc_mac = BE_VF_UC_PMAC_COUNT;

	adapter->mc_type = be_convert_mc_type(adapter->function_mode);

	if (be_is_mc(adapter)) {
		/* Assuming that there are 4 channels per port,
		 * when multi-channel is enabled
		 */
		if (be_is_qnq_mode(adapter))
			res->max_vlans = BE_NUM_VLANS_SUPPORTED/8;
		else
			/* In a non-qnq multichannel mode, the pvid
			 * takes up one vlan entry
			 */
			res->max_vlans = (BE_NUM_VLANS_SUPPORTED / 4) - 1;
	} else {
		res->max_vlans = BE_NUM_VLANS_SUPPORTED;
	}

	res->max_mcast_mac = BE_MAX_MC;

	/* 1) For BE3 1Gb ports, FW does not support multiple TXQs
	 * 2) Create multiple TX rings on a BE3-R multi-channel interface
	 *    *only* if it is RSS-capable.
	 */
	if (BE2_chip(adapter) || use_sriov ||  (adapter->port_num > 1) ||
	    be_virtfn(adapter) ||
	    (be_is_mc(adapter) &&
	     !(adapter->function_caps & BE_FUNCTION_CAPS_RSS))) {
		res->max_tx_qs = 1;
	} else if (adapter->function_caps & BE_FUNCTION_CAPS_SUPER_NIC) {
		struct be_resources super_nic_res = {0};

		/* On a SuperNIC profile, the driver needs to use the
		 * GET_PROFILE_CONFIG cmd to query the per-function TXQ limits
		 */
		be_cmd_get_profile_config(adapter, &super_nic_res,
					  RESOURCE_LIMITS, 0);
		/* Some old versions of BE3 FW don't report max_tx_qs value */
		res->max_tx_qs = super_nic_res.max_tx_qs ? : BE3_MAX_TX_QS;
	} else {
		res->max_tx_qs = BE3_MAX_TX_QS;
	}

	if ((adapter->function_caps & BE_FUNCTION_CAPS_RSS) &&
	    !use_sriov && be_physfn(adapter))
		res->max_rss_qs = (adapter->be3_native) ?
					   BE3_MAX_RSS_QS : BE2_MAX_RSS_QS;
	res->max_rx_qs = res->max_rss_qs + 1;

	if (be_physfn(adapter))
		res->max_evt_qs = (be_max_vfs(adapter) > 0) ?
					BE3_SRIOV_MAX_EVT_QS : BE3_MAX_EVT_QS;
	else
		res->max_evt_qs = 1;

	res->if_cap_flags = BE_IF_CAP_FLAGS_WANT;
	res->if_cap_flags &= ~BE_IF_FLAGS_DEFQ_RSS;
	if (!(adapter->function_caps & BE_FUNCTION_CAPS_RSS))
		res->if_cap_flags &= ~BE_IF_FLAGS_RSS;
}

static void be_setup_init(struct be_adapter *adapter)
{
	adapter->vlan_prio_bmap = 0xff;
	adapter->phy.link_speed = -1;
	adapter->if_handle = -1;
	adapter->be3_native = false;
	adapter->if_flags = 0;
	if (be_physfn(adapter))
		adapter->cmd_privileges = MAX_PRIVILEGES;
	else
		adapter->cmd_privileges = MIN_PRIVILEGES;
}

static int be_get_sriov_config(struct be_adapter *adapter)
{
	struct be_resources res = {0};
	int max_vfs, old_vfs;

	be_cmd_get_profile_config(adapter, &res, RESOURCE_LIMITS, 0);

	/* Some old versions of BE3 FW don't report max_vfs value */
	if (BE3_chip(adapter) && !res.max_vfs) {
		max_vfs = pci_sriov_get_totalvfs(adapter->pdev);
		res.max_vfs = max_vfs > 0 ? min(MAX_VFS, max_vfs) : 0;
	}

	adapter->pool_res = res;

	/* If during previous unload of the driver, the VFs were not disabled,
	 * then we cannot rely on the PF POOL limits for the TotalVFs value.
	 * Instead use the TotalVFs value stored in the pci-dev struct.
	 */
	old_vfs = pci_num_vf(adapter->pdev);
	if (old_vfs) {
		dev_info(&adapter->pdev->dev, "%d VFs are already enabled\n",
			 old_vfs);

		adapter->pool_res.max_vfs =
			pci_sriov_get_totalvfs(adapter->pdev);
		adapter->num_vfs = old_vfs;
	}

	return 0;
}

static void be_alloc_sriov_res(struct be_adapter *adapter)
{
	int old_vfs = pci_num_vf(adapter->pdev);
	u16 num_vf_qs;
	int status;

	be_get_sriov_config(adapter);

	if (!old_vfs)
		pci_sriov_set_totalvfs(adapter->pdev, be_max_vfs(adapter));

	/* When the HW is in SRIOV capable configuration, the PF-pool
	 * resources are given to PF during driver load, if there are no
	 * old VFs. This facility is not available in BE3 FW.
	 * Also, this is done by FW in Lancer chip.
	 */
	if (skyhawk_chip(adapter) && be_max_vfs(adapter) && !old_vfs) {
		num_vf_qs = be_calculate_vf_qs(adapter, 0);
		status = be_cmd_set_sriov_config(adapter, adapter->pool_res, 0,
						 num_vf_qs);
		if (status)
			dev_err(&adapter->pdev->dev,
				"Failed to optimize SRIOV resources\n");
	}
}

static int be_get_resources(struct be_adapter *adapter)
{
	struct device *dev = &adapter->pdev->dev;
	struct be_resources res = {0};
	int status;

	if (BEx_chip(adapter)) {
		BEx_get_resources(adapter, &res);
		adapter->res = res;
	}

	/* For Lancer, SH etc read per-function resource limits from FW.
	 * GET_FUNC_CONFIG returns per function guaranteed limits.
	 * GET_PROFILE_CONFIG returns PCI-E related limits PF-pool limits
	 */
	if (!BEx_chip(adapter)) {
		status = be_cmd_get_func_config(adapter, &res);
		if (status)
			return status;

		/* If a deafault RXQ must be created, we'll use up one RSSQ*/
		if (res.max_rss_qs && res.max_rss_qs == res.max_rx_qs &&
		    !(res.if_cap_flags & BE_IF_FLAGS_DEFQ_RSS))
			res.max_rss_qs -= 1;

		/* If RoCE may be enabled stash away half the EQs for RoCE */
		if (be_roce_supported(adapter))
			res.max_evt_qs /= 2;
		adapter->res = res;
	}

	/* If FW supports RSS default queue, then skip creating non-RSS
	 * queue for non-IP traffic.
	 */
	adapter->need_def_rxq = (be_if_cap_flags(adapter) &
				 BE_IF_FLAGS_DEFQ_RSS) ? 0 : 1;

	dev_info(dev, "Max: txqs %d, rxqs %d, rss %d, eqs %d, vfs %d\n",
		 be_max_txqs(adapter), be_max_rxqs(adapter),
		 be_max_rss(adapter), be_max_eqs(adapter),
		 be_max_vfs(adapter));
	dev_info(dev, "Max: uc-macs %d, mc-macs %d, vlans %d\n",
		 be_max_uc(adapter), be_max_mc(adapter),
		 be_max_vlans(adapter));

	/* Sanitize cfg_num_qs based on HW and platform limits */
	adapter->cfg_num_qs = min_t(u16, netif_get_num_default_rss_queues(),
				    be_max_qs(adapter));
	return 0;
}

static int be_get_config(struct be_adapter *adapter)
{
	int status, level;
	u16 profile_id;

	status = be_cmd_get_cntl_attributes(adapter);
	if (status)
		return status;

	status = be_cmd_query_fw_cfg(adapter);
	if (status)
		return status;

	if (BEx_chip(adapter)) {
		level = be_cmd_get_fw_log_level(adapter);
		adapter->msg_enable =
			level <= FW_LOG_LEVEL_DEFAULT ? NETIF_MSG_HW : 0;
	}

	be_cmd_get_acpi_wol_cap(adapter);

	be_cmd_query_port_name(adapter);

	if (be_physfn(adapter)) {
		status = be_cmd_get_active_profile(adapter, &profile_id);
		if (!status)
			dev_info(&adapter->pdev->dev,
				 "Using profile 0x%x\n", profile_id);
	}

	status = be_get_resources(adapter);
	if (status)
		return status;

	adapter->pmac_id = kcalloc(be_max_uc(adapter),
				   sizeof(*adapter->pmac_id), GFP_KERNEL);
	if (!adapter->pmac_id)
		return -ENOMEM;

	return 0;
}

static int be_mac_setup(struct be_adapter *adapter)
{
	u8 mac[ETH_ALEN];
	int status;

	if (is_zero_ether_addr(adapter->netdev->dev_addr)) {
		status = be_cmd_get_perm_mac(adapter, mac);
		if (status)
			return status;

		memcpy(adapter->netdev->dev_addr, mac, ETH_ALEN);
		memcpy(adapter->netdev->perm_addr, mac, ETH_ALEN);
	}

	return 0;
}

static void be_schedule_worker(struct be_adapter *adapter)
{
	schedule_delayed_work(&adapter->work, msecs_to_jiffies(1000));
	adapter->flags |= BE_FLAGS_WORKER_SCHEDULED;
}

static void be_schedule_err_detection(struct be_adapter *adapter)
{
	schedule_delayed_work(&adapter->be_err_detection_work,
			      msecs_to_jiffies(1000));
	adapter->flags |= BE_FLAGS_ERR_DETECTION_SCHEDULED;
}

static int be_setup_queues(struct be_adapter *adapter)
{
	struct net_device *netdev = adapter->netdev;
	int status;

	status = be_evt_queues_create(adapter);
	if (status)
		goto err;

	status = be_tx_qs_create(adapter);
	if (status)
		goto err;

	status = be_rx_cqs_create(adapter);
	if (status)
		goto err;

	status = be_mcc_queues_create(adapter);
	if (status)
		goto err;

	status = netif_set_real_num_rx_queues(netdev, adapter->num_rx_qs);
	if (status)
		goto err;

	status = netif_set_real_num_tx_queues(netdev, adapter->num_tx_qs);
	if (status)
		goto err;

	return 0;
err:
	dev_err(&adapter->pdev->dev, "queue_setup failed\n");
	return status;
}

int be_update_queues(struct be_adapter *adapter)
{
	struct net_device *netdev = adapter->netdev;
	int status;

	if (netif_running(netdev))
		be_close(netdev);

	be_cancel_worker(adapter);

	/* If any vectors have been shared with RoCE we cannot re-program
	 * the MSIx table.
	 */
	if (!adapter->num_msix_roce_vec)
		be_msix_disable(adapter);

	be_clear_queues(adapter);

	if (!msix_enabled(adapter)) {
		status = be_msix_enable(adapter);
		if (status)
			return status;
	}

	status = be_setup_queues(adapter);
	if (status)
		return status;

	be_schedule_worker(adapter);

	if (netif_running(netdev))
		status = be_open(netdev);

	return status;
}

static inline int fw_major_num(const char *fw_ver)
{
	int fw_major = 0, i;

	i = sscanf(fw_ver, "%d.", &fw_major);
	if (i != 1)
		return 0;

	return fw_major;
}

/* If any VFs are already enabled don't FLR the PF */
static bool be_reset_required(struct be_adapter *adapter)
{
	return pci_num_vf(adapter->pdev) ? false : true;
}

/* Wait for the FW to be ready and perform the required initialization */
static int be_func_init(struct be_adapter *adapter)
{
	int status;

	status = be_fw_wait_ready(adapter);
	if (status)
		return status;

	if (be_reset_required(adapter)) {
		status = be_cmd_reset_function(adapter);
		if (status)
			return status;

		/* Wait for interrupts to quiesce after an FLR */
		msleep(100);

		/* We can clear all errors when function reset succeeds */
		be_clear_error(adapter, BE_CLEAR_ALL);
	}

	/* Tell FW we're ready to fire cmds */
	status = be_cmd_fw_init(adapter);
	if (status)
		return status;

	/* Allow interrupts for other ULPs running on NIC function */
	be_intr_set(adapter, true);

	return 0;
}

static int be_setup(struct be_adapter *adapter)
{
	struct device *dev = &adapter->pdev->dev;
	u32 en_flags;
	int status;

	status = be_func_init(adapter);
	if (status)
		return status;

	be_setup_init(adapter);

	if (!lancer_chip(adapter))
		be_cmd_req_native_mode(adapter);

	if (!BE2_chip(adapter) && be_physfn(adapter))
		be_alloc_sriov_res(adapter);

	status = be_get_config(adapter);
	if (status)
		goto err;

	status = be_msix_enable(adapter);
	if (status)
		goto err;

	/* will enable all the needed filter flags in be_open() */
	en_flags = BE_IF_FLAGS_RSS | BE_IF_FLAGS_DEFQ_RSS;
	en_flags = en_flags & be_if_cap_flags(adapter);
	status = be_cmd_if_create(adapter, be_if_cap_flags(adapter), en_flags,
				  &adapter->if_handle, 0);
	if (status)
		goto err;

	/* Updating real_num_tx/rx_queues() requires rtnl_lock() */
	rtnl_lock();
	status = be_setup_queues(adapter);
	rtnl_unlock();
	if (status)
		goto err;

	be_cmd_get_fn_privileges(adapter, &adapter->cmd_privileges, 0);

	status = be_mac_setup(adapter);
	if (status)
		goto err;

	be_cmd_get_fw_ver(adapter);
	dev_info(dev, "FW version is %s\n", adapter->fw_ver);

	if (BE2_chip(adapter) && fw_major_num(adapter->fw_ver) < 4) {
		dev_err(dev, "Firmware on card is old(%s), IRQs may not work",
			adapter->fw_ver);
		dev_err(dev, "Please upgrade firmware to version >= 4.0\n");
	}

<<<<<<< HEAD
	if (adapter->vlans_added)
		be_vid_config(adapter);

	be_set_rx_mode(adapter->netdev);

=======
>>>>>>> 2c6625cd
	status = be_cmd_set_flow_control(adapter, adapter->tx_fc,
					 adapter->rx_fc);
	if (status)
		be_cmd_get_flow_control(adapter, &adapter->tx_fc,
					&adapter->rx_fc);

	dev_info(&adapter->pdev->dev, "HW Flow control - TX:%d RX:%d\n",
		 adapter->tx_fc, adapter->rx_fc);

	if (be_physfn(adapter))
		be_cmd_set_logical_link_config(adapter,
					       IFLA_VF_LINK_STATE_AUTO, 0);

	if (adapter->num_vfs)
		be_vf_setup(adapter);

	status = be_cmd_get_phy_info(adapter);
	if (!status && be_pause_supported(adapter))
		adapter->phy.fc_autoneg = 1;

	be_schedule_worker(adapter);
	adapter->flags |= BE_FLAGS_SETUP_DONE;
	return 0;
err:
	be_clear(adapter);
	return status;
}

#ifdef CONFIG_NET_POLL_CONTROLLER
static void be_netpoll(struct net_device *netdev)
{
	struct be_adapter *adapter = netdev_priv(netdev);
	struct be_eq_obj *eqo;
	int i;

	for_all_evt_queues(adapter, eqo, i) {
		be_eq_notify(eqo->adapter, eqo->q.id, false, true, 0, 0);
		napi_schedule(&eqo->napi);
	}
}
#endif

static char flash_cookie[2][16] = {"*** SE FLAS", "H DIRECTORY *** "};

static bool phy_flashing_required(struct be_adapter *adapter)
{
	return (adapter->phy.phy_type == PHY_TYPE_TN_8022 &&
		adapter->phy.interface_type == PHY_TYPE_BASET_10GB);
}

static bool is_comp_in_ufi(struct be_adapter *adapter,
			   struct flash_section_info *fsec, int type)
{
	int i = 0, img_type = 0;
	struct flash_section_info_g2 *fsec_g2 = NULL;

	if (BE2_chip(adapter))
		fsec_g2 = (struct flash_section_info_g2 *)fsec;

	for (i = 0; i < MAX_FLASH_COMP; i++) {
		if (fsec_g2)
			img_type = le32_to_cpu(fsec_g2->fsec_entry[i].type);
		else
			img_type = le32_to_cpu(fsec->fsec_entry[i].type);

		if (img_type == type)
			return true;
	}
	return false;

}

static struct flash_section_info *get_fsec_info(struct be_adapter *adapter,
						int header_size,
						const struct firmware *fw)
{
	struct flash_section_info *fsec = NULL;
	const u8 *p = fw->data;

	p += header_size;
	while (p < (fw->data + fw->size)) {
		fsec = (struct flash_section_info *)p;
		if (!memcmp(flash_cookie, fsec->cookie, sizeof(flash_cookie)))
			return fsec;
		p += 32;
	}
	return NULL;
}

static int be_check_flash_crc(struct be_adapter *adapter, const u8 *p,
			      u32 img_offset, u32 img_size, int hdr_size,
			      u16 img_optype, bool *crc_match)
{
	u32 crc_offset;
	int status;
	u8 crc[4];

	status = be_cmd_get_flash_crc(adapter, crc, img_optype, img_offset,
				      img_size - 4);
	if (status)
		return status;

	crc_offset = hdr_size + img_offset + img_size - 4;

	/* Skip flashing, if crc of flashed region matches */
	if (!memcmp(crc, p + crc_offset, 4))
		*crc_match = true;
	else
		*crc_match = false;

	return status;
}

static int be_flash(struct be_adapter *adapter, const u8 *img,
		    struct be_dma_mem *flash_cmd, int optype, int img_size,
		    u32 img_offset)
{
	u32 flash_op, num_bytes, total_bytes = img_size, bytes_sent = 0;
	struct be_cmd_write_flashrom *req = flash_cmd->va;
	int status;

	while (total_bytes) {
		num_bytes = min_t(u32, 32*1024, total_bytes);

		total_bytes -= num_bytes;

		if (!total_bytes) {
			if (optype == OPTYPE_PHY_FW)
				flash_op = FLASHROM_OPER_PHY_FLASH;
			else
				flash_op = FLASHROM_OPER_FLASH;
		} else {
			if (optype == OPTYPE_PHY_FW)
				flash_op = FLASHROM_OPER_PHY_SAVE;
			else
				flash_op = FLASHROM_OPER_SAVE;
		}

		memcpy(req->data_buf, img, num_bytes);
		img += num_bytes;
		status = be_cmd_write_flashrom(adapter, flash_cmd, optype,
					       flash_op, img_offset +
					       bytes_sent, num_bytes);
		if (base_status(status) == MCC_STATUS_ILLEGAL_REQUEST &&
		    optype == OPTYPE_PHY_FW)
			break;
		else if (status)
			return status;

		bytes_sent += num_bytes;
	}
	return 0;
}

/* For BE2, BE3 and BE3-R */
static int be_flash_BEx(struct be_adapter *adapter,
			const struct firmware *fw,
			struct be_dma_mem *flash_cmd, int num_of_images)
{
	int img_hdrs_size = (num_of_images * sizeof(struct image_hdr));
	struct device *dev = &adapter->pdev->dev;
	struct flash_section_info *fsec = NULL;
	int status, i, filehdr_size, num_comp;
	const struct flash_comp *pflashcomp;
	bool crc_match;
	const u8 *p;

	struct flash_comp gen3_flash_types[] = {
		{ FLASH_iSCSI_PRIMARY_IMAGE_START_g3, OPTYPE_ISCSI_ACTIVE,
			FLASH_IMAGE_MAX_SIZE_g3, IMAGE_FIRMWARE_iSCSI},
		{ FLASH_REDBOOT_START_g3, OPTYPE_REDBOOT,
			FLASH_REDBOOT_IMAGE_MAX_SIZE_g3, IMAGE_BOOT_CODE},
		{ FLASH_iSCSI_BIOS_START_g3, OPTYPE_BIOS,
			FLASH_BIOS_IMAGE_MAX_SIZE_g3, IMAGE_OPTION_ROM_ISCSI},
		{ FLASH_PXE_BIOS_START_g3, OPTYPE_PXE_BIOS,
			FLASH_BIOS_IMAGE_MAX_SIZE_g3, IMAGE_OPTION_ROM_PXE},
		{ FLASH_FCoE_BIOS_START_g3, OPTYPE_FCOE_BIOS,
			FLASH_BIOS_IMAGE_MAX_SIZE_g3, IMAGE_OPTION_ROM_FCoE},
		{ FLASH_iSCSI_BACKUP_IMAGE_START_g3, OPTYPE_ISCSI_BACKUP,
			FLASH_IMAGE_MAX_SIZE_g3, IMAGE_FIRMWARE_BACKUP_iSCSI},
		{ FLASH_FCoE_PRIMARY_IMAGE_START_g3, OPTYPE_FCOE_FW_ACTIVE,
			FLASH_IMAGE_MAX_SIZE_g3, IMAGE_FIRMWARE_FCoE},
		{ FLASH_FCoE_BACKUP_IMAGE_START_g3, OPTYPE_FCOE_FW_BACKUP,
			FLASH_IMAGE_MAX_SIZE_g3, IMAGE_FIRMWARE_BACKUP_FCoE},
		{ FLASH_NCSI_START_g3, OPTYPE_NCSI_FW,
			FLASH_NCSI_IMAGE_MAX_SIZE_g3, IMAGE_NCSI},
		{ FLASH_PHY_FW_START_g3, OPTYPE_PHY_FW,
			FLASH_PHY_FW_IMAGE_MAX_SIZE_g3, IMAGE_FIRMWARE_PHY}
	};

	struct flash_comp gen2_flash_types[] = {
		{ FLASH_iSCSI_PRIMARY_IMAGE_START_g2, OPTYPE_ISCSI_ACTIVE,
			FLASH_IMAGE_MAX_SIZE_g2, IMAGE_FIRMWARE_iSCSI},
		{ FLASH_REDBOOT_START_g2, OPTYPE_REDBOOT,
			FLASH_REDBOOT_IMAGE_MAX_SIZE_g2, IMAGE_BOOT_CODE},
		{ FLASH_iSCSI_BIOS_START_g2, OPTYPE_BIOS,
			FLASH_BIOS_IMAGE_MAX_SIZE_g2, IMAGE_OPTION_ROM_ISCSI},
		{ FLASH_PXE_BIOS_START_g2, OPTYPE_PXE_BIOS,
			FLASH_BIOS_IMAGE_MAX_SIZE_g2, IMAGE_OPTION_ROM_PXE},
		{ FLASH_FCoE_BIOS_START_g2, OPTYPE_FCOE_BIOS,
			FLASH_BIOS_IMAGE_MAX_SIZE_g2, IMAGE_OPTION_ROM_FCoE},
		{ FLASH_iSCSI_BACKUP_IMAGE_START_g2, OPTYPE_ISCSI_BACKUP,
			FLASH_IMAGE_MAX_SIZE_g2, IMAGE_FIRMWARE_BACKUP_iSCSI},
		{ FLASH_FCoE_PRIMARY_IMAGE_START_g2, OPTYPE_FCOE_FW_ACTIVE,
			FLASH_IMAGE_MAX_SIZE_g2, IMAGE_FIRMWARE_FCoE},
		{ FLASH_FCoE_BACKUP_IMAGE_START_g2, OPTYPE_FCOE_FW_BACKUP,
			 FLASH_IMAGE_MAX_SIZE_g2, IMAGE_FIRMWARE_BACKUP_FCoE}
	};

	if (BE3_chip(adapter)) {
		pflashcomp = gen3_flash_types;
		filehdr_size = sizeof(struct flash_file_hdr_g3);
		num_comp = ARRAY_SIZE(gen3_flash_types);
	} else {
		pflashcomp = gen2_flash_types;
		filehdr_size = sizeof(struct flash_file_hdr_g2);
		num_comp = ARRAY_SIZE(gen2_flash_types);
		img_hdrs_size = 0;
	}

	/* Get flash section info*/
	fsec = get_fsec_info(adapter, filehdr_size + img_hdrs_size, fw);
	if (!fsec) {
		dev_err(dev, "Invalid Cookie. FW image may be corrupted\n");
		return -1;
	}
	for (i = 0; i < num_comp; i++) {
		if (!is_comp_in_ufi(adapter, fsec, pflashcomp[i].img_type))
			continue;

		if ((pflashcomp[i].optype == OPTYPE_NCSI_FW) &&
		    memcmp(adapter->fw_ver, "3.102.148.0", 11) < 0)
			continue;

		if (pflashcomp[i].optype == OPTYPE_PHY_FW  &&
		    !phy_flashing_required(adapter))
				continue;

		if (pflashcomp[i].optype == OPTYPE_REDBOOT) {
			status = be_check_flash_crc(adapter, fw->data,
						    pflashcomp[i].offset,
						    pflashcomp[i].size,
						    filehdr_size +
						    img_hdrs_size,
						    OPTYPE_REDBOOT, &crc_match);
			if (status) {
				dev_err(dev,
					"Could not get CRC for 0x%x region\n",
					pflashcomp[i].optype);
				continue;
			}

			if (crc_match)
				continue;
		}

		p = fw->data + filehdr_size + pflashcomp[i].offset +
			img_hdrs_size;
		if (p + pflashcomp[i].size > fw->data + fw->size)
			return -1;

		status = be_flash(adapter, p, flash_cmd, pflashcomp[i].optype,
				  pflashcomp[i].size, 0);
		if (status) {
			dev_err(dev, "Flashing section type 0x%x failed\n",
				pflashcomp[i].img_type);
			return status;
		}
	}
	return 0;
}

static u16 be_get_img_optype(struct flash_section_entry fsec_entry)
{
	u32 img_type = le32_to_cpu(fsec_entry.type);
	u16 img_optype = le16_to_cpu(fsec_entry.optype);

	if (img_optype != 0xFFFF)
		return img_optype;

	switch (img_type) {
	case IMAGE_FIRMWARE_iSCSI:
		img_optype = OPTYPE_ISCSI_ACTIVE;
		break;
	case IMAGE_BOOT_CODE:
		img_optype = OPTYPE_REDBOOT;
		break;
	case IMAGE_OPTION_ROM_ISCSI:
		img_optype = OPTYPE_BIOS;
		break;
	case IMAGE_OPTION_ROM_PXE:
		img_optype = OPTYPE_PXE_BIOS;
		break;
	case IMAGE_OPTION_ROM_FCoE:
		img_optype = OPTYPE_FCOE_BIOS;
		break;
	case IMAGE_FIRMWARE_BACKUP_iSCSI:
		img_optype = OPTYPE_ISCSI_BACKUP;
		break;
	case IMAGE_NCSI:
		img_optype = OPTYPE_NCSI_FW;
		break;
	case IMAGE_FLASHISM_JUMPVECTOR:
		img_optype = OPTYPE_FLASHISM_JUMPVECTOR;
		break;
	case IMAGE_FIRMWARE_PHY:
		img_optype = OPTYPE_SH_PHY_FW;
		break;
	case IMAGE_REDBOOT_DIR:
		img_optype = OPTYPE_REDBOOT_DIR;
		break;
	case IMAGE_REDBOOT_CONFIG:
		img_optype = OPTYPE_REDBOOT_CONFIG;
		break;
	case IMAGE_UFI_DIR:
		img_optype = OPTYPE_UFI_DIR;
		break;
	default:
		break;
	}

	return img_optype;
}

static int be_flash_skyhawk(struct be_adapter *adapter,
			    const struct firmware *fw,
			    struct be_dma_mem *flash_cmd, int num_of_images)
{
	int img_hdrs_size = num_of_images * sizeof(struct image_hdr);
	bool crc_match, old_fw_img, flash_offset_support = true;
	struct device *dev = &adapter->pdev->dev;
	struct flash_section_info *fsec = NULL;
	u32 img_offset, img_size, img_type;
	u16 img_optype, flash_optype;
	int status, i, filehdr_size;
	const u8 *p;

	filehdr_size = sizeof(struct flash_file_hdr_g3);
	fsec = get_fsec_info(adapter, filehdr_size + img_hdrs_size, fw);
	if (!fsec) {
		dev_err(dev, "Invalid Cookie. FW image may be corrupted\n");
		return -EINVAL;
	}

retry_flash:
	for (i = 0; i < le32_to_cpu(fsec->fsec_hdr.num_images); i++) {
		img_offset = le32_to_cpu(fsec->fsec_entry[i].offset);
		img_size   = le32_to_cpu(fsec->fsec_entry[i].pad_size);
		img_type   = le32_to_cpu(fsec->fsec_entry[i].type);
		img_optype = be_get_img_optype(fsec->fsec_entry[i]);
		old_fw_img = fsec->fsec_entry[i].optype == 0xFFFF;

		if (img_optype == 0xFFFF)
			continue;

		if (flash_offset_support)
			flash_optype = OPTYPE_OFFSET_SPECIFIED;
		else
			flash_optype = img_optype;

		/* Don't bother verifying CRC if an old FW image is being
		 * flashed
		 */
		if (old_fw_img)
			goto flash;

		status = be_check_flash_crc(adapter, fw->data, img_offset,
					    img_size, filehdr_size +
					    img_hdrs_size, flash_optype,
					    &crc_match);
		if (base_status(status) == MCC_STATUS_ILLEGAL_REQUEST ||
		    base_status(status) == MCC_STATUS_ILLEGAL_FIELD) {
			/* The current FW image on the card does not support
			 * OFFSET based flashing. Retry using older mechanism
			 * of OPTYPE based flashing
			 */
			if (flash_optype == OPTYPE_OFFSET_SPECIFIED) {
				flash_offset_support = false;
				goto retry_flash;
			}

			/* The current FW image on the card does not recognize
			 * the new FLASH op_type. The FW download is partially
			 * complete. Reboot the server now to enable FW image
			 * to recognize the new FLASH op_type. To complete the
			 * remaining process, download the same FW again after
			 * the reboot.
			 */
			dev_err(dev, "Flash incomplete. Reset the server\n");
			dev_err(dev, "Download FW image again after reset\n");
			return -EAGAIN;
		} else if (status) {
			dev_err(dev, "Could not get CRC for 0x%x region\n",
				img_optype);
			return -EFAULT;
		}

		if (crc_match)
			continue;

flash:
		p = fw->data + filehdr_size + img_offset + img_hdrs_size;
		if (p + img_size > fw->data + fw->size)
			return -1;

		status = be_flash(adapter, p, flash_cmd, flash_optype, img_size,
				  img_offset);

		/* The current FW image on the card does not support OFFSET
		 * based flashing. Retry using older mechanism of OPTYPE based
		 * flashing
		 */
		if (base_status(status) == MCC_STATUS_ILLEGAL_FIELD &&
		    flash_optype == OPTYPE_OFFSET_SPECIFIED) {
			flash_offset_support = false;
			goto retry_flash;
		}

		/* For old FW images ignore ILLEGAL_FIELD error or errors on
		 * UFI_DIR region
		 */
		if (old_fw_img &&
		    (base_status(status) == MCC_STATUS_ILLEGAL_FIELD ||
		     (img_optype == OPTYPE_UFI_DIR &&
		      base_status(status) == MCC_STATUS_FAILED))) {
			continue;
		} else if (status) {
			dev_err(dev, "Flashing section type 0x%x failed\n",
				img_type);
			return -EFAULT;
		}
	}
	return 0;
}

static int lancer_fw_download(struct be_adapter *adapter,
			      const struct firmware *fw)
{
#define LANCER_FW_DOWNLOAD_CHUNK      (32 * 1024)
#define LANCER_FW_DOWNLOAD_LOCATION   "/prg"
	struct device *dev = &adapter->pdev->dev;
	struct be_dma_mem flash_cmd;
	const u8 *data_ptr = NULL;
	u8 *dest_image_ptr = NULL;
	size_t image_size = 0;
	u32 chunk_size = 0;
	u32 data_written = 0;
	u32 offset = 0;
	int status = 0;
	u8 add_status = 0;
	u8 change_status;

	if (!IS_ALIGNED(fw->size, sizeof(u32))) {
		dev_err(dev, "FW image size should be multiple of 4\n");
		return -EINVAL;
	}

	flash_cmd.size = sizeof(struct lancer_cmd_req_write_object)
				+ LANCER_FW_DOWNLOAD_CHUNK;
	flash_cmd.va = dma_zalloc_coherent(dev, flash_cmd.size,
					   &flash_cmd.dma, GFP_KERNEL);
	if (!flash_cmd.va)
		return -ENOMEM;

	dest_image_ptr = flash_cmd.va +
				sizeof(struct lancer_cmd_req_write_object);
	image_size = fw->size;
	data_ptr = fw->data;

	while (image_size) {
		chunk_size = min_t(u32, image_size, LANCER_FW_DOWNLOAD_CHUNK);

		/* Copy the image chunk content. */
		memcpy(dest_image_ptr, data_ptr, chunk_size);

		status = lancer_cmd_write_object(adapter, &flash_cmd,
						 chunk_size, offset,
						 LANCER_FW_DOWNLOAD_LOCATION,
						 &data_written, &change_status,
						 &add_status);
		if (status)
			break;

		offset += data_written;
		data_ptr += data_written;
		image_size -= data_written;
	}

	if (!status) {
		/* Commit the FW written */
		status = lancer_cmd_write_object(adapter, &flash_cmd,
						 0, offset,
						 LANCER_FW_DOWNLOAD_LOCATION,
						 &data_written, &change_status,
						 &add_status);
	}

	dma_free_coherent(dev, flash_cmd.size, flash_cmd.va, flash_cmd.dma);
	if (status) {
		dev_err(dev, "Firmware load error\n");
		return be_cmd_status(status);
	}

	dev_info(dev, "Firmware flashed successfully\n");

	if (change_status == LANCER_FW_RESET_NEEDED) {
		dev_info(dev, "Resetting adapter to activate new FW\n");
		status = lancer_physdev_ctrl(adapter,
					     PHYSDEV_CONTROL_FW_RESET_MASK);
		if (status) {
			dev_err(dev, "Adapter busy, could not reset FW\n");
			dev_err(dev, "Reboot server to activate new FW\n");
		}
	} else if (change_status != LANCER_NO_RESET_NEEDED) {
		dev_info(dev, "Reboot server to activate new FW\n");
	}

	return 0;
}

/* Check if the flash image file is compatible with the adapter that
 * is being flashed.
 */
static bool be_check_ufi_compatibility(struct be_adapter *adapter,
				       struct flash_file_hdr_g3 *fhdr)
{
	if (!fhdr) {
		dev_err(&adapter->pdev->dev, "Invalid FW UFI file");
		return -1;
	}

	/* First letter of the build version is used to identify
	 * which chip this image file is meant for.
	 */
	switch (fhdr->build[0]) {
	case BLD_STR_UFI_TYPE_SH:
		if (!skyhawk_chip(adapter))
			return false;
		break;
	case BLD_STR_UFI_TYPE_BE3:
		if (!BE3_chip(adapter))
			return false;
		break;
	case BLD_STR_UFI_TYPE_BE2:
		if (!BE2_chip(adapter))
			return false;
		break;
	default:
		return false;
	}

	return (fhdr->asic_type_rev >= adapter->asic_rev);
}

static int be_fw_download(struct be_adapter *adapter, const struct firmware* fw)
{
	struct device *dev = &adapter->pdev->dev;
	struct flash_file_hdr_g3 *fhdr3;
	struct image_hdr *img_hdr_ptr;
	int status = 0, i, num_imgs;
	struct be_dma_mem flash_cmd;

	fhdr3 = (struct flash_file_hdr_g3 *)fw->data;
	if (!be_check_ufi_compatibility(adapter, fhdr3)) {
		dev_err(dev, "Flash image is not compatible with adapter\n");
		return -EINVAL;
	}

	flash_cmd.size = sizeof(struct be_cmd_write_flashrom);
	flash_cmd.va = dma_zalloc_coherent(dev, flash_cmd.size, &flash_cmd.dma,
					   GFP_KERNEL);
	if (!flash_cmd.va)
		return -ENOMEM;

	num_imgs = le32_to_cpu(fhdr3->num_imgs);
	for (i = 0; i < num_imgs; i++) {
		img_hdr_ptr = (struct image_hdr *)(fw->data +
				(sizeof(struct flash_file_hdr_g3) +
				 i * sizeof(struct image_hdr)));
		if (!BE2_chip(adapter) &&
		    le32_to_cpu(img_hdr_ptr->imageid) != 1)
			continue;

		if (skyhawk_chip(adapter))
			status = be_flash_skyhawk(adapter, fw, &flash_cmd,
						  num_imgs);
		else
			status = be_flash_BEx(adapter, fw, &flash_cmd,
					      num_imgs);
	}

	dma_free_coherent(dev, flash_cmd.size, flash_cmd.va, flash_cmd.dma);
	if (!status)
		dev_info(dev, "Firmware flashed successfully\n");

	return status;
}

int be_load_fw(struct be_adapter *adapter, u8 *fw_file)
{
	const struct firmware *fw;
	int status;

	if (!netif_running(adapter->netdev)) {
		dev_err(&adapter->pdev->dev,
			"Firmware load not allowed (interface is down)\n");
		return -ENETDOWN;
	}

	status = request_firmware(&fw, fw_file, &adapter->pdev->dev);
	if (status)
		goto fw_exit;

	dev_info(&adapter->pdev->dev, "Flashing firmware file %s\n", fw_file);

	if (lancer_chip(adapter))
		status = lancer_fw_download(adapter, fw);
	else
		status = be_fw_download(adapter, fw);

	if (!status)
		be_cmd_get_fw_ver(adapter);

fw_exit:
	release_firmware(fw);
	return status;
}

static int be_ndo_bridge_setlink(struct net_device *dev, struct nlmsghdr *nlh,
				 u16 flags)
{
	struct be_adapter *adapter = netdev_priv(dev);
	struct nlattr *attr, *br_spec;
	int rem;
	int status = 0;
	u16 mode = 0;

	if (!sriov_enabled(adapter))
		return -EOPNOTSUPP;

	br_spec = nlmsg_find_attr(nlh, sizeof(struct ifinfomsg), IFLA_AF_SPEC);
	if (!br_spec)
		return -EINVAL;

	nla_for_each_nested(attr, br_spec, rem) {
		if (nla_type(attr) != IFLA_BRIDGE_MODE)
			continue;

		if (nla_len(attr) < sizeof(mode))
			return -EINVAL;

		mode = nla_get_u16(attr);
		if (mode != BRIDGE_MODE_VEPA && mode != BRIDGE_MODE_VEB)
			return -EINVAL;

		status = be_cmd_set_hsw_config(adapter, 0, 0,
					       adapter->if_handle,
					       mode == BRIDGE_MODE_VEPA ?
					       PORT_FWD_TYPE_VEPA :
					       PORT_FWD_TYPE_VEB, 0);
		if (status)
			goto err;

		dev_info(&adapter->pdev->dev, "enabled switch mode: %s\n",
			 mode == BRIDGE_MODE_VEPA ? "VEPA" : "VEB");

		return status;
	}
err:
	dev_err(&adapter->pdev->dev, "Failed to set switch mode %s\n",
		mode == BRIDGE_MODE_VEPA ? "VEPA" : "VEB");

	return status;
}

static int be_ndo_bridge_getlink(struct sk_buff *skb, u32 pid, u32 seq,
				 struct net_device *dev, u32 filter_mask,
				 int nlflags)
{
	struct be_adapter *adapter = netdev_priv(dev);
	int status = 0;
	u8 hsw_mode;

	if (!sriov_enabled(adapter))
		return 0;

	/* BE and Lancer chips support VEB mode only */
	if (BEx_chip(adapter) || lancer_chip(adapter)) {
		hsw_mode = PORT_FWD_TYPE_VEB;
	} else {
		status = be_cmd_get_hsw_config(adapter, NULL, 0,
					       adapter->if_handle, &hsw_mode,
					       NULL);
		if (status)
			return 0;
	}

	return ndo_dflt_bridge_getlink(skb, pid, seq, dev,
				       hsw_mode == PORT_FWD_TYPE_VEPA ?
				       BRIDGE_MODE_VEPA : BRIDGE_MODE_VEB,
				       0, 0, nlflags, filter_mask, NULL);
}

#ifdef CONFIG_BE2NET_VXLAN
/* VxLAN offload Notes:
 *
 * The stack defines tunnel offload flags (hw_enc_features) for IP and doesn't
 * distinguish various types of transports (VxLAN, GRE, NVGRE ..). So, offload
 * is expected to work across all types of IP tunnels once exported. Skyhawk
 * supports offloads for either VxLAN or NVGRE, exclusively. So we export VxLAN
 * offloads in hw_enc_features only when a VxLAN port is added. If other (non
 * VxLAN) tunnels are configured while VxLAN offloads are enabled, offloads for
 * those other tunnels are unexported on the fly through ndo_features_check().
 *
 * Skyhawk supports VxLAN offloads only for one UDP dport. So, if the stack
 * adds more than one port, disable offloads and don't re-enable them again
 * until after all the tunnels are removed.
 */
static void be_add_vxlan_port(struct net_device *netdev, sa_family_t sa_family,
			      __be16 port)
{
	struct be_adapter *adapter = netdev_priv(netdev);
	struct device *dev = &adapter->pdev->dev;
	int status;

	if (lancer_chip(adapter) || BEx_chip(adapter))
		return;

	if (adapter->flags & BE_FLAGS_VXLAN_OFFLOADS) {
		dev_info(dev,
			 "Only one UDP port supported for VxLAN offloads\n");
		dev_info(dev, "Disabling VxLAN offloads\n");
		adapter->vxlan_port_count++;
		goto err;
	}

	if (adapter->vxlan_port_count++ >= 1)
		return;

	status = be_cmd_manage_iface(adapter, adapter->if_handle,
				     OP_CONVERT_NORMAL_TO_TUNNEL);
	if (status) {
		dev_warn(dev, "Failed to convert normal interface to tunnel\n");
		goto err;
	}

	status = be_cmd_set_vxlan_port(adapter, port);
	if (status) {
		dev_warn(dev, "Failed to add VxLAN port\n");
		goto err;
	}
	adapter->flags |= BE_FLAGS_VXLAN_OFFLOADS;
	adapter->vxlan_port = port;

	netdev->hw_enc_features |= NETIF_F_IP_CSUM | NETIF_F_IPV6_CSUM |
				   NETIF_F_TSO | NETIF_F_TSO6 |
				   NETIF_F_GSO_UDP_TUNNEL;
	netdev->hw_features |= NETIF_F_GSO_UDP_TUNNEL;
	netdev->features |= NETIF_F_GSO_UDP_TUNNEL;

	dev_info(dev, "Enabled VxLAN offloads for UDP port %d\n",
		 be16_to_cpu(port));
	return;
err:
	be_disable_vxlan_offloads(adapter);
}

static void be_del_vxlan_port(struct net_device *netdev, sa_family_t sa_family,
			      __be16 port)
{
	struct be_adapter *adapter = netdev_priv(netdev);

	if (lancer_chip(adapter) || BEx_chip(adapter))
		return;

	if (adapter->vxlan_port != port)
		goto done;

	be_disable_vxlan_offloads(adapter);

	dev_info(&adapter->pdev->dev,
		 "Disabled VxLAN offloads for UDP port %d\n",
		 be16_to_cpu(port));
done:
	adapter->vxlan_port_count--;
}

static netdev_features_t be_features_check(struct sk_buff *skb,
					   struct net_device *dev,
					   netdev_features_t features)
{
	struct be_adapter *adapter = netdev_priv(dev);
	u8 l4_hdr = 0;

	/* The code below restricts offload features for some tunneled packets.
	 * Offload features for normal (non tunnel) packets are unchanged.
	 */
	if (!skb->encapsulation ||
	    !(adapter->flags & BE_FLAGS_VXLAN_OFFLOADS))
		return features;

	/* It's an encapsulated packet and VxLAN offloads are enabled. We
	 * should disable tunnel offload features if it's not a VxLAN packet,
	 * as tunnel offloads have been enabled only for VxLAN. This is done to
	 * allow other tunneled traffic like GRE work fine while VxLAN
	 * offloads are configured in Skyhawk-R.
	 */
	switch (vlan_get_protocol(skb)) {
	case htons(ETH_P_IP):
		l4_hdr = ip_hdr(skb)->protocol;
		break;
	case htons(ETH_P_IPV6):
		l4_hdr = ipv6_hdr(skb)->nexthdr;
		break;
	default:
		return features;
	}

	if (l4_hdr != IPPROTO_UDP ||
	    skb->inner_protocol_type != ENCAP_TYPE_ETHER ||
	    skb->inner_protocol != htons(ETH_P_TEB) ||
	    skb_inner_mac_header(skb) - skb_transport_header(skb) !=
	    sizeof(struct udphdr) + sizeof(struct vxlanhdr))
		return features & ~(NETIF_F_ALL_CSUM | NETIF_F_GSO_MASK);

	return features;
}
#endif

static const struct net_device_ops be_netdev_ops = {
	.ndo_open		= be_open,
	.ndo_stop		= be_close,
	.ndo_start_xmit		= be_xmit,
	.ndo_set_rx_mode	= be_set_rx_mode,
	.ndo_set_mac_address	= be_mac_addr_set,
	.ndo_change_mtu		= be_change_mtu,
	.ndo_get_stats64	= be_get_stats64,
	.ndo_validate_addr	= eth_validate_addr,
	.ndo_vlan_rx_add_vid	= be_vlan_add_vid,
	.ndo_vlan_rx_kill_vid	= be_vlan_rem_vid,
	.ndo_set_vf_mac		= be_set_vf_mac,
	.ndo_set_vf_vlan	= be_set_vf_vlan,
	.ndo_set_vf_rate	= be_set_vf_tx_rate,
	.ndo_get_vf_config	= be_get_vf_config,
	.ndo_set_vf_link_state  = be_set_vf_link_state,
	.ndo_set_vf_spoofchk    = be_set_vf_spoofchk,
#ifdef CONFIG_NET_POLL_CONTROLLER
	.ndo_poll_controller	= be_netpoll,
#endif
	.ndo_bridge_setlink	= be_ndo_bridge_setlink,
	.ndo_bridge_getlink	= be_ndo_bridge_getlink,
#ifdef CONFIG_NET_RX_BUSY_POLL
	.ndo_busy_poll		= be_busy_poll,
#endif
#ifdef CONFIG_BE2NET_VXLAN
	.ndo_add_vxlan_port	= be_add_vxlan_port,
	.ndo_del_vxlan_port	= be_del_vxlan_port,
	.ndo_features_check	= be_features_check,
#endif
};

static void be_netdev_init(struct net_device *netdev)
{
	struct be_adapter *adapter = netdev_priv(netdev);

	netdev->hw_features |= NETIF_F_SG | NETIF_F_TSO | NETIF_F_TSO6 |
		NETIF_F_IP_CSUM | NETIF_F_IPV6_CSUM | NETIF_F_RXCSUM |
		NETIF_F_HW_VLAN_CTAG_TX;
	if (be_multi_rxq(adapter))
		netdev->hw_features |= NETIF_F_RXHASH;

	netdev->features |= netdev->hw_features |
		NETIF_F_HW_VLAN_CTAG_RX | NETIF_F_HW_VLAN_CTAG_FILTER;

	netdev->vlan_features |= NETIF_F_SG | NETIF_F_TSO | NETIF_F_TSO6 |
		NETIF_F_IP_CSUM | NETIF_F_IPV6_CSUM;

	netdev->priv_flags |= IFF_UNICAST_FLT;

	netdev->flags |= IFF_MULTICAST;

	netif_set_gso_max_size(netdev, 65535 - ETH_HLEN);

	netdev->netdev_ops = &be_netdev_ops;

	netdev->ethtool_ops = &be_ethtool_ops;
}

static void be_cleanup(struct be_adapter *adapter)
<<<<<<< HEAD
{
	struct net_device *netdev = adapter->netdev;

	rtnl_lock();
	netif_device_detach(netdev);
	if (netif_running(netdev))
		be_close(netdev);
	rtnl_unlock();

	be_clear(adapter);
}

static int be_resume(struct be_adapter *adapter)
{
	struct net_device *netdev = adapter->netdev;
	int status;

	status = be_setup(adapter);
	if (status)
		return status;

	if (netif_running(netdev)) {
		status = be_open(netdev);
		if (status)
			return status;
	}

	netif_device_attach(netdev);

	return 0;
}

static int be_err_recover(struct be_adapter *adapter)
{
	struct device *dev = &adapter->pdev->dev;
	int status;

	status = be_resume(adapter);
	if (status)
		goto err;

	dev_info(dev, "Adapter recovery successful\n");
	return 0;
err:
	if (be_physfn(adapter))
		dev_err(dev, "Adapter recovery failed\n");
	else
		dev_err(dev, "Re-trying adapter recovery\n");

	return status;
}

static void be_err_detection_task(struct work_struct *work)
{
	struct be_adapter *adapter =
				container_of(work, struct be_adapter,
					     be_err_detection_work.work);
	int status = 0;

	be_detect_error(adapter);

	if (be_check_error(adapter, BE_ERROR_HW)) {
		be_cleanup(adapter);

		/* As of now error recovery support is in Lancer only */
		if (lancer_chip(adapter))
			status = be_err_recover(adapter);
	}

	/* Always attempt recovery on VFs */
	if (!status || be_virtfn(adapter))
		be_schedule_err_detection(adapter);
}

static void be_log_sfp_info(struct be_adapter *adapter)
{
	int status;

	status = be_cmd_query_sfp_info(adapter);
	if (!status) {
		dev_err(&adapter->pdev->dev,
			"Unqualified SFP+ detected on %c from %s part no: %s",
			adapter->port_name, adapter->phy.vendor_name,
			adapter->phy.vendor_pn);
	}
	adapter->flags &= ~BE_FLAGS_EVT_INCOMPATIBLE_SFP;
}

static void be_worker(struct work_struct *work)
{
	struct be_adapter *adapter =
		container_of(work, struct be_adapter, work.work);
	struct be_rx_obj *rxo;
	int i;

	/* when interrupts are not yet enabled, just reap any pending
	 * mcc completions
	 */
	if (!netif_running(adapter->netdev)) {
		local_bh_disable();
		be_process_mcc(adapter);
		local_bh_enable();
		goto reschedule;
	}

	if (!adapter->stats_cmd_sent) {
		if (lancer_chip(adapter))
			lancer_cmd_get_pport_stats(adapter,
						   &adapter->stats_cmd);
		else
			be_cmd_get_stats(adapter, &adapter->stats_cmd);
	}

	if (be_physfn(adapter) &&
	    MODULO(adapter->work_counter, adapter->be_get_temp_freq) == 0)
		be_cmd_get_die_temperature(adapter);

	for_all_rx_queues(adapter, rxo, i) {
		/* Replenish RX-queues starved due to memory
		 * allocation failures.
		 */
		if (rxo->rx_post_starved)
			be_post_rx_frags(rxo, GFP_KERNEL, MAX_RX_POST);
	}

	/* EQ-delay update for Skyhawk is done while notifying EQ */
	if (!skyhawk_chip(adapter))
		be_eqd_update(adapter, false);

	if (adapter->flags & BE_FLAGS_EVT_INCOMPATIBLE_SFP)
		be_log_sfp_info(adapter);

reschedule:
	adapter->work_counter++;
	schedule_delayed_work(&adapter->work, msecs_to_jiffies(1000));
}

static void be_unmap_pci_bars(struct be_adapter *adapter)
=======
>>>>>>> 2c6625cd
{
	struct net_device *netdev = adapter->netdev;

<<<<<<< HEAD
static int db_bar(struct be_adapter *adapter)
{
	if (lancer_chip(adapter) || be_virtfn(adapter))
		return 0;
	else
		return 4;
=======
	rtnl_lock();
	netif_device_detach(netdev);
	if (netif_running(netdev))
		be_close(netdev);
	rtnl_unlock();

	be_clear(adapter);
>>>>>>> 2c6625cd
}

static int be_resume(struct be_adapter *adapter)
{
	struct net_device *netdev = adapter->netdev;
	int status;

	status = be_setup(adapter);
	if (status)
		return status;

	if (netif_running(netdev)) {
		status = be_open(netdev);
		if (status)
			return status;
	}

	netif_device_attach(netdev);

	return 0;
}

static int be_err_recover(struct be_adapter *adapter)
{
<<<<<<< HEAD
	struct pci_dev *pdev = adapter->pdev;
	u8 __iomem *addr;
	u32 sli_intf;

	pci_read_config_dword(adapter->pdev, SLI_INTF_REG_OFFSET, &sli_intf);
	adapter->sli_family = (sli_intf & SLI_INTF_FAMILY_MASK) >>
				SLI_INTF_FAMILY_SHIFT;
	adapter->virtfn = (sli_intf & SLI_INTF_FT_MASK) ? 1 : 0;
=======
	struct device *dev = &adapter->pdev->dev;
	int status;
>>>>>>> 2c6625cd

	status = be_resume(adapter);
	if (status)
		goto err;

	dev_info(dev, "Adapter recovery successful\n");
	return 0;
err:
	if (be_physfn(adapter))
		dev_err(dev, "Adapter recovery failed\n");
	else
		dev_err(dev, "Re-trying adapter recovery\n");

	return status;
}

static void be_err_detection_task(struct work_struct *work)
{
	struct be_adapter *adapter =
				container_of(work, struct be_adapter,
					     be_err_detection_work.work);
	int status = 0;

	be_detect_error(adapter);

	if (be_check_error(adapter, BE_ERROR_HW)) {
		be_cleanup(adapter);

		/* As of now error recovery support is in Lancer only */
		if (lancer_chip(adapter))
			status = be_err_recover(adapter);
	}

	/* Always attempt recovery on VFs */
	if (!status || be_virtfn(adapter))
		be_schedule_err_detection(adapter);
}

static void be_log_sfp_info(struct be_adapter *adapter)
{
	int status;

	status = be_cmd_query_sfp_info(adapter);
	if (!status) {
		dev_err(&adapter->pdev->dev,
			"Unqualified SFP+ detected on %c from %s part no: %s",
			adapter->port_name, adapter->phy.vendor_name,
			adapter->phy.vendor_pn);
	}
	adapter->flags &= ~BE_FLAGS_EVT_INCOMPATIBLE_SFP;
}

static void be_worker(struct work_struct *work)
{
	struct be_adapter *adapter =
		container_of(work, struct be_adapter, work.work);
	struct be_rx_obj *rxo;
	int i;

	/* when interrupts are not yet enabled, just reap any pending
	 * mcc completions
	 */
	if (!netif_running(adapter->netdev)) {
		local_bh_disable();
		be_process_mcc(adapter);
		local_bh_enable();
		goto reschedule;
	}

	if (!adapter->stats_cmd_sent) {
		if (lancer_chip(adapter))
			lancer_cmd_get_pport_stats(adapter,
						   &adapter->stats_cmd);
		else
			be_cmd_get_stats(adapter, &adapter->stats_cmd);
	}

	if (be_physfn(adapter) &&
	    MODULO(adapter->work_counter, adapter->be_get_temp_freq) == 0)
		be_cmd_get_die_temperature(adapter);

	for_all_rx_queues(adapter, rxo, i) {
		/* Replenish RX-queues starved due to memory
		 * allocation failures.
		 */
		if (rxo->rx_post_starved)
			be_post_rx_frags(rxo, GFP_KERNEL, MAX_RX_POST);
	}

	/* EQ-delay update for Skyhawk is done while notifying EQ */
	if (!skyhawk_chip(adapter))
		be_eqd_update(adapter, false);

	if (adapter->flags & BE_FLAGS_EVT_INCOMPATIBLE_SFP)
		be_log_sfp_info(adapter);

reschedule:
	adapter->work_counter++;
	schedule_delayed_work(&adapter->work, msecs_to_jiffies(1000));
}

static void be_unmap_pci_bars(struct be_adapter *adapter)
{
	if (adapter->csr)
		pci_iounmap(adapter->pdev, adapter->csr);
	if (adapter->db)
		pci_iounmap(adapter->pdev, adapter->db);
}

static int db_bar(struct be_adapter *adapter)
{
	if (lancer_chip(adapter) || be_virtfn(adapter))
		return 0;
	else
		return 4;
}

static int be_roce_map_pci_bars(struct be_adapter *adapter)
{
	if (skyhawk_chip(adapter)) {
		adapter->roce_db.size = 4096;
		adapter->roce_db.io_addr = pci_resource_start(adapter->pdev,
							      db_bar(adapter));
		adapter->roce_db.total_size = pci_resource_len(adapter->pdev,
							       db_bar(adapter));
	}
	return 0;
}

static int be_map_pci_bars(struct be_adapter *adapter)
{
	struct pci_dev *pdev = adapter->pdev;
	u8 __iomem *addr;
	u32 sli_intf;

	pci_read_config_dword(adapter->pdev, SLI_INTF_REG_OFFSET, &sli_intf);
	adapter->sli_family = (sli_intf & SLI_INTF_FAMILY_MASK) >>
				SLI_INTF_FAMILY_SHIFT;
	adapter->virtfn = (sli_intf & SLI_INTF_FT_MASK) ? 1 : 0;

	if (BEx_chip(adapter) && be_physfn(adapter)) {
		adapter->csr = pci_iomap(pdev, 2, 0);
		if (!adapter->csr)
			return -ENOMEM;
	}

	addr = pci_iomap(pdev, db_bar(adapter), 0);
	if (!addr)
		goto pci_map_err;
	adapter->db = addr;

	if (skyhawk_chip(adapter) || BEx_chip(adapter)) {
		if (be_physfn(adapter)) {
			/* PCICFG is the 2nd BAR in BE2 */
			addr = pci_iomap(pdev, BE2_chip(adapter) ? 1 : 0, 0);
			if (!addr)
				goto pci_map_err;
			adapter->pcicfg = addr;
		} else {
			adapter->pcicfg = adapter->db + SRIOV_VF_PCICFG_OFFSET;
		}
	}

	be_roce_map_pci_bars(adapter);
	return 0;

pci_map_err:
	dev_err(&pdev->dev, "Error in mapping PCI BARs\n");
	be_unmap_pci_bars(adapter);
	return -ENOMEM;
}

static void be_drv_cleanup(struct be_adapter *adapter)
{
	struct be_dma_mem *mem = &adapter->mbox_mem_alloced;
	struct device *dev = &adapter->pdev->dev;

	if (mem->va)
		dma_free_coherent(dev, mem->size, mem->va, mem->dma);

	mem = &adapter->rx_filter;
	if (mem->va)
		dma_free_coherent(dev, mem->size, mem->va, mem->dma);

	mem = &adapter->stats_cmd;
	if (mem->va)
		dma_free_coherent(dev, mem->size, mem->va, mem->dma);
}

/* Allocate and initialize various fields in be_adapter struct */
static int be_drv_init(struct be_adapter *adapter)
{
	struct be_dma_mem *mbox_mem_alloc = &adapter->mbox_mem_alloced;
	struct be_dma_mem *mbox_mem_align = &adapter->mbox_mem;
	struct be_dma_mem *rx_filter = &adapter->rx_filter;
	struct be_dma_mem *stats_cmd = &adapter->stats_cmd;
	struct device *dev = &adapter->pdev->dev;
	int status = 0;

	mbox_mem_alloc->size = sizeof(struct be_mcc_mailbox) + 16;
	mbox_mem_alloc->va = dma_zalloc_coherent(dev, mbox_mem_alloc->size,
						 &mbox_mem_alloc->dma,
						 GFP_KERNEL);
	if (!mbox_mem_alloc->va)
		return -ENOMEM;

	mbox_mem_align->size = sizeof(struct be_mcc_mailbox);
	mbox_mem_align->va = PTR_ALIGN(mbox_mem_alloc->va, 16);
	mbox_mem_align->dma = PTR_ALIGN(mbox_mem_alloc->dma, 16);

	rx_filter->size = sizeof(struct be_cmd_req_rx_filter);
	rx_filter->va = dma_zalloc_coherent(dev, rx_filter->size,
					    &rx_filter->dma, GFP_KERNEL);
	if (!rx_filter->va) {
		status = -ENOMEM;
		goto free_mbox;
	}

	if (lancer_chip(adapter))
		stats_cmd->size = sizeof(struct lancer_cmd_req_pport_stats);
	else if (BE2_chip(adapter))
		stats_cmd->size = sizeof(struct be_cmd_req_get_stats_v0);
	else if (BE3_chip(adapter))
		stats_cmd->size = sizeof(struct be_cmd_req_get_stats_v1);
	else
		stats_cmd->size = sizeof(struct be_cmd_req_get_stats_v2);
	stats_cmd->va = dma_zalloc_coherent(dev, stats_cmd->size,
					    &stats_cmd->dma, GFP_KERNEL);
	if (!stats_cmd->va) {
		status = -ENOMEM;
		goto free_rx_filter;
	}

	mutex_init(&adapter->mbox_lock);
	spin_lock_init(&adapter->mcc_lock);
	spin_lock_init(&adapter->mcc_cq_lock);
	init_completion(&adapter->et_cmd_compl);

	pci_save_state(adapter->pdev);

	INIT_DELAYED_WORK(&adapter->work, be_worker);
	INIT_DELAYED_WORK(&adapter->be_err_detection_work,
			  be_err_detection_task);

	adapter->rx_fc = true;
	adapter->tx_fc = true;

	/* Must be a power of 2 or else MODULO will BUG_ON */
	adapter->be_get_temp_freq = 64;

	return 0;

free_rx_filter:
	dma_free_coherent(dev, rx_filter->size, rx_filter->va, rx_filter->dma);
free_mbox:
	dma_free_coherent(dev, mbox_mem_alloc->size, mbox_mem_alloc->va,
			  mbox_mem_alloc->dma);
	return status;
}

static void be_remove(struct pci_dev *pdev)
{
	struct be_adapter *adapter = pci_get_drvdata(pdev);

	if (!adapter)
		return;

	be_roce_dev_remove(adapter);
	be_intr_set(adapter, false);

	be_cancel_err_detection(adapter);

	unregister_netdev(adapter->netdev);

	be_clear(adapter);

	/* tell fw we're done with firing cmds */
	be_cmd_fw_clean(adapter);

	be_unmap_pci_bars(adapter);
	be_drv_cleanup(adapter);

	pci_disable_pcie_error_reporting(pdev);

	pci_release_regions(pdev);
	pci_disable_device(pdev);

	free_netdev(adapter->netdev);
}

static ssize_t be_hwmon_show_temp(struct device *dev,
				  struct device_attribute *dev_attr,
				  char *buf)
{
	struct be_adapter *adapter = dev_get_drvdata(dev);

	/* Unit: millidegree Celsius */
	if (adapter->hwmon_info.be_on_die_temp == BE_INVALID_DIE_TEMP)
		return -EIO;
	else
		return sprintf(buf, "%u\n",
			       adapter->hwmon_info.be_on_die_temp * 1000);
}

static SENSOR_DEVICE_ATTR(temp1_input, S_IRUGO,
			  be_hwmon_show_temp, NULL, 1);

static struct attribute *be_hwmon_attrs[] = {
	&sensor_dev_attr_temp1_input.dev_attr.attr,
	NULL
};

ATTRIBUTE_GROUPS(be_hwmon);

static char *mc_name(struct be_adapter *adapter)
{
	char *str = "";	/* default */

	switch (adapter->mc_type) {
	case UMC:
		str = "UMC";
		break;
	case FLEX10:
		str = "FLEX10";
		break;
	case vNIC1:
		str = "vNIC-1";
		break;
	case nPAR:
		str = "nPAR";
		break;
	case UFP:
		str = "UFP";
		break;
	case vNIC2:
		str = "vNIC-2";
		break;
	default:
		str = "";
	}

	return str;
}

static inline char *func_name(struct be_adapter *adapter)
{
	return be_physfn(adapter) ? "PF" : "VF";
}

static inline char *nic_name(struct pci_dev *pdev)
{
	switch (pdev->device) {
	case OC_DEVICE_ID1:
		return OC_NAME;
	case OC_DEVICE_ID2:
		return OC_NAME_BE;
	case OC_DEVICE_ID3:
	case OC_DEVICE_ID4:
		return OC_NAME_LANCER;
	case BE_DEVICE_ID2:
		return BE3_NAME;
	case OC_DEVICE_ID5:
	case OC_DEVICE_ID6:
		return OC_NAME_SH;
	default:
		return BE_NAME;
	}
}

static int be_probe(struct pci_dev *pdev, const struct pci_device_id *pdev_id)
{
	struct be_adapter *adapter;
	struct net_device *netdev;
	int status = 0;

	dev_info(&pdev->dev, "%s version is %s\n", DRV_NAME, DRV_VER);

	status = pci_enable_device(pdev);
	if (status)
		goto do_none;

	status = pci_request_regions(pdev, DRV_NAME);
	if (status)
		goto disable_dev;
	pci_set_master(pdev);

	netdev = alloc_etherdev_mqs(sizeof(*adapter), MAX_TX_QS, MAX_RX_QS);
	if (!netdev) {
		status = -ENOMEM;
		goto rel_reg;
	}
	adapter = netdev_priv(netdev);
	adapter->pdev = pdev;
	pci_set_drvdata(pdev, adapter);
	adapter->netdev = netdev;
	SET_NETDEV_DEV(netdev, &pdev->dev);

	status = dma_set_mask_and_coherent(&pdev->dev, DMA_BIT_MASK(64));
	if (!status) {
		netdev->features |= NETIF_F_HIGHDMA;
	} else {
		status = dma_set_mask_and_coherent(&pdev->dev, DMA_BIT_MASK(32));
		if (status) {
			dev_err(&pdev->dev, "Could not set PCI DMA Mask\n");
			goto free_netdev;
		}
	}

	status = pci_enable_pcie_error_reporting(pdev);
	if (!status)
		dev_info(&pdev->dev, "PCIe error reporting enabled\n");

	status = be_map_pci_bars(adapter);
	if (status)
		goto free_netdev;

	status = be_drv_init(adapter);
	if (status)
		goto unmap_bars;

	status = be_setup(adapter);
	if (status)
		goto drv_cleanup;

	be_netdev_init(netdev);
	status = register_netdev(netdev);
	if (status != 0)
		goto unsetup;

	be_roce_dev_add(adapter);

	be_schedule_err_detection(adapter);

	/* On Die temperature not supported for VF. */
	if (be_physfn(adapter) && IS_ENABLED(CONFIG_BE2NET_HWMON)) {
		adapter->hwmon_info.hwmon_dev =
			devm_hwmon_device_register_with_groups(&pdev->dev,
							       DRV_NAME,
							       adapter,
							       be_hwmon_groups);
		adapter->hwmon_info.be_on_die_temp = BE_INVALID_DIE_TEMP;
	}

	dev_info(&pdev->dev, "%s: %s %s port %c\n", nic_name(pdev),
		 func_name(adapter), mc_name(adapter), adapter->port_name);

	return 0;

unsetup:
	be_clear(adapter);
drv_cleanup:
	be_drv_cleanup(adapter);
unmap_bars:
	be_unmap_pci_bars(adapter);
free_netdev:
	free_netdev(netdev);
rel_reg:
	pci_release_regions(pdev);
disable_dev:
	pci_disable_device(pdev);
do_none:
	dev_err(&pdev->dev, "%s initialization failed\n", nic_name(pdev));
	return status;
}

static int be_suspend(struct pci_dev *pdev, pm_message_t state)
{
	struct be_adapter *adapter = pci_get_drvdata(pdev);

	if (adapter->wol_en)
		be_setup_wol(adapter, true);

	be_intr_set(adapter, false);
	be_cancel_err_detection(adapter);

	be_cleanup(adapter);

	pci_save_state(pdev);
	pci_disable_device(pdev);
	pci_set_power_state(pdev, pci_choose_state(pdev, state));
	return 0;
}

static int be_pci_resume(struct pci_dev *pdev)
{
	struct be_adapter *adapter = pci_get_drvdata(pdev);
	int status = 0;

	status = pci_enable_device(pdev);
	if (status)
		return status;

	pci_set_power_state(pdev, PCI_D0);
	pci_restore_state(pdev);

	status = be_resume(adapter);
	if (status)
		return status;

	be_schedule_err_detection(adapter);

	if (adapter->wol_en)
		be_setup_wol(adapter, false);

	return 0;
}

/*
 * An FLR will stop BE from DMAing any data.
 */
static void be_shutdown(struct pci_dev *pdev)
{
	struct be_adapter *adapter = pci_get_drvdata(pdev);

	if (!adapter)
		return;

	be_roce_dev_shutdown(adapter);
	cancel_delayed_work_sync(&adapter->work);
	be_cancel_err_detection(adapter);

	netif_device_detach(adapter->netdev);

	be_cmd_reset_function(adapter);

	pci_disable_device(pdev);
}

static pci_ers_result_t be_eeh_err_detected(struct pci_dev *pdev,
					    pci_channel_state_t state)
{
	struct be_adapter *adapter = pci_get_drvdata(pdev);

	dev_err(&adapter->pdev->dev, "EEH error detected\n");

	if (!be_check_error(adapter, BE_ERROR_EEH)) {
		be_set_error(adapter, BE_ERROR_EEH);

		be_cancel_err_detection(adapter);

		be_cleanup(adapter);
	}

	if (state == pci_channel_io_perm_failure)
		return PCI_ERS_RESULT_DISCONNECT;

	pci_disable_device(pdev);

	/* The error could cause the FW to trigger a flash debug dump.
	 * Resetting the card while flash dump is in progress
	 * can cause it not to recover; wait for it to finish.
	 * Wait only for first function as it is needed only once per
	 * adapter.
	 */
	if (pdev->devfn == 0)
		ssleep(30);

	return PCI_ERS_RESULT_NEED_RESET;
}

static pci_ers_result_t be_eeh_reset(struct pci_dev *pdev)
{
	struct be_adapter *adapter = pci_get_drvdata(pdev);
	int status;

	dev_info(&adapter->pdev->dev, "EEH reset\n");

	status = pci_enable_device(pdev);
	if (status)
		return PCI_ERS_RESULT_DISCONNECT;

	pci_set_master(pdev);
	pci_set_power_state(pdev, PCI_D0);
	pci_restore_state(pdev);

	/* Check if card is ok and fw is ready */
	dev_info(&adapter->pdev->dev,
		 "Waiting for FW to be ready after EEH reset\n");
	status = be_fw_wait_ready(adapter);
	if (status)
		return PCI_ERS_RESULT_DISCONNECT;

	pci_cleanup_aer_uncorrect_error_status(pdev);
	be_clear_error(adapter, BE_CLEAR_ALL);
	return PCI_ERS_RESULT_RECOVERED;
}

static void be_eeh_resume(struct pci_dev *pdev)
{
	int status = 0;
	struct be_adapter *adapter = pci_get_drvdata(pdev);

	dev_info(&adapter->pdev->dev, "EEH resume\n");

	pci_save_state(pdev);

	status = be_resume(adapter);
	if (status)
		goto err;

	be_schedule_err_detection(adapter);
	return;
err:
	dev_err(&adapter->pdev->dev, "EEH resume failed\n");
}

static int be_pci_sriov_configure(struct pci_dev *pdev, int num_vfs)
{
	struct be_adapter *adapter = pci_get_drvdata(pdev);
	u16 num_vf_qs;
	int status;

	if (!num_vfs)
		be_vf_clear(adapter);

	adapter->num_vfs = num_vfs;

	if (adapter->num_vfs == 0 && pci_vfs_assigned(pdev)) {
		dev_warn(&pdev->dev,
			 "Cannot disable VFs while they are assigned\n");
		return -EBUSY;
	}

	/* When the HW is in SRIOV capable configuration, the PF-pool resources
	 * are equally distributed across the max-number of VFs. The user may
	 * request only a subset of the max-vfs to be enabled.
	 * Based on num_vfs, redistribute the resources across num_vfs so that
	 * each VF will have access to more number of resources.
	 * This facility is not available in BE3 FW.
	 * Also, this is done by FW in Lancer chip.
	 */
	if (skyhawk_chip(adapter) && !pci_num_vf(pdev)) {
		num_vf_qs = be_calculate_vf_qs(adapter, adapter->num_vfs);
		status = be_cmd_set_sriov_config(adapter, adapter->pool_res,
						 adapter->num_vfs, num_vf_qs);
		if (status)
			dev_err(&pdev->dev,
				"Failed to optimize SR-IOV resources\n");
	}

	status = be_get_resources(adapter);
	if (status)
		return be_cmd_status(status);

	/* Updating real_num_tx/rx_queues() requires rtnl_lock() */
	rtnl_lock();
	status = be_update_queues(adapter);
	rtnl_unlock();
	if (status)
		return be_cmd_status(status);

	if (adapter->num_vfs)
		status = be_vf_setup(adapter);

	if (!status)
		return adapter->num_vfs;

	return 0;
}

static const struct pci_error_handlers be_eeh_handlers = {
	.error_detected = be_eeh_err_detected,
	.slot_reset = be_eeh_reset,
	.resume = be_eeh_resume,
};

static struct pci_driver be_driver = {
	.name = DRV_NAME,
	.id_table = be_dev_ids,
	.probe = be_probe,
	.remove = be_remove,
	.suspend = be_suspend,
	.resume = be_pci_resume,
	.shutdown = be_shutdown,
	.sriov_configure = be_pci_sriov_configure,
	.err_handler = &be_eeh_handlers
};

static int __init be_init_module(void)
{
	if (rx_frag_size != 8192 && rx_frag_size != 4096 &&
	    rx_frag_size != 2048) {
		printk(KERN_WARNING DRV_NAME
			" : Module param rx_frag_size must be 2048/4096/8192."
			" Using 2048\n");
		rx_frag_size = 2048;
	}

	if (num_vfs > 0) {
		pr_info(DRV_NAME " : Module param num_vfs is obsolete.");
		pr_info(DRV_NAME " : Use sysfs method to enable VFs\n");
	}

	return pci_register_driver(&be_driver);
}
module_init(be_init_module);

static void __exit be_exit_module(void)
{
	pci_unregister_driver(&be_driver);
}
module_exit(be_exit_module);<|MERGE_RESOLUTION|>--- conflicted
+++ resolved
@@ -2586,7 +2586,6 @@
 			netif_napi_del(&eqo->napi);
 			free_cpumask_var(eqo->affinity_mask);
 		}
-		free_cpumask_var(eqo->affinity_mask);
 		be_queue_free(adapter, &eqo->q);
 	}
 }
@@ -2603,17 +2602,7 @@
 
 	for_all_evt_queues(adapter, eqo, i) {
 		int numa_node = dev_to_node(&adapter->pdev->dev);
-<<<<<<< HEAD
-		if (!zalloc_cpumask_var(&eqo->affinity_mask, GFP_KERNEL))
-			return -ENOMEM;
-		cpumask_set_cpu(cpumask_local_spread(i, numa_node),
-				eqo->affinity_mask);
-		netif_napi_add(adapter->netdev, &eqo->napi, be_poll,
-			       BE_NAPI_WEIGHT);
-		napi_hash_add(&eqo->napi);
-=======
-
->>>>>>> 2c6625cd
+
 		aic = &adapter->aic_obj[i];
 		eqo->adapter = adapter;
 		eqo->idx = i;
@@ -2775,19 +2764,11 @@
 
 	/* We can create as many RSS rings as there are EQs. */
 	adapter->num_rss_qs = adapter->num_evt_qs;
-<<<<<<< HEAD
 
 	/* We'll use RSS only if atleast 2 RSS rings are supported. */
 	if (adapter->num_rss_qs <= 1)
 		adapter->num_rss_qs = 0;
 
-=======
-
-	/* We'll use RSS only if atleast 2 RSS rings are supported. */
-	if (adapter->num_rss_qs <= 1)
-		adapter->num_rss_qs = 0;
-
->>>>>>> 2c6625cd
 	adapter->num_rx_qs = adapter->num_rss_qs + adapter->need_def_rxq;
 
 	/* When the interface is not capable of RSS rings (and there is no
@@ -3545,8 +3526,6 @@
 	for_all_rx_queues(adapter, rxo, i)
 		be_post_rx_frags(rxo, GFP_KERNEL, RX_Q_LEN - 1);
 
-<<<<<<< HEAD
-=======
 	return 0;
 }
 
@@ -3572,7 +3551,6 @@
 
 	be_set_rx_mode(adapter->netdev);
 
->>>>>>> 2c6625cd
 	return 0;
 }
 
@@ -3782,17 +3760,6 @@
 }
 
 static void be_cancel_err_detection(struct be_adapter *adapter)
-<<<<<<< HEAD
-{
-	if (adapter->flags & BE_FLAGS_ERR_DETECTION_SCHEDULED) {
-		cancel_delayed_work_sync(&adapter->be_err_detection_work);
-		adapter->flags &= ~BE_FLAGS_ERR_DETECTION_SCHEDULED;
-	}
-}
-
-static void be_mac_clear(struct be_adapter *adapter)
-=======
->>>>>>> 2c6625cd
 {
 	if (adapter->flags & BE_FLAGS_ERR_DETECTION_SCHEDULED) {
 		cancel_delayed_work_sync(&adapter->be_err_detection_work);
@@ -3886,23 +3853,6 @@
 	return 0;
 }
 
-<<<<<<< HEAD
-static int be_if_create(struct be_adapter *adapter, u32 *if_handle,
-			u32 cap_flags, u32 vf)
-{
-	u32 en_flags;
-
-	en_flags = BE_IF_FLAGS_UNTAGGED | BE_IF_FLAGS_BROADCAST |
-		   BE_IF_FLAGS_MULTICAST | BE_IF_FLAGS_PASS_L3L4_ERRORS |
-		   BE_IF_FLAGS_RSS | BE_IF_FLAGS_DEFQ_RSS;
-
-	en_flags &= cap_flags;
-
-	return be_cmd_if_create(adapter, cap_flags, en_flags, if_handle, vf);
-}
-
-=======
->>>>>>> 2c6625cd
 static int be_vfs_if_create(struct be_adapter *adapter)
 {
 	struct be_resources res = {0};
@@ -4499,14 +4449,6 @@
 		dev_err(dev, "Please upgrade firmware to version >= 4.0\n");
 	}
 
-<<<<<<< HEAD
-	if (adapter->vlans_added)
-		be_vid_config(adapter);
-
-	be_set_rx_mode(adapter->netdev);
-
-=======
->>>>>>> 2c6625cd
 	status = be_cmd_set_flow_control(adapter, adapter->tx_fc,
 					 adapter->rx_fc);
 	if (status)
@@ -5396,7 +5338,6 @@
 }
 
 static void be_cleanup(struct be_adapter *adapter)
-<<<<<<< HEAD
 {
 	struct net_device *netdev = adapter->netdev;
 
@@ -5433,166 +5374,6 @@
 {
 	struct device *dev = &adapter->pdev->dev;
 	int status;
-
-	status = be_resume(adapter);
-	if (status)
-		goto err;
-
-	dev_info(dev, "Adapter recovery successful\n");
-	return 0;
-err:
-	if (be_physfn(adapter))
-		dev_err(dev, "Adapter recovery failed\n");
-	else
-		dev_err(dev, "Re-trying adapter recovery\n");
-
-	return status;
-}
-
-static void be_err_detection_task(struct work_struct *work)
-{
-	struct be_adapter *adapter =
-				container_of(work, struct be_adapter,
-					     be_err_detection_work.work);
-	int status = 0;
-
-	be_detect_error(adapter);
-
-	if (be_check_error(adapter, BE_ERROR_HW)) {
-		be_cleanup(adapter);
-
-		/* As of now error recovery support is in Lancer only */
-		if (lancer_chip(adapter))
-			status = be_err_recover(adapter);
-	}
-
-	/* Always attempt recovery on VFs */
-	if (!status || be_virtfn(adapter))
-		be_schedule_err_detection(adapter);
-}
-
-static void be_log_sfp_info(struct be_adapter *adapter)
-{
-	int status;
-
-	status = be_cmd_query_sfp_info(adapter);
-	if (!status) {
-		dev_err(&adapter->pdev->dev,
-			"Unqualified SFP+ detected on %c from %s part no: %s",
-			adapter->port_name, adapter->phy.vendor_name,
-			adapter->phy.vendor_pn);
-	}
-	adapter->flags &= ~BE_FLAGS_EVT_INCOMPATIBLE_SFP;
-}
-
-static void be_worker(struct work_struct *work)
-{
-	struct be_adapter *adapter =
-		container_of(work, struct be_adapter, work.work);
-	struct be_rx_obj *rxo;
-	int i;
-
-	/* when interrupts are not yet enabled, just reap any pending
-	 * mcc completions
-	 */
-	if (!netif_running(adapter->netdev)) {
-		local_bh_disable();
-		be_process_mcc(adapter);
-		local_bh_enable();
-		goto reschedule;
-	}
-
-	if (!adapter->stats_cmd_sent) {
-		if (lancer_chip(adapter))
-			lancer_cmd_get_pport_stats(adapter,
-						   &adapter->stats_cmd);
-		else
-			be_cmd_get_stats(adapter, &adapter->stats_cmd);
-	}
-
-	if (be_physfn(adapter) &&
-	    MODULO(adapter->work_counter, adapter->be_get_temp_freq) == 0)
-		be_cmd_get_die_temperature(adapter);
-
-	for_all_rx_queues(adapter, rxo, i) {
-		/* Replenish RX-queues starved due to memory
-		 * allocation failures.
-		 */
-		if (rxo->rx_post_starved)
-			be_post_rx_frags(rxo, GFP_KERNEL, MAX_RX_POST);
-	}
-
-	/* EQ-delay update for Skyhawk is done while notifying EQ */
-	if (!skyhawk_chip(adapter))
-		be_eqd_update(adapter, false);
-
-	if (adapter->flags & BE_FLAGS_EVT_INCOMPATIBLE_SFP)
-		be_log_sfp_info(adapter);
-
-reschedule:
-	adapter->work_counter++;
-	schedule_delayed_work(&adapter->work, msecs_to_jiffies(1000));
-}
-
-static void be_unmap_pci_bars(struct be_adapter *adapter)
-=======
->>>>>>> 2c6625cd
-{
-	struct net_device *netdev = adapter->netdev;
-
-<<<<<<< HEAD
-static int db_bar(struct be_adapter *adapter)
-{
-	if (lancer_chip(adapter) || be_virtfn(adapter))
-		return 0;
-	else
-		return 4;
-=======
-	rtnl_lock();
-	netif_device_detach(netdev);
-	if (netif_running(netdev))
-		be_close(netdev);
-	rtnl_unlock();
-
-	be_clear(adapter);
->>>>>>> 2c6625cd
-}
-
-static int be_resume(struct be_adapter *adapter)
-{
-	struct net_device *netdev = adapter->netdev;
-	int status;
-
-	status = be_setup(adapter);
-	if (status)
-		return status;
-
-	if (netif_running(netdev)) {
-		status = be_open(netdev);
-		if (status)
-			return status;
-	}
-
-	netif_device_attach(netdev);
-
-	return 0;
-}
-
-static int be_err_recover(struct be_adapter *adapter)
-{
-<<<<<<< HEAD
-	struct pci_dev *pdev = adapter->pdev;
-	u8 __iomem *addr;
-	u32 sli_intf;
-
-	pci_read_config_dword(adapter->pdev, SLI_INTF_REG_OFFSET, &sli_intf);
-	adapter->sli_family = (sli_intf & SLI_INTF_FAMILY_MASK) >>
-				SLI_INTF_FAMILY_SHIFT;
-	adapter->virtfn = (sli_intf & SLI_INTF_FT_MASK) ? 1 : 0;
-=======
-	struct device *dev = &adapter->pdev->dev;
-	int status;
->>>>>>> 2c6625cd
 
 	status = be_resume(adapter);
 	if (status)
