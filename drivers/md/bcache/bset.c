/*
 * Code for working with individual keys, and sorted sets of keys with in a
 * btree node
 *
 * Copyright 2012 Google, Inc.
 */

#include "bcache.h"
#include "btree.h"
#include "debug.h"

#include <linux/random.h>
#include <linux/prefetch.h>

/* Keylists */

int bch_keylist_realloc(struct keylist *l, int nptrs, struct cache_set *c)
{
	size_t oldsize = bch_keylist_nkeys(l);
	size_t newsize = oldsize + 2 + nptrs;
	uint64_t *old_keys = l->keys_p == l->inline_keys ? NULL : l->keys_p;
	uint64_t *new_keys;

	/* The journalling code doesn't handle the case where the keys to insert
	 * is bigger than an empty write: If we just return -ENOMEM here,
	 * bio_insert() and bio_invalidate() will insert the keys created so far
	 * and finish the rest when the keylist is empty.
	 */
	if (newsize * sizeof(uint64_t) > block_bytes(c) - sizeof(struct jset))
		return -ENOMEM;

	newsize = roundup_pow_of_two(newsize);

	if (newsize <= KEYLIST_INLINE ||
	    roundup_pow_of_two(oldsize) == newsize)
		return 0;

	new_keys = krealloc(old_keys, sizeof(uint64_t) * newsize, GFP_NOIO);

	if (!new_keys)
		return -ENOMEM;

	if (!old_keys)
		memcpy(new_keys, l->inline_keys, sizeof(uint64_t) * oldsize);

	l->keys_p = new_keys;
	l->top_p = new_keys + oldsize;

	return 0;
}

struct bkey *bch_keylist_pop(struct keylist *l)
{
	struct bkey *k = l->keys;

	if (k == l->top)
		return NULL;

	while (bkey_next(k) != l->top)
		k = bkey_next(k);

	return l->top = k;
}

void bch_keylist_pop_front(struct keylist *l)
{
	l->top_p -= bkey_u64s(l->keys);

	memmove(l->keys,
		bkey_next(l->keys),
		bch_keylist_bytes(l));
}

/* Pointer validation */

static bool __ptr_invalid(struct cache_set *c, const struct bkey *k)
{
	unsigned i;

	for (i = 0; i < KEY_PTRS(k); i++)
		if (ptr_available(c, k, i)) {
			struct cache *ca = PTR_CACHE(c, k, i);
			size_t bucket = PTR_BUCKET_NR(c, k, i);
			size_t r = bucket_remainder(c, PTR_OFFSET(k, i));

			if (KEY_SIZE(k) + r > c->sb.bucket_size ||
			    bucket <  ca->sb.first_bucket ||
			    bucket >= ca->sb.nbuckets)
				return true;
		}

	return false;
}

bool bch_btree_ptr_invalid(struct cache_set *c, const struct bkey *k)
{
	char buf[80];

	if (!KEY_PTRS(k) || !KEY_SIZE(k) || KEY_DIRTY(k))
		goto bad;

	if (__ptr_invalid(c, k))
		goto bad;

	return false;
bad:
	bch_bkey_to_text(buf, sizeof(buf), k);
	cache_bug(c, "spotted btree ptr %s: %s", buf, bch_ptr_status(c, k));
	return true;
}

bool bch_extent_ptr_invalid(struct cache_set *c, const struct bkey *k)
{
	char buf[80];

	if (!KEY_SIZE(k))
		return true;

	if (KEY_SIZE(k) > KEY_OFFSET(k))
		goto bad;

	if (__ptr_invalid(c, k))
		goto bad;

	return false;
bad:
	bch_bkey_to_text(buf, sizeof(buf), k);
	cache_bug(c, "spotted extent %s: %s", buf, bch_ptr_status(c, k));
	return true;
}

static bool ptr_bad_expensive_checks(struct btree *b, const struct bkey *k,
				     unsigned ptr)
{
	struct bucket *g = PTR_BUCKET(b->c, k, ptr);
	char buf[80];

	if (mutex_trylock(&b->c->bucket_lock)) {
		if (b->level) {
			if (KEY_DIRTY(k) ||
			    g->prio != BTREE_PRIO ||
			    (b->c->gc_mark_valid &&
			     GC_MARK(g) != GC_MARK_METADATA))
				goto err;

		} else {
			if (g->prio == BTREE_PRIO)
				goto err;

			if (KEY_DIRTY(k) &&
			    b->c->gc_mark_valid &&
			    GC_MARK(g) != GC_MARK_DIRTY)
				goto err;
		}
		mutex_unlock(&b->c->bucket_lock);
	}

	return false;
err:
	mutex_unlock(&b->c->bucket_lock);
	bch_bkey_to_text(buf, sizeof(buf), k);
	btree_bug(b,
"inconsistent pointer %s: bucket %zu pin %i prio %i gen %i last_gc %i mark %llu gc_gen %i",
		  buf, PTR_BUCKET_NR(b->c, k, ptr), atomic_read(&g->pin),
		  g->prio, g->gen, g->last_gc, GC_MARK(g), g->gc_gen);
	return true;
}

bool bch_ptr_bad(struct btree *b, const struct bkey *k)
{
	struct bucket *g;
	unsigned i, stale;

	if (!bkey_cmp(k, &ZERO_KEY) ||
	    !KEY_PTRS(k) ||
	    bch_ptr_invalid(b, k))
		return true;

	for (i = 0; i < KEY_PTRS(k); i++) {
		if (!ptr_available(b->c, k, i))
			return true;

		g = PTR_BUCKET(b->c, k, i);
		stale = ptr_stale(b->c, k, i);

		btree_bug_on(stale > 96, b,
			     "key too stale: %i, need_gc %u",
			     stale, b->c->need_gc);

		btree_bug_on(stale && KEY_DIRTY(k) && KEY_SIZE(k),
			     b, "stale dirty pointer");

		if (stale)
			return true;

		if (expensive_debug_checks(b->c) &&
		    ptr_bad_expensive_checks(b, k, i))
			return true;
	}

	return false;
}

/* Key/pointer manipulation */

void bch_bkey_copy_single_ptr(struct bkey *dest, const struct bkey *src,
			      unsigned i)
{
	BUG_ON(i > KEY_PTRS(src));

	/* Only copy the header, key, and one pointer. */
	memcpy(dest, src, 2 * sizeof(uint64_t));
	dest->ptr[0] = src->ptr[i];
	SET_KEY_PTRS(dest, 1);
	/* We didn't copy the checksum so clear that bit. */
	SET_KEY_CSUM(dest, 0);
}

bool __bch_cut_front(const struct bkey *where, struct bkey *k)
{
	unsigned i, len = 0;

	if (bkey_cmp(where, &START_KEY(k)) <= 0)
		return false;

	if (bkey_cmp(where, k) < 0)
		len = KEY_OFFSET(k) - KEY_OFFSET(where);
	else
		bkey_copy_key(k, where);

	for (i = 0; i < KEY_PTRS(k); i++)
		SET_PTR_OFFSET(k, i, PTR_OFFSET(k, i) + KEY_SIZE(k) - len);

	BUG_ON(len > KEY_SIZE(k));
	SET_KEY_SIZE(k, len);
	return true;
}

bool __bch_cut_back(const struct bkey *where, struct bkey *k)
{
	unsigned len = 0;

	if (bkey_cmp(where, k) >= 0)
		return false;

	BUG_ON(KEY_INODE(where) != KEY_INODE(k));

	if (bkey_cmp(where, &START_KEY(k)) > 0)
		len = KEY_OFFSET(where) - KEY_START(k);

	bkey_copy_key(k, where);

	BUG_ON(len > KEY_SIZE(k));
	SET_KEY_SIZE(k, len);
	return true;
}

static uint64_t merge_chksums(struct bkey *l, struct bkey *r)
{
	return (l->ptr[KEY_PTRS(l)] + r->ptr[KEY_PTRS(r)]) &
		~((uint64_t)1 << 63);
}

/* Tries to merge l and r: l should be lower than r
 * Returns true if we were able to merge. If we did merge, l will be the merged
 * key, r will be untouched.
 */
bool bch_bkey_try_merge(struct btree *b, struct bkey *l, struct bkey *r)
{
	unsigned i;

	if (key_merging_disabled(b->c))
		return false;

	if (KEY_PTRS(l) != KEY_PTRS(r) ||
	    KEY_DIRTY(l) != KEY_DIRTY(r) ||
	    bkey_cmp(l, &START_KEY(r)))
		return false;

	for (i = 0; i < KEY_PTRS(l); i++)
		if (l->ptr[i] + PTR(0, KEY_SIZE(l), 0) != r->ptr[i] ||
		    PTR_BUCKET_NR(b->c, l, i) != PTR_BUCKET_NR(b->c, r, i))
			return false;

	/* Keys with no pointers aren't restricted to one bucket and could
	 * overflow KEY_SIZE
	 */
	if (KEY_SIZE(l) + KEY_SIZE(r) > USHRT_MAX) {
		SET_KEY_OFFSET(l, KEY_OFFSET(l) + USHRT_MAX - KEY_SIZE(l));
		SET_KEY_SIZE(l, USHRT_MAX);

		bch_cut_front(l, r);
		return false;
	}

	if (KEY_CSUM(l)) {
		if (KEY_CSUM(r))
			l->ptr[KEY_PTRS(l)] = merge_chksums(l, r);
		else
			SET_KEY_CSUM(l, 0);
	}

	SET_KEY_OFFSET(l, KEY_OFFSET(l) + KEY_SIZE(r));
	SET_KEY_SIZE(l, KEY_SIZE(l) + KEY_SIZE(r));

	return true;
}

/* Binary tree stuff for auxiliary search trees */

static unsigned inorder_next(unsigned j, unsigned size)
{
	if (j * 2 + 1 < size) {
		j = j * 2 + 1;

		while (j * 2 < size)
			j *= 2;
	} else
		j >>= ffz(j) + 1;

	return j;
}

static unsigned inorder_prev(unsigned j, unsigned size)
{
	if (j * 2 < size) {
		j = j * 2;

		while (j * 2 + 1 < size)
			j = j * 2 + 1;
	} else
		j >>= ffs(j);

	return j;
}

/* I have no idea why this code works... and I'm the one who wrote it
 *
 * However, I do know what it does:
 * Given a binary tree constructed in an array (i.e. how you normally implement
 * a heap), it converts a node in the tree - referenced by array index - to the
 * index it would have if you did an inorder traversal.
 *
 * Also tested for every j, size up to size somewhere around 6 million.
 *
 * The binary tree starts at array index 1, not 0
 * extra is a function of size:
 *   extra = (size - rounddown_pow_of_two(size - 1)) << 1;
 */
static unsigned __to_inorder(unsigned j, unsigned size, unsigned extra)
{
	unsigned b = fls(j);
	unsigned shift = fls(size - 1) - b;

	j  ^= 1U << (b - 1);
	j <<= 1;
	j  |= 1;
	j <<= shift;

	if (j > extra)
		j -= (j - extra) >> 1;

	return j;
}

static unsigned to_inorder(unsigned j, struct bset_tree *t)
{
	return __to_inorder(j, t->size, t->extra);
}

static unsigned __inorder_to_tree(unsigned j, unsigned size, unsigned extra)
{
	unsigned shift;

	if (j > extra)
		j += j - extra;

	shift = ffs(j);

	j >>= shift;
	j  |= roundup_pow_of_two(size) >> shift;

	return j;
}

static unsigned inorder_to_tree(unsigned j, struct bset_tree *t)
{
	return __inorder_to_tree(j, t->size, t->extra);
}

#if 0
void inorder_test(void)
{
	unsigned long done = 0;
	ktime_t start = ktime_get();

	for (unsigned size = 2;
	     size < 65536000;
	     size++) {
		unsigned extra = (size - rounddown_pow_of_two(size - 1)) << 1;
		unsigned i = 1, j = rounddown_pow_of_two(size - 1);

		if (!(size % 4096))
			printk(KERN_NOTICE "loop %u, %llu per us\n", size,
			       done / ktime_us_delta(ktime_get(), start));

		while (1) {
			if (__inorder_to_tree(i, size, extra) != j)
				panic("size %10u j %10u i %10u", size, j, i);

			if (__to_inorder(j, size, extra) != i)
				panic("size %10u j %10u i %10u", size, j, i);

			if (j == rounddown_pow_of_two(size) - 1)
				break;

			BUG_ON(inorder_prev(inorder_next(j, size), size) != j);

			j = inorder_next(j, size);
			i++;
		}

		done += size - 1;
	}
}
#endif

/*
 * Cacheline/offset <-> bkey pointer arithmetic:
 *
 * t->tree is a binary search tree in an array; each node corresponds to a key
 * in one cacheline in t->set (BSET_CACHELINE bytes).
 *
 * This means we don't have to store the full index of the key that a node in
 * the binary tree points to; to_inorder() gives us the cacheline, and then
 * bkey_float->m gives us the offset within that cacheline, in units of 8 bytes.
 *
 * cacheline_to_bkey() and friends abstract out all the pointer arithmetic to
 * make this work.
 *
 * To construct the bfloat for an arbitrary key we need to know what the key
 * immediately preceding it is: we have to check if the two keys differ in the
 * bits we're going to store in bkey_float->mantissa. t->prev[j] stores the size
 * of the previous key so we can walk backwards to it from t->tree[j]'s key.
 */

static struct bkey *cacheline_to_bkey(struct bset_tree *t, unsigned cacheline,
				      unsigned offset)
{
	return ((void *) t->data) + cacheline * BSET_CACHELINE + offset * 8;
}

static unsigned bkey_to_cacheline(struct bset_tree *t, struct bkey *k)
{
	return ((void *) k - (void *) t->data) / BSET_CACHELINE;
}

static unsigned bkey_to_cacheline_offset(struct bkey *k)
{
	return ((size_t) k & (BSET_CACHELINE - 1)) / sizeof(uint64_t);
}

static struct bkey *tree_to_bkey(struct bset_tree *t, unsigned j)
{
	return cacheline_to_bkey(t, to_inorder(j, t), t->tree[j].m);
}

static struct bkey *tree_to_prev_bkey(struct bset_tree *t, unsigned j)
{
	return (void *) (((uint64_t *) tree_to_bkey(t, j)) - t->prev[j]);
}

/*
 * For the write set - the one we're currently inserting keys into - we don't
 * maintain a full search tree, we just keep a simple lookup table in t->prev.
 */
static struct bkey *table_to_bkey(struct bset_tree *t, unsigned cacheline)
{
	return cacheline_to_bkey(t, cacheline, t->prev[cacheline]);
}

static inline uint64_t shrd128(uint64_t high, uint64_t low, uint8_t shift)
{
	low >>= shift;
	low  |= (high << 1) << (63U - shift);
	return low;
}

static inline unsigned bfloat_mantissa(const struct bkey *k,
				       struct bkey_float *f)
{
	const uint64_t *p = &k->low - (f->exponent >> 6);
	return shrd128(p[-1], p[0], f->exponent & 63) & BKEY_MANTISSA_MASK;
}

static void make_bfloat(struct bset_tree *t, unsigned j)
{
	struct bkey_float *f = &t->tree[j];
	struct bkey *m = tree_to_bkey(t, j);
	struct bkey *p = tree_to_prev_bkey(t, j);

	struct bkey *l = is_power_of_2(j)
		? t->data->start
		: tree_to_prev_bkey(t, j >> ffs(j));

	struct bkey *r = is_power_of_2(j + 1)
		? node(t->data, t->data->keys - bkey_u64s(&t->end))
		: tree_to_bkey(t, j >> (ffz(j) + 1));

	BUG_ON(m < l || m > r);
	BUG_ON(bkey_next(p) != m);

	if (KEY_INODE(l) != KEY_INODE(r))
		f->exponent = fls64(KEY_INODE(r) ^ KEY_INODE(l)) + 64;
	else
		f->exponent = fls64(r->low ^ l->low);

	f->exponent = max_t(int, f->exponent - BKEY_MANTISSA_BITS, 0);

	/*
	 * Setting f->exponent = 127 flags this node as failed, and causes the
	 * lookup code to fall back to comparing against the original key.
	 */

	if (bfloat_mantissa(m, f) != bfloat_mantissa(p, f))
		f->mantissa = bfloat_mantissa(m, f) - 1;
	else
		f->exponent = 127;
}

static void bset_alloc_tree(struct btree *b, struct bset_tree *t)
{
	if (t != b->sets) {
		unsigned j = roundup(t[-1].size,
				     64 / sizeof(struct bkey_float));

		t->tree = t[-1].tree + j;
		t->prev = t[-1].prev + j;
	}

	while (t < b->sets + MAX_BSETS)
		t++->size = 0;
}

static void bset_build_unwritten_tree(struct btree *b)
{
	struct bset_tree *t = b->sets + b->nsets;

	bset_alloc_tree(b, t);

	if (t->tree != b->sets->tree + bset_tree_space(b)) {
		t->prev[0] = bkey_to_cacheline_offset(t->data->start);
		t->size = 1;
	}
}

static void bset_build_written_tree(struct btree *b)
{
	struct bset_tree *t = b->sets + b->nsets;
	struct bkey *k = t->data->start;
	unsigned j, cacheline = 1;

	bset_alloc_tree(b, t);

	t->size = min_t(unsigned,
			bkey_to_cacheline(t, end(t->data)),
			b->sets->tree + bset_tree_space(b) - t->tree);

	if (t->size < 2) {
		t->size = 0;
		return;
	}

	t->extra = (t->size - rounddown_pow_of_two(t->size - 1)) << 1;

	/* First we figure out where the first key in each cacheline is */
	for (j = inorder_next(0, t->size);
	     j;
	     j = inorder_next(j, t->size)) {
		while (bkey_to_cacheline(t, k) != cacheline)
			k = bkey_next(k);

		t->prev[j] = bkey_u64s(k);
		k = bkey_next(k);
		cacheline++;
		t->tree[j].m = bkey_to_cacheline_offset(k);
	}

	while (bkey_next(k) != end(t->data))
		k = bkey_next(k);

	t->end = *k;

	/* Then we build the tree */
	for (j = inorder_next(0, t->size);
	     j;
	     j = inorder_next(j, t->size))
		make_bfloat(t, j);
}

void bch_bset_fix_invalidated_key(struct btree *b, struct bkey *k)
{
	struct bset_tree *t;
	unsigned inorder, j = 1;

	for (t = b->sets; t <= &b->sets[b->nsets]; t++)
		if (k < end(t->data))
			goto found_set;

	BUG();
found_set:
	if (!t->size || !bset_written(b, t))
		return;

	inorder = bkey_to_cacheline(t, k);

	if (k == t->data->start)
		goto fix_left;

	if (bkey_next(k) == end(t->data)) {
		t->end = *k;
		goto fix_right;
	}

	j = inorder_to_tree(inorder, t);

	if (j &&
	    j < t->size &&
	    k == tree_to_bkey(t, j))
fix_left:	do {
			make_bfloat(t, j);
			j = j * 2;
		} while (j < t->size);

	j = inorder_to_tree(inorder + 1, t);

	if (j &&
	    j < t->size &&
	    k == tree_to_prev_bkey(t, j))
fix_right:	do {
			make_bfloat(t, j);
			j = j * 2 + 1;
		} while (j < t->size);
}

void bch_bset_fix_lookup_table(struct btree *b, struct bkey *k)
{
	struct bset_tree *t = &b->sets[b->nsets];
	unsigned shift = bkey_u64s(k);
	unsigned j = bkey_to_cacheline(t, k);

	/* We're getting called from btree_split() or btree_gc, just bail out */
	if (!t->size)
		return;

	/* k is the key we just inserted; we need to find the entry in the
	 * lookup table for the first key that is strictly greater than k:
	 * it's either k's cacheline or the next one
	 */
	if (j < t->size &&
	    table_to_bkey(t, j) <= k)
		j++;

	/* Adjust all the lookup table entries, and find a new key for any that
	 * have gotten too big
	 */
	for (; j < t->size; j++) {
		t->prev[j] += shift;

		if (t->prev[j] > 7) {
			k = table_to_bkey(t, j - 1);

			while (k < cacheline_to_bkey(t, j, 0))
				k = bkey_next(k);

			t->prev[j] = bkey_to_cacheline_offset(k);
		}
	}

	if (t->size == b->sets->tree + bset_tree_space(b) - t->tree)
		return;

	/* Possibly add a new entry to the end of the lookup table */

	for (k = table_to_bkey(t, t->size - 1);
	     k != end(t->data);
	     k = bkey_next(k))
		if (t->size == bkey_to_cacheline(t, k)) {
			t->prev[t->size] = bkey_to_cacheline_offset(k);
			t->size++;
		}
}

void bch_bset_init_next(struct btree *b)
{
	struct bset *i = write_block(b);

	if (i != b->sets[0].data) {
		b->sets[++b->nsets].data = i;
		i->seq = b->sets[0].data->seq;
	} else
		get_random_bytes(&i->seq, sizeof(uint64_t));

	i->magic	= bset_magic(&b->c->sb);
	i->version	= 0;
	i->keys		= 0;

	bset_build_unwritten_tree(b);
}

struct bset_search_iter {
	struct bkey *l, *r;
};

static struct bset_search_iter bset_search_write_set(struct btree *b,
						     struct bset_tree *t,
						     const struct bkey *search)
{
	unsigned li = 0, ri = t->size;

	BUG_ON(!b->nsets &&
	       t->size < bkey_to_cacheline(t, end(t->data)));

	while (li + 1 != ri) {
		unsigned m = (li + ri) >> 1;

		if (bkey_cmp(table_to_bkey(t, m), search) > 0)
			ri = m;
		else
			li = m;
	}

	return (struct bset_search_iter) {
		table_to_bkey(t, li),
		ri < t->size ? table_to_bkey(t, ri) : end(t->data)
	};
}

static struct bset_search_iter bset_search_tree(struct btree *b,
						struct bset_tree *t,
						const struct bkey *search)
{
	struct bkey *l, *r;
	struct bkey_float *f;
	unsigned inorder, j, n = 1;

	do {
		unsigned p = n << 4;
		p &= ((int) (p - t->size)) >> 31;

		prefetch(&t->tree[p]);

		j = n;
		f = &t->tree[j];

		/*
		 * n = (f->mantissa > bfloat_mantissa())
		 *	? j * 2
		 *	: j * 2 + 1;
		 *
		 * We need to subtract 1 from f->mantissa for the sign bit trick
		 * to work  - that's done in make_bfloat()
		 */
		if (likely(f->exponent != 127))
			n = j * 2 + (((unsigned)
				      (f->mantissa -
				       bfloat_mantissa(search, f))) >> 31);
		else
			n = (bkey_cmp(tree_to_bkey(t, j), search) > 0)
				? j * 2
				: j * 2 + 1;
	} while (n < t->size);

	inorder = to_inorder(j, t);

	/*
	 * n would have been the node we recursed to - the low bit tells us if
	 * we recursed left or recursed right.
	 */
	if (n & 1) {
		l = cacheline_to_bkey(t, inorder, f->m);

		if (++inorder != t->size) {
			f = &t->tree[inorder_next(j, t->size)];
			r = cacheline_to_bkey(t, inorder, f->m);
		} else
			r = end(t->data);
	} else {
		r = cacheline_to_bkey(t, inorder, f->m);

		if (--inorder) {
			f = &t->tree[inorder_prev(j, t->size)];
			l = cacheline_to_bkey(t, inorder, f->m);
		} else
			l = t->data->start;
	}

	return (struct bset_search_iter) {l, r};
}

struct bkey *__bch_bset_search(struct btree *b, struct bset_tree *t,
			       const struct bkey *search)
{
	struct bset_search_iter i;

	/*
	 * First, we search for a cacheline, then lastly we do a linear search
	 * within that cacheline.
	 *
	 * To search for the cacheline, there's three different possibilities:
	 *  * The set is too small to have a search tree, so we just do a linear
	 *    search over the whole set.
	 *  * The set is the one we're currently inserting into; keeping a full
	 *    auxiliary search tree up to date would be too expensive, so we
	 *    use a much simpler lookup table to do a binary search -
	 *    bset_search_write_set().
	 *  * Or we use the auxiliary search tree we constructed earlier -
	 *    bset_search_tree()
	 */

	if (unlikely(!t->size)) {
		i.l = t->data->start;
		i.r = end(t->data);
	} else if (bset_written(b, t)) {
		/*
		 * Each node in the auxiliary search tree covers a certain range
		 * of bits, and keys above and below the set it covers might
		 * differ outside those bits - so we have to special case the
		 * start and end - handle that here:
		 */

		if (unlikely(bkey_cmp(search, &t->end) >= 0))
			return end(t->data);

		if (unlikely(bkey_cmp(search, t->data->start) < 0))
			return t->data->start;

		i = bset_search_tree(b, t, search);
	} else
		i = bset_search_write_set(b, t, search);

	if (expensive_debug_checks(b->c)) {
		BUG_ON(bset_written(b, t) &&
		       i.l != t->data->start &&
		       bkey_cmp(tree_to_prev_bkey(t,
			  inorder_to_tree(bkey_to_cacheline(t, i.l), t)),
				search) > 0);

		BUG_ON(i.r != end(t->data) &&
		       bkey_cmp(i.r, search) <= 0);
	}

	while (likely(i.l != i.r) &&
	       bkey_cmp(i.l, search) <= 0)
		i.l = bkey_next(i.l);

	return i.l;
}

/* Btree iterator */

/*
 * Returns true if l > r - unless l == r, in which case returns true if l is
 * older than r.
 *
 * Necessary for btree_sort_fixup() - if there are multiple keys that compare
 * equal in different sets, we have to process them newest to oldest.
 */
static inline bool btree_iter_cmp(struct btree_iter_set l,
				  struct btree_iter_set r)
{
	int64_t c = bkey_cmp(&START_KEY(l.k), &START_KEY(r.k));

	return c ? c > 0 : l.k < r.k;
}

static inline bool btree_iter_end(struct btree_iter *iter)
{
	return !iter->used;
}

void bch_btree_iter_push(struct btree_iter *iter, struct bkey *k,
			 struct bkey *end)
{
	if (k != end)
		BUG_ON(!heap_add(iter,
				 ((struct btree_iter_set) { k, end }),
				 btree_iter_cmp));
}

struct bkey *__bch_btree_iter_init(struct btree *b, struct btree_iter *iter,
				   struct bkey *search, struct bset_tree *start)
{
	struct bkey *ret = NULL;
	iter->size = ARRAY_SIZE(iter->data);
	iter->used = 0;

#ifdef CONFIG_BCACHE_DEBUG
	iter->b = b;
#endif

	for (; start <= &b->sets[b->nsets]; start++) {
		ret = bch_bset_search(b, start, search);
		bch_btree_iter_push(iter, ret, end(start->data));
	}

	return ret;
}

struct bkey *bch_btree_iter_next(struct btree_iter *iter)
{
	struct btree_iter_set unused;
	struct bkey *ret = NULL;

	if (!btree_iter_end(iter)) {
		bch_btree_iter_next_check(iter);

		ret = iter->data->k;
		iter->data->k = bkey_next(iter->data->k);

		if (iter->data->k > iter->data->end) {
			WARN_ONCE(1, "bset was corrupt!\n");
			iter->data->k = iter->data->end;
		}

		if (iter->data->k == iter->data->end)
			heap_pop(iter, unused, btree_iter_cmp);
		else
			heap_sift(iter, 0, btree_iter_cmp);
	}

	return ret;
}

struct bkey *bch_btree_iter_next_filter(struct btree_iter *iter,
					struct btree *b, ptr_filter_fn fn)
{
	struct bkey *ret;

	do {
		ret = bch_btree_iter_next(iter);
	} while (ret && fn(b, ret));

	return ret;
}

/* Mergesort */

static void sort_key_next(struct btree_iter *iter,
			  struct btree_iter_set *i)
{
	i->k = bkey_next(i->k);

	if (i->k == i->end)
		*i = iter->data[--iter->used];
}

<<<<<<< HEAD
/* Mergesort */

static void sort_key_next(struct btree_iter *iter,
			  struct btree_iter_set *i)
{
	i->k = bkey_next(i->k);

	if (i->k == i->end)
		*i = iter->data[--iter->used];
}

=======
>>>>>>> d8ec26d7
static void btree_sort_fixup(struct btree_iter *iter)
{
	while (iter->used > 1) {
		struct btree_iter_set *top = iter->data, *i = top + 1;

		if (iter->used > 2 &&
		    btree_iter_cmp(i[0], i[1]))
			i++;

		if (bkey_cmp(top->k, &START_KEY(i->k)) <= 0)
			break;

		if (!KEY_SIZE(i->k)) {
			sort_key_next(iter, i);
			heap_sift(iter, i - top, btree_iter_cmp);
			continue;
		}

		if (top->k > i->k) {
			if (bkey_cmp(top->k, i->k) >= 0)
				sort_key_next(iter, i);
			else
				bch_cut_front(top->k, i->k);

			heap_sift(iter, i - top, btree_iter_cmp);
		} else {
			/* can't happen because of comparison func */
			BUG_ON(!bkey_cmp(&START_KEY(top->k), &START_KEY(i->k)));
			bch_cut_back(&START_KEY(i->k), top->k);
		}
	}
}

static void btree_mergesort(struct btree *b, struct bset *out,
			    struct btree_iter *iter,
			    bool fixup, bool remove_stale)
{
	struct bkey *k, *last = NULL;
	bool (*bad)(struct btree *, const struct bkey *) = remove_stale
		? bch_ptr_bad
		: bch_ptr_invalid;

	while (!btree_iter_end(iter)) {
		if (fixup && !b->level)
			btree_sort_fixup(iter);

		k = bch_btree_iter_next(iter);
		if (bad(b, k))
			continue;

		if (!last) {
			last = out->start;
			bkey_copy(last, k);
		} else if (b->level ||
			   !bch_bkey_try_merge(b, last, k)) {
			last = bkey_next(last);
			bkey_copy(last, k);
		}
	}

	out->keys = last ? (uint64_t *) bkey_next(last) - out->d : 0;

	pr_debug("sorted %i keys", out->keys);
}

static void __btree_sort(struct btree *b, struct btree_iter *iter,
			 unsigned start, unsigned order, bool fixup)
{
	uint64_t start_time;
	bool remove_stale = !b->written;
	struct bset *out = (void *) __get_free_pages(__GFP_NOWARN|GFP_NOIO,
						     order);
	if (!out) {
		mutex_lock(&b->c->sort_lock);
		out = b->c->sort;
		order = ilog2(bucket_pages(b->c));
	}

	start_time = local_clock();

	btree_mergesort(b, out, iter, fixup, remove_stale);
	b->nsets = start;

	if (!fixup && !start && b->written)
		bch_btree_verify(b, out);

	if (!start && order == b->page_order) {
		/*
		 * Our temporary buffer is the same size as the btree node's
		 * buffer, we can just swap buffers instead of doing a big
		 * memcpy()
		 */

		out->magic	= bset_magic(&b->c->sb);
		out->seq	= b->sets[0].data->seq;
		out->version	= b->sets[0].data->version;
		swap(out, b->sets[0].data);

		if (b->c->sort == b->sets[0].data)
			b->c->sort = out;
	} else {
		b->sets[start].data->keys = out->keys;
		memcpy(b->sets[start].data->start, out->start,
		       (void *) end(out) - (void *) out->start);
	}

	if (out == b->c->sort)
		mutex_unlock(&b->c->sort_lock);
	else
		free_pages((unsigned long) out, order);

	if (b->written)
		bset_build_written_tree(b);

	if (!start)
		bch_time_stats_update(&b->c->sort_time, start_time);
}

void bch_btree_sort_partial(struct btree *b, unsigned start)
{
	size_t order = b->page_order, keys = 0;
	struct btree_iter iter;
	int oldsize = bch_count_data(b);

	__bch_btree_iter_init(b, &iter, NULL, &b->sets[start]);

	BUG_ON(b->sets[b->nsets].data == write_block(b) &&
	       (b->sets[b->nsets].size || b->nsets));


	if (start) {
		unsigned i;

		for (i = start; i <= b->nsets; i++)
			keys += b->sets[i].data->keys;

		order = roundup_pow_of_two(__set_bytes(b->sets->data,
						       keys)) / PAGE_SIZE;
		if (order)
			order = ilog2(order);
	}

	__btree_sort(b, &iter, start, order, false);

	EBUG_ON(b->written && oldsize >= 0 && bch_count_data(b) != oldsize);
}

void bch_btree_sort_and_fix_extents(struct btree *b, struct btree_iter *iter)
{
	BUG_ON(!b->written);
	__btree_sort(b, iter, 0, b->page_order, true);
}

void bch_btree_sort_into(struct btree *b, struct btree *new)
{
	uint64_t start_time = local_clock();

	struct btree_iter iter;
	bch_btree_iter_init(b, &iter, NULL);

	btree_mergesort(b, new->sets->data, &iter, false, true);

	bch_time_stats_update(&b->c->sort_time, start_time);

	bkey_copy_key(&new->key, &b->key);
	new->sets->size = 0;
}

#define SORT_CRIT	(4096 / sizeof(uint64_t))

void bch_btree_sort_lazy(struct btree *b)
{
	unsigned crit = SORT_CRIT;
	int i;

	/* Don't sort if nothing to do */
	if (!b->nsets)
		goto out;

	/* If not a leaf node, always sort */
	if (b->level) {
		bch_btree_sort(b);
		return;
	}

	for (i = b->nsets - 1; i >= 0; --i) {
		crit *= b->c->sort_crit_factor;

		if (b->sets[i].data->keys < crit) {
			bch_btree_sort_partial(b, i);
			return;
		}
	}

	/* Sort if we'd overflow */
	if (b->nsets + 1 == MAX_BSETS) {
		bch_btree_sort(b);
		return;
	}

out:
	bset_build_written_tree(b);
}

/* Sysfs stuff */

struct bset_stats {
	struct btree_op op;
	size_t nodes;
	size_t sets_written, sets_unwritten;
	size_t bytes_written, bytes_unwritten;
	size_t floats, failed;
};

static int btree_bset_stats(struct btree_op *op, struct btree *b)
{
	struct bset_stats *stats = container_of(op, struct bset_stats, op);
	unsigned i;

	stats->nodes++;

	for (i = 0; i <= b->nsets; i++) {
		struct bset_tree *t = &b->sets[i];
		size_t bytes = t->data->keys * sizeof(uint64_t);
		size_t j;

		if (bset_written(b, t)) {
			stats->sets_written++;
			stats->bytes_written += bytes;

			stats->floats += t->size - 1;

			for (j = 1; j < t->size; j++)
				if (t->tree[j].exponent == 127)
					stats->failed++;
		} else {
			stats->sets_unwritten++;
			stats->bytes_unwritten += bytes;
		}
	}

	return MAP_CONTINUE;
}

int bch_bset_print_stats(struct cache_set *c, char *buf)
{
	struct bset_stats t;
	int ret;

	memset(&t, 0, sizeof(struct bset_stats));
	bch_btree_op_init(&t.op, -1);

	ret = bch_btree_map_nodes(&t.op, c, &ZERO_KEY, btree_bset_stats);
	if (ret < 0)
		return ret;

	return snprintf(buf, PAGE_SIZE,
			"btree nodes:		%zu\n"
			"written sets:		%zu\n"
			"unwritten sets:		%zu\n"
			"written key bytes:	%zu\n"
			"unwritten key bytes:	%zu\n"
			"floats:			%zu\n"
			"failed:			%zu\n",
			t.nodes,
			t.sets_written, t.sets_unwritten,
			t.bytes_written, t.bytes_unwritten,
			t.floats, t.failed);
}<|MERGE_RESOLUTION|>--- conflicted
+++ resolved
@@ -955,20 +955,6 @@
 		*i = iter->data[--iter->used];
 }
 
-<<<<<<< HEAD
-/* Mergesort */
-
-static void sort_key_next(struct btree_iter *iter,
-			  struct btree_iter_set *i)
-{
-	i->k = bkey_next(i->k);
-
-	if (i->k == i->end)
-		*i = iter->data[--iter->used];
-}
-
-=======
->>>>>>> d8ec26d7
 static void btree_sort_fixup(struct btree_iter *iter)
 {
 	while (iter->used > 1) {
