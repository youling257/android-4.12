/*
 * phy-ti-pipe3 - PIPE3 PHY driver.
 *
 * Copyright (C) 2013 Texas Instruments Incorporated - http://www.ti.com
 * This program is free software; you can redistribute it and/or modify
 * it under the terms of the GNU General Public License as published by
 * the Free Software Foundation; either version 2 of the License, or
 * (at your option) any later version.
 *
 * Author: Kishon Vijay Abraham I <kishon@ti.com>
 *
 * This program is distributed in the hope that it will be useful,
 * but WITHOUT ANY WARRANTY; without even the implied warranty of
 * MERCHANTABILITY or FITNESS FOR A PARTICULAR PURPOSE.  See the
 * GNU General Public License for more details.
 *
 */

#include <linux/module.h>
#include <linux/platform_device.h>
#include <linux/slab.h>
#include <linux/phy/phy.h>
#include <linux/of.h>
#include <linux/clk.h>
#include <linux/err.h>
#include <linux/io.h>
#include <linux/pm_runtime.h>
#include <linux/delay.h>
#include <linux/phy/omap_control_phy.h>
#include <linux/of_platform.h>
<<<<<<< HEAD
=======
#include <linux/mfd/syscon.h>
#include <linux/regmap.h>
>>>>>>> 2c6625cd

#define	PLL_STATUS		0x00000004
#define	PLL_GO			0x00000008
#define	PLL_CONFIGURATION1	0x0000000C
#define	PLL_CONFIGURATION2	0x00000010
#define	PLL_CONFIGURATION3	0x00000014
#define	PLL_CONFIGURATION4	0x00000020

#define	PLL_REGM_MASK		0x001FFE00
#define	PLL_REGM_SHIFT		0x9
#define	PLL_REGM_F_MASK		0x0003FFFF
#define	PLL_REGM_F_SHIFT	0x0
#define	PLL_REGN_MASK		0x000001FE
#define	PLL_REGN_SHIFT		0x1
#define	PLL_SELFREQDCO_MASK	0x0000000E
#define	PLL_SELFREQDCO_SHIFT	0x1
#define	PLL_SD_MASK		0x0003FC00
#define	PLL_SD_SHIFT		10
#define	SET_PLL_GO		0x1
#define PLL_LDOPWDN		BIT(15)
#define PLL_TICOPWDN		BIT(16)
#define	PLL_LOCK		0x2
#define	PLL_IDLE		0x1

#define SATA_PLL_SOFT_RESET	BIT(18)

/*
 * This is an Empirical value that works, need to confirm the actual
 * value required for the PIPE3PHY_PLL_CONFIGURATION2.PLL_IDLE status
 * to be correctly reflected in the PIPE3PHY_PLL_STATUS register.
 */
#define PLL_IDLE_TIME	100	/* in milliseconds */
#define PLL_LOCK_TIME	100	/* in milliseconds */

struct pipe3_dpll_params {
	u16	m;
	u8	n;
	u8	freq:3;
	u8	sd;
	u32	mf;
};

struct pipe3_dpll_map {
	unsigned long rate;
	struct pipe3_dpll_params params;
};

struct ti_pipe3 {
	void __iomem		*pll_ctrl_base;
	struct device		*dev;
	struct device		*control_dev;
	struct clk		*wkupclk;
	struct clk		*sys_clk;
	struct clk		*refclk;
	struct clk		*div_clk;
	struct pipe3_dpll_map	*dpll_map;
<<<<<<< HEAD
=======
	struct regmap		*dpll_reset_syscon; /* ctrl. reg. acces */
	unsigned int		dpll_reset_reg; /* reg. index within syscon */
	bool			sata_refclk_enabled;
>>>>>>> 2c6625cd
};

static struct pipe3_dpll_map dpll_map_usb[] = {
	{12000000, {1250, 5, 4, 20, 0} },	/* 12 MHz */
	{16800000, {3125, 20, 4, 20, 0} },	/* 16.8 MHz */
	{19200000, {1172, 8, 4, 20, 65537} },	/* 19.2 MHz */
	{20000000, {1000, 7, 4, 10, 0} },	/* 20 MHz */
	{26000000, {1250, 12, 4, 20, 0} },	/* 26 MHz */
	{38400000, {3125, 47, 4, 20, 92843} },	/* 38.4 MHz */
	{ },					/* Terminator */
};

static struct pipe3_dpll_map dpll_map_sata[] = {
	{12000000, {1000, 7, 4, 6, 0} },	/* 12 MHz */
	{16800000, {714, 7, 4, 6, 0} },		/* 16.8 MHz */
	{19200000, {625, 7, 4, 6, 0} },		/* 19.2 MHz */
	{20000000, {600, 7, 4, 6, 0} },		/* 20 MHz */
	{26000000, {461, 7, 4, 6, 0} },		/* 26 MHz */
	{38400000, {312, 7, 4, 6, 0} },		/* 38.4 MHz */
	{ },					/* Terminator */
};

static inline u32 ti_pipe3_readl(void __iomem *addr, unsigned offset)
{
	return __raw_readl(addr + offset);
}

static inline void ti_pipe3_writel(void __iomem *addr, unsigned offset,
	u32 data)
{
	__raw_writel(data, addr + offset);
}

static struct pipe3_dpll_params *ti_pipe3_get_dpll_params(struct ti_pipe3 *phy)
{
	unsigned long rate;
	struct pipe3_dpll_map *dpll_map = phy->dpll_map;

	rate = clk_get_rate(phy->sys_clk);

	for (; dpll_map->rate; dpll_map++) {
		if (rate == dpll_map->rate)
			return &dpll_map->params;
	}

	dev_err(phy->dev, "No DPLL configuration for %lu Hz SYS CLK\n", rate);

	return NULL;
}

static int ti_pipe3_enable_clocks(struct ti_pipe3 *phy);
static void ti_pipe3_disable_clocks(struct ti_pipe3 *phy);

static int ti_pipe3_power_off(struct phy *x)
{
	struct ti_pipe3 *phy = phy_get_drvdata(x);

	omap_control_phy_power(phy->control_dev, 0);

	return 0;
}

static int ti_pipe3_power_on(struct phy *x)
{
	struct ti_pipe3 *phy = phy_get_drvdata(x);

	omap_control_phy_power(phy->control_dev, 1);

	return 0;
}

static int ti_pipe3_dpll_wait_lock(struct ti_pipe3 *phy)
{
	u32		val;
	unsigned long	timeout;

	timeout = jiffies + msecs_to_jiffies(PLL_LOCK_TIME);
	do {
		cpu_relax();
		val = ti_pipe3_readl(phy->pll_ctrl_base, PLL_STATUS);
		if (val & PLL_LOCK)
			return 0;
	} while (!time_after(jiffies, timeout));

	dev_err(phy->dev, "DPLL failed to lock\n");
	return -EBUSY;
}

static int ti_pipe3_dpll_program(struct ti_pipe3 *phy)
{
	u32			val;
	struct pipe3_dpll_params *dpll_params;

	dpll_params = ti_pipe3_get_dpll_params(phy);
	if (!dpll_params)
		return -EINVAL;

	val = ti_pipe3_readl(phy->pll_ctrl_base, PLL_CONFIGURATION1);
	val &= ~PLL_REGN_MASK;
	val |= dpll_params->n << PLL_REGN_SHIFT;
	ti_pipe3_writel(phy->pll_ctrl_base, PLL_CONFIGURATION1, val);

	val = ti_pipe3_readl(phy->pll_ctrl_base, PLL_CONFIGURATION2);
	val &= ~PLL_SELFREQDCO_MASK;
	val |= dpll_params->freq << PLL_SELFREQDCO_SHIFT;
	ti_pipe3_writel(phy->pll_ctrl_base, PLL_CONFIGURATION2, val);

	val = ti_pipe3_readl(phy->pll_ctrl_base, PLL_CONFIGURATION1);
	val &= ~PLL_REGM_MASK;
	val |= dpll_params->m << PLL_REGM_SHIFT;
	ti_pipe3_writel(phy->pll_ctrl_base, PLL_CONFIGURATION1, val);

	val = ti_pipe3_readl(phy->pll_ctrl_base, PLL_CONFIGURATION4);
	val &= ~PLL_REGM_F_MASK;
	val |= dpll_params->mf << PLL_REGM_F_SHIFT;
	ti_pipe3_writel(phy->pll_ctrl_base, PLL_CONFIGURATION4, val);

	val = ti_pipe3_readl(phy->pll_ctrl_base, PLL_CONFIGURATION3);
	val &= ~PLL_SD_MASK;
	val |= dpll_params->sd << PLL_SD_SHIFT;
	ti_pipe3_writel(phy->pll_ctrl_base, PLL_CONFIGURATION3, val);

	ti_pipe3_writel(phy->pll_ctrl_base, PLL_GO, SET_PLL_GO);

	return ti_pipe3_dpll_wait_lock(phy);
}

static int ti_pipe3_init(struct phy *x)
{
	struct ti_pipe3 *phy = phy_get_drvdata(x);
	u32 val;
	int ret = 0;

	ti_pipe3_enable_clocks(phy);
	/*
	 * Set pcie_pcs register to 0x96 for proper functioning of phy
	 * as recommended in AM572x TRM SPRUHZ6, section 18.5.2.2, table
	 * 18-1804.
	 */
	if (of_device_is_compatible(phy->dev->of_node, "ti,phy-pipe3-pcie")) {
		omap_control_pcie_pcs(phy->control_dev, 0x96);
		return 0;
	}

	/* Bring it out of IDLE if it is IDLE */
	val = ti_pipe3_readl(phy->pll_ctrl_base, PLL_CONFIGURATION2);
	if (val & PLL_IDLE) {
		val &= ~PLL_IDLE;
		ti_pipe3_writel(phy->pll_ctrl_base, PLL_CONFIGURATION2, val);
		ret = ti_pipe3_dpll_wait_lock(phy);
	}

	/* Program the DPLL only if not locked */
	val = ti_pipe3_readl(phy->pll_ctrl_base, PLL_STATUS);
	if (!(val & PLL_LOCK))
		if (ti_pipe3_dpll_program(phy))
			return -EINVAL;

	return ret;
}

static int ti_pipe3_exit(struct phy *x)
{
	struct ti_pipe3 *phy = phy_get_drvdata(x);
	u32 val;
	unsigned long timeout;

<<<<<<< HEAD
	/* SATA DPLL can't be powered down due to Errata i783 */
	if (of_device_is_compatible(phy->dev->of_node, "ti,phy-pipe3-sata"))
=======
	/* If dpll_reset_syscon is not present we wont power down SATA DPLL
	 * due to Errata i783
	 */
	if (of_device_is_compatible(phy->dev->of_node, "ti,phy-pipe3-sata") &&
	    !phy->dpll_reset_syscon)
>>>>>>> 2c6625cd
		return 0;

	/* PCIe doesn't have internal DPLL */
	if (!of_device_is_compatible(phy->dev->of_node, "ti,phy-pipe3-pcie")) {
		/* Put DPLL in IDLE mode */
		val = ti_pipe3_readl(phy->pll_ctrl_base, PLL_CONFIGURATION2);
		val |= PLL_IDLE;
		ti_pipe3_writel(phy->pll_ctrl_base, PLL_CONFIGURATION2, val);
<<<<<<< HEAD

		/* wait for LDO and Oscillator to power down */
		timeout = jiffies + msecs_to_jiffies(PLL_IDLE_TIME);
		do {
			cpu_relax();
			val = ti_pipe3_readl(phy->pll_ctrl_base, PLL_STATUS);
			if ((val & PLL_TICOPWDN) && (val & PLL_LDOPWDN))
				break;
		} while (!time_after(jiffies, timeout));

		if (!(val & PLL_TICOPWDN) || !(val & PLL_LDOPWDN)) {
			dev_err(phy->dev, "Failed to power down: PLL_STATUS 0x%x\n",
				val);
			return -EBUSY;
		}
=======

		/* wait for LDO and Oscillator to power down */
		timeout = jiffies + msecs_to_jiffies(PLL_IDLE_TIME);
		do {
			cpu_relax();
			val = ti_pipe3_readl(phy->pll_ctrl_base, PLL_STATUS);
			if ((val & PLL_TICOPWDN) && (val & PLL_LDOPWDN))
				break;
		} while (!time_after(jiffies, timeout));

		if (!(val & PLL_TICOPWDN) || !(val & PLL_LDOPWDN)) {
			dev_err(phy->dev, "Failed to power down: PLL_STATUS 0x%x\n",
				val);
			return -EBUSY;
		}
	}

	/* i783: SATA needs control bit toggle after PLL unlock */
	if (of_device_is_compatible(phy->dev->of_node, "ti,phy-pipe3-sata")) {
		regmap_update_bits(phy->dpll_reset_syscon, phy->dpll_reset_reg,
				   SATA_PLL_SOFT_RESET, SATA_PLL_SOFT_RESET);
		regmap_update_bits(phy->dpll_reset_syscon, phy->dpll_reset_reg,
				   SATA_PLL_SOFT_RESET, 0);
>>>>>>> 2c6625cd
	}

	ti_pipe3_disable_clocks(phy);

	return 0;
}
static struct phy_ops ops = {
	.init		= ti_pipe3_init,
	.exit		= ti_pipe3_exit,
	.power_on	= ti_pipe3_power_on,
	.power_off	= ti_pipe3_power_off,
	.owner		= THIS_MODULE,
};

static const struct of_device_id ti_pipe3_id_table[];

static int ti_pipe3_probe(struct platform_device *pdev)
{
	struct ti_pipe3 *phy;
	struct phy *generic_phy;
	struct phy_provider *phy_provider;
	struct resource *res;
	struct device_node *node = pdev->dev.of_node;
	struct device_node *control_node;
	struct platform_device *control_pdev;
	const struct of_device_id *match;
	struct clk *clk;

	phy = devm_kzalloc(&pdev->dev, sizeof(*phy), GFP_KERNEL);
	if (!phy)
		return -ENOMEM;

	phy->dev		= &pdev->dev;

	if (!of_device_is_compatible(node, "ti,phy-pipe3-pcie")) {
		match = of_match_device(ti_pipe3_id_table, &pdev->dev);
		if (!match)
			return -EINVAL;

		phy->dpll_map = (struct pipe3_dpll_map *)match->data;
		if (!phy->dpll_map) {
			dev_err(&pdev->dev, "no DPLL data\n");
			return -EINVAL;
		}

		res = platform_get_resource_byname(pdev, IORESOURCE_MEM,
						   "pll_ctrl");
		phy->pll_ctrl_base = devm_ioremap_resource(&pdev->dev, res);
		if (IS_ERR(phy->pll_ctrl_base))
			return PTR_ERR(phy->pll_ctrl_base);

		phy->sys_clk = devm_clk_get(phy->dev, "sysclk");
		if (IS_ERR(phy->sys_clk)) {
			dev_err(&pdev->dev, "unable to get sysclk\n");
			return -EINVAL;
		}
	}

	phy->refclk = devm_clk_get(phy->dev, "refclk");
	if (IS_ERR(phy->refclk)) {
		dev_err(&pdev->dev, "unable to get refclk\n");
		/* older DTBs have missing refclk in SATA PHY
		 * so don't bail out in case of SATA PHY.
		 */
		if (!of_device_is_compatible(node, "ti,phy-pipe3-sata"))
			return PTR_ERR(phy->refclk);
	}

	if (!of_device_is_compatible(node, "ti,phy-pipe3-sata")) {
		phy->wkupclk = devm_clk_get(phy->dev, "wkupclk");
		if (IS_ERR(phy->wkupclk)) {
			dev_err(&pdev->dev, "unable to get wkupclk\n");
			return PTR_ERR(phy->wkupclk);
		}
	} else {
		phy->wkupclk = ERR_PTR(-ENODEV);
		phy->dpll_reset_syscon = syscon_regmap_lookup_by_phandle(node,
							"syscon-pllreset");
		if (IS_ERR(phy->dpll_reset_syscon)) {
			dev_info(&pdev->dev,
				 "can't get syscon-pllreset, sata dpll won't idle\n");
			phy->dpll_reset_syscon = NULL;
		} else {
			if (of_property_read_u32_index(node,
						       "syscon-pllreset", 1,
						       &phy->dpll_reset_reg)) {
				dev_err(&pdev->dev,
					"couldn't get pllreset reg. offset\n");
				return -EINVAL;
			}
		}
	}

	if (of_device_is_compatible(node, "ti,phy-pipe3-pcie")) {

		clk = devm_clk_get(phy->dev, "dpll_ref");
		if (IS_ERR(clk)) {
			dev_err(&pdev->dev, "unable to get dpll ref clk\n");
			return PTR_ERR(clk);
		}
		clk_set_rate(clk, 1500000000);

		clk = devm_clk_get(phy->dev, "dpll_ref_m2");
		if (IS_ERR(clk)) {
			dev_err(&pdev->dev, "unable to get dpll ref m2 clk\n");
			return PTR_ERR(clk);
		}
		clk_set_rate(clk, 100000000);

		clk = devm_clk_get(phy->dev, "phy-div");
		if (IS_ERR(clk)) {
			dev_err(&pdev->dev, "unable to get phy-div clk\n");
			return PTR_ERR(clk);
		}
		clk_set_rate(clk, 100000000);

		phy->div_clk = devm_clk_get(phy->dev, "div-clk");
		if (IS_ERR(phy->div_clk)) {
			dev_err(&pdev->dev, "unable to get div-clk\n");
			return PTR_ERR(phy->div_clk);
		}
	} else {
		phy->div_clk = ERR_PTR(-ENODEV);
	}

	control_node = of_parse_phandle(node, "ctrl-module", 0);
	if (!control_node) {
		dev_err(&pdev->dev, "Failed to get control device phandle\n");
		return -EINVAL;
	}

	control_pdev = of_find_device_by_node(control_node);
	if (!control_pdev) {
		dev_err(&pdev->dev, "Failed to get control device\n");
		return -EINVAL;
	}

	phy->control_dev = &control_pdev->dev;

	omap_control_phy_power(phy->control_dev, 0);

	platform_set_drvdata(pdev, phy);
	pm_runtime_enable(phy->dev);
	/* Prevent auto-disable of refclk for SATA PHY due to Errata i783 */
	if (of_device_is_compatible(node, "ti,phy-pipe3-sata"))
		if (!IS_ERR(phy->refclk))
			clk_prepare_enable(phy->refclk);

	/*
	 * Prevent auto-disable of refclk for SATA PHY due to Errata i783
	 */
	if (of_device_is_compatible(node, "ti,phy-pipe3-sata")) {
		if (!IS_ERR(phy->refclk)) {
			clk_prepare_enable(phy->refclk);
			phy->sata_refclk_enabled = true;
		}
	}

	generic_phy = devm_phy_create(phy->dev, NULL, &ops);
	if (IS_ERR(generic_phy))
		return PTR_ERR(generic_phy);

	phy_set_drvdata(generic_phy, phy);
	phy_provider = devm_of_phy_provider_register(phy->dev,
			of_phy_simple_xlate);
	if (IS_ERR(phy_provider))
		return PTR_ERR(phy_provider);

	return 0;
}

static int ti_pipe3_remove(struct platform_device *pdev)
{
	pm_runtime_disable(&pdev->dev);

	return 0;
}

static int ti_pipe3_enable_clocks(struct ti_pipe3 *phy)
{
	int ret = 0;

	if (!IS_ERR(phy->refclk)) {
		ret = clk_prepare_enable(phy->refclk);
		if (ret) {
			dev_err(phy->dev, "Failed to enable refclk %d\n", ret);
			return ret;
		}
	}

	if (!IS_ERR(phy->wkupclk)) {
		ret = clk_prepare_enable(phy->wkupclk);
		if (ret) {
			dev_err(phy->dev, "Failed to enable wkupclk %d\n", ret);
			goto disable_refclk;
		}
	}

	if (!IS_ERR(phy->div_clk)) {
		ret = clk_prepare_enable(phy->div_clk);
		if (ret) {
			dev_err(phy->dev, "Failed to enable div_clk %d\n", ret);
			goto disable_wkupclk;
		}
	}

	return 0;

disable_wkupclk:
	if (!IS_ERR(phy->wkupclk))
		clk_disable_unprepare(phy->wkupclk);

disable_refclk:
	if (!IS_ERR(phy->refclk))
		clk_disable_unprepare(phy->refclk);

	return ret;
}

static void ti_pipe3_disable_clocks(struct ti_pipe3 *phy)
{
	if (!IS_ERR(phy->wkupclk))
		clk_disable_unprepare(phy->wkupclk);
<<<<<<< HEAD
	if (!IS_ERR(phy->refclk))
		clk_disable_unprepare(phy->refclk);
=======
	if (!IS_ERR(phy->refclk)) {
		clk_disable_unprepare(phy->refclk);
		/*
		 * SATA refclk needs an additional disable as we left it
		 * on in probe to avoid Errata i783
		 */
		if (phy->sata_refclk_enabled) {
			clk_disable_unprepare(phy->refclk);
			phy->sata_refclk_enabled = false;
		}
	}

>>>>>>> 2c6625cd
	if (!IS_ERR(phy->div_clk))
		clk_disable_unprepare(phy->div_clk);
}

static const struct of_device_id ti_pipe3_id_table[] = {
	{
		.compatible = "ti,phy-usb3",
		.data = dpll_map_usb,
	},
	{
		.compatible = "ti,omap-usb3",
		.data = dpll_map_usb,
	},
	{
		.compatible = "ti,phy-pipe3-sata",
		.data = dpll_map_sata,
	},
	{
		.compatible = "ti,phy-pipe3-pcie",
	},
	{}
};
MODULE_DEVICE_TABLE(of, ti_pipe3_id_table);

static struct platform_driver ti_pipe3_driver = {
	.probe		= ti_pipe3_probe,
	.remove		= ti_pipe3_remove,
	.driver		= {
		.name	= "ti-pipe3",
		.of_match_table = ti_pipe3_id_table,
	},
};

module_platform_driver(ti_pipe3_driver);

MODULE_ALIAS("platform:ti_pipe3");
MODULE_AUTHOR("Texas Instruments Inc.");
MODULE_DESCRIPTION("TI PIPE3 phy driver");
MODULE_LICENSE("GPL v2");<|MERGE_RESOLUTION|>--- conflicted
+++ resolved
@@ -28,11 +28,8 @@
 #include <linux/delay.h>
 #include <linux/phy/omap_control_phy.h>
 #include <linux/of_platform.h>
-<<<<<<< HEAD
-=======
 #include <linux/mfd/syscon.h>
 #include <linux/regmap.h>
->>>>>>> 2c6625cd
 
 #define	PLL_STATUS		0x00000004
 #define	PLL_GO			0x00000008
@@ -89,12 +86,9 @@
 	struct clk		*refclk;
 	struct clk		*div_clk;
 	struct pipe3_dpll_map	*dpll_map;
-<<<<<<< HEAD
-=======
 	struct regmap		*dpll_reset_syscon; /* ctrl. reg. acces */
 	unsigned int		dpll_reset_reg; /* reg. index within syscon */
 	bool			sata_refclk_enabled;
->>>>>>> 2c6625cd
 };
 
 static struct pipe3_dpll_map dpll_map_usb[] = {
@@ -262,16 +256,11 @@
 	u32 val;
 	unsigned long timeout;
 
-<<<<<<< HEAD
-	/* SATA DPLL can't be powered down due to Errata i783 */
-	if (of_device_is_compatible(phy->dev->of_node, "ti,phy-pipe3-sata"))
-=======
 	/* If dpll_reset_syscon is not present we wont power down SATA DPLL
 	 * due to Errata i783
 	 */
 	if (of_device_is_compatible(phy->dev->of_node, "ti,phy-pipe3-sata") &&
 	    !phy->dpll_reset_syscon)
->>>>>>> 2c6625cd
 		return 0;
 
 	/* PCIe doesn't have internal DPLL */
@@ -280,7 +269,6 @@
 		val = ti_pipe3_readl(phy->pll_ctrl_base, PLL_CONFIGURATION2);
 		val |= PLL_IDLE;
 		ti_pipe3_writel(phy->pll_ctrl_base, PLL_CONFIGURATION2, val);
-<<<<<<< HEAD
 
 		/* wait for LDO and Oscillator to power down */
 		timeout = jiffies + msecs_to_jiffies(PLL_IDLE_TIME);
@@ -296,22 +284,6 @@
 				val);
 			return -EBUSY;
 		}
-=======
-
-		/* wait for LDO and Oscillator to power down */
-		timeout = jiffies + msecs_to_jiffies(PLL_IDLE_TIME);
-		do {
-			cpu_relax();
-			val = ti_pipe3_readl(phy->pll_ctrl_base, PLL_STATUS);
-			if ((val & PLL_TICOPWDN) && (val & PLL_LDOPWDN))
-				break;
-		} while (!time_after(jiffies, timeout));
-
-		if (!(val & PLL_TICOPWDN) || !(val & PLL_LDOPWDN)) {
-			dev_err(phy->dev, "Failed to power down: PLL_STATUS 0x%x\n",
-				val);
-			return -EBUSY;
-		}
 	}
 
 	/* i783: SATA needs control bit toggle after PLL unlock */
@@ -320,7 +292,6 @@
 				   SATA_PLL_SOFT_RESET, SATA_PLL_SOFT_RESET);
 		regmap_update_bits(phy->dpll_reset_syscon, phy->dpll_reset_reg,
 				   SATA_PLL_SOFT_RESET, 0);
->>>>>>> 2c6625cd
 	}
 
 	ti_pipe3_disable_clocks(phy);
@@ -464,10 +435,6 @@
 
 	platform_set_drvdata(pdev, phy);
 	pm_runtime_enable(phy->dev);
-	/* Prevent auto-disable of refclk for SATA PHY due to Errata i783 */
-	if (of_device_is_compatible(node, "ti,phy-pipe3-sata"))
-		if (!IS_ERR(phy->refclk))
-			clk_prepare_enable(phy->refclk);
 
 	/*
 	 * Prevent auto-disable of refclk for SATA PHY due to Errata i783
@@ -544,10 +511,6 @@
 {
 	if (!IS_ERR(phy->wkupclk))
 		clk_disable_unprepare(phy->wkupclk);
-<<<<<<< HEAD
-	if (!IS_ERR(phy->refclk))
-		clk_disable_unprepare(phy->refclk);
-=======
 	if (!IS_ERR(phy->refclk)) {
 		clk_disable_unprepare(phy->refclk);
 		/*
@@ -560,7 +523,6 @@
 		}
 	}
 
->>>>>>> 2c6625cd
 	if (!IS_ERR(phy->div_clk))
 		clk_disable_unprepare(phy->div_clk);
 }
