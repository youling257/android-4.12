--- conflicted
+++ resolved
@@ -177,12 +177,8 @@
 		else
 			size += ipoib_recvq_size * ipoib_max_conn_qp;
 	} else
-<<<<<<< HEAD
-		goto out_free_wq;
-=======
 		if (ret != -ENOSYS)
 			goto out_free_wq;
->>>>>>> 2c6625cd
 
 	cq_attr.cqe = size;
 	priv->recv_cq = ib_create_cq(priv->ca, ipoib_ib_completion, NULL,
