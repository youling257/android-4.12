/*
 * core.c  --  Voltage/Current Regulator framework.
 *
 * Copyright 2007, 2008 Wolfson Microelectronics PLC.
 * Copyright 2008 SlimLogic Ltd.
 *
 * Author: Liam Girdwood <lrg@slimlogic.co.uk>
 *
 *  This program is free software; you can redistribute  it and/or modify it
 *  under  the terms of  the GNU General  Public License as published by the
 *  Free Software Foundation;  either version 2 of the  License, or (at your
 *  option) any later version.
 *
 */

#include <linux/kernel.h>
#include <linux/init.h>
#include <linux/debugfs.h>
#include <linux/device.h>
#include <linux/slab.h>
#include <linux/async.h>
#include <linux/err.h>
#include <linux/mutex.h>
#include <linux/suspend.h>
#include <linux/delay.h>
#include <linux/gpio.h>
#include <linux/gpio/consumer.h>
#include <linux/of.h>
#include <linux/regmap.h>
#include <linux/regulator/of_regulator.h>
#include <linux/regulator/consumer.h>
#include <linux/regulator/driver.h>
#include <linux/regulator/machine.h>
#include <linux/module.h>

#define CREATE_TRACE_POINTS
#include <trace/events/regulator.h>

#include "dummy.h"
#include "internal.h"

#define rdev_crit(rdev, fmt, ...)					\
	pr_crit("%s: " fmt, rdev_get_name(rdev), ##__VA_ARGS__)
#define rdev_err(rdev, fmt, ...)					\
	pr_err("%s: " fmt, rdev_get_name(rdev), ##__VA_ARGS__)
#define rdev_warn(rdev, fmt, ...)					\
	pr_warn("%s: " fmt, rdev_get_name(rdev), ##__VA_ARGS__)
#define rdev_info(rdev, fmt, ...)					\
	pr_info("%s: " fmt, rdev_get_name(rdev), ##__VA_ARGS__)
#define rdev_dbg(rdev, fmt, ...)					\
	pr_debug("%s: " fmt, rdev_get_name(rdev), ##__VA_ARGS__)

static DEFINE_MUTEX(regulator_list_mutex);
static LIST_HEAD(regulator_list);
static LIST_HEAD(regulator_map_list);
static LIST_HEAD(regulator_ena_gpio_list);
static LIST_HEAD(regulator_supply_alias_list);
static bool has_full_constraints;

static struct dentry *debugfs_root;

/*
 * struct regulator_map
 *
 * Used to provide symbolic supply names to devices.
 */
struct regulator_map {
	struct list_head list;
	const char *dev_name;   /* The dev_name() for the consumer */
	const char *supply;
	struct regulator_dev *regulator;
};

/*
 * struct regulator_enable_gpio
 *
 * Management for shared enable GPIO pin
 */
struct regulator_enable_gpio {
	struct list_head list;
	struct gpio_desc *gpiod;
	u32 enable_count;	/* a number of enabled shared GPIO */
	u32 request_count;	/* a number of requested shared GPIO */
	unsigned int ena_gpio_invert:1;
};

/*
 * struct regulator_supply_alias
 *
 * Used to map lookups for a supply onto an alternative device.
 */
struct regulator_supply_alias {
	struct list_head list;
	struct device *src_dev;
	const char *src_supply;
	struct device *alias_dev;
	const char *alias_supply;
};

static int _regulator_is_enabled(struct regulator_dev *rdev);
static int _regulator_disable(struct regulator_dev *rdev);
static int _regulator_get_voltage(struct regulator_dev *rdev);
static int _regulator_get_current_limit(struct regulator_dev *rdev);
static unsigned int _regulator_get_mode(struct regulator_dev *rdev);
static int _notifier_call_chain(struct regulator_dev *rdev,
				  unsigned long event, void *data);
static int _regulator_do_set_voltage(struct regulator_dev *rdev,
				     int min_uV, int max_uV);
static struct regulator *create_regulator(struct regulator_dev *rdev,
					  struct device *dev,
					  const char *supply_name);
static void _regulator_put(struct regulator *regulator);

static struct regulator_dev *dev_to_rdev(struct device *dev)
{
	return container_of(dev, struct regulator_dev, dev);
}

static const char *rdev_get_name(struct regulator_dev *rdev)
{
	if (rdev->constraints && rdev->constraints->name)
		return rdev->constraints->name;
	else if (rdev->desc->name)
		return rdev->desc->name;
	else
		return "";
}

static bool have_full_constraints(void)
{
	return has_full_constraints || of_have_populated_dt();
}

/**
 * of_get_regulator - get a regulator device node based on supply name
 * @dev: Device pointer for the consumer (of regulator) device
 * @supply: regulator supply name
 *
 * Extract the regulator device node corresponding to the supply name.
 * returns the device node corresponding to the regulator if found, else
 * returns NULL.
 */
static struct device_node *of_get_regulator(struct device *dev, const char *supply)
{
	struct device_node *regnode = NULL;
	char prop_name[32]; /* 32 is max size of property name */

	dev_dbg(dev, "Looking up %s-supply from device tree\n", supply);

	snprintf(prop_name, 32, "%s-supply", supply);
	regnode = of_parse_phandle(dev->of_node, prop_name, 0);

	if (!regnode) {
		dev_dbg(dev, "Looking up %s property in node %s failed",
				prop_name, dev->of_node->full_name);
		return NULL;
	}
	return regnode;
}

static int _regulator_can_change_status(struct regulator_dev *rdev)
{
	if (!rdev->constraints)
		return 0;

	if (rdev->constraints->valid_ops_mask & REGULATOR_CHANGE_STATUS)
		return 1;
	else
		return 0;
}

/* Platform voltage constraint check */
static int regulator_check_voltage(struct regulator_dev *rdev,
				   int *min_uV, int *max_uV)
{
	BUG_ON(*min_uV > *max_uV);

	if (!rdev->constraints) {
		rdev_err(rdev, "no constraints\n");
		return -ENODEV;
	}
	if (!(rdev->constraints->valid_ops_mask & REGULATOR_CHANGE_VOLTAGE)) {
		rdev_err(rdev, "operation not allowed\n");
		return -EPERM;
	}

	if (*max_uV > rdev->constraints->max_uV)
		*max_uV = rdev->constraints->max_uV;
	if (*min_uV < rdev->constraints->min_uV)
		*min_uV = rdev->constraints->min_uV;

	if (*min_uV > *max_uV) {
		rdev_err(rdev, "unsupportable voltage range: %d-%duV\n",
			 *min_uV, *max_uV);
		return -EINVAL;
	}

	return 0;
}

/* Make sure we select a voltage that suits the needs of all
 * regulator consumers
 */
static int regulator_check_consumers(struct regulator_dev *rdev,
				     int *min_uV, int *max_uV)
{
	struct regulator *regulator;

	list_for_each_entry(regulator, &rdev->consumer_list, list) {
		/*
		 * Assume consumers that didn't say anything are OK
		 * with anything in the constraint range.
		 */
		if (!regulator->min_uV && !regulator->max_uV)
			continue;

		if (*max_uV > regulator->max_uV)
			*max_uV = regulator->max_uV;
		if (*min_uV < regulator->min_uV)
			*min_uV = regulator->min_uV;
	}

	if (*min_uV > *max_uV) {
		rdev_err(rdev, "Restricting voltage, %u-%uuV\n",
			*min_uV, *max_uV);
		return -EINVAL;
	}

	return 0;
}

/* current constraint check */
static int regulator_check_current_limit(struct regulator_dev *rdev,
					int *min_uA, int *max_uA)
{
	BUG_ON(*min_uA > *max_uA);

	if (!rdev->constraints) {
		rdev_err(rdev, "no constraints\n");
		return -ENODEV;
	}
	if (!(rdev->constraints->valid_ops_mask & REGULATOR_CHANGE_CURRENT)) {
		rdev_err(rdev, "operation not allowed\n");
		return -EPERM;
	}

	if (*max_uA > rdev->constraints->max_uA)
		*max_uA = rdev->constraints->max_uA;
	if (*min_uA < rdev->constraints->min_uA)
		*min_uA = rdev->constraints->min_uA;

	if (*min_uA > *max_uA) {
		rdev_err(rdev, "unsupportable current range: %d-%duA\n",
			 *min_uA, *max_uA);
		return -EINVAL;
	}

	return 0;
}

/* operating mode constraint check */
static int regulator_mode_constrain(struct regulator_dev *rdev, int *mode)
{
	switch (*mode) {
	case REGULATOR_MODE_FAST:
	case REGULATOR_MODE_NORMAL:
	case REGULATOR_MODE_IDLE:
	case REGULATOR_MODE_STANDBY:
		break;
	default:
		rdev_err(rdev, "invalid mode %x specified\n", *mode);
		return -EINVAL;
	}

	if (!rdev->constraints) {
		rdev_err(rdev, "no constraints\n");
		return -ENODEV;
	}
	if (!(rdev->constraints->valid_ops_mask & REGULATOR_CHANGE_MODE)) {
		rdev_err(rdev, "operation not allowed\n");
		return -EPERM;
	}

	/* The modes are bitmasks, the most power hungry modes having
	 * the lowest values. If the requested mode isn't supported
	 * try higher modes. */
	while (*mode) {
		if (rdev->constraints->valid_modes_mask & *mode)
			return 0;
		*mode /= 2;
	}

	return -EINVAL;
}

/* dynamic regulator mode switching constraint check */
static int regulator_check_drms(struct regulator_dev *rdev)
{
	if (!rdev->constraints) {
		rdev_err(rdev, "no constraints\n");
		return -ENODEV;
	}
	if (!(rdev->constraints->valid_ops_mask & REGULATOR_CHANGE_DRMS)) {
		rdev_dbg(rdev, "operation not allowed\n");
		return -EPERM;
	}
	return 0;
}

static ssize_t regulator_uV_show(struct device *dev,
				struct device_attribute *attr, char *buf)
{
	struct regulator_dev *rdev = dev_get_drvdata(dev);
	ssize_t ret;

	mutex_lock(&rdev->mutex);
	ret = sprintf(buf, "%d\n", _regulator_get_voltage(rdev));
	mutex_unlock(&rdev->mutex);

	return ret;
}
static DEVICE_ATTR(microvolts, 0444, regulator_uV_show, NULL);

static ssize_t regulator_uA_show(struct device *dev,
				struct device_attribute *attr, char *buf)
{
	struct regulator_dev *rdev = dev_get_drvdata(dev);

	return sprintf(buf, "%d\n", _regulator_get_current_limit(rdev));
}
static DEVICE_ATTR(microamps, 0444, regulator_uA_show, NULL);

static ssize_t name_show(struct device *dev, struct device_attribute *attr,
			 char *buf)
{
	struct regulator_dev *rdev = dev_get_drvdata(dev);

	return sprintf(buf, "%s\n", rdev_get_name(rdev));
}
static DEVICE_ATTR_RO(name);

static ssize_t regulator_print_opmode(char *buf, int mode)
{
	switch (mode) {
	case REGULATOR_MODE_FAST:
		return sprintf(buf, "fast\n");
	case REGULATOR_MODE_NORMAL:
		return sprintf(buf, "normal\n");
	case REGULATOR_MODE_IDLE:
		return sprintf(buf, "idle\n");
	case REGULATOR_MODE_STANDBY:
		return sprintf(buf, "standby\n");
	}
	return sprintf(buf, "unknown\n");
}

static ssize_t regulator_opmode_show(struct device *dev,
				    struct device_attribute *attr, char *buf)
{
	struct regulator_dev *rdev = dev_get_drvdata(dev);

	return regulator_print_opmode(buf, _regulator_get_mode(rdev));
}
static DEVICE_ATTR(opmode, 0444, regulator_opmode_show, NULL);

static ssize_t regulator_print_state(char *buf, int state)
{
	if (state > 0)
		return sprintf(buf, "enabled\n");
	else if (state == 0)
		return sprintf(buf, "disabled\n");
	else
		return sprintf(buf, "unknown\n");
}

static ssize_t regulator_state_show(struct device *dev,
				   struct device_attribute *attr, char *buf)
{
	struct regulator_dev *rdev = dev_get_drvdata(dev);
	ssize_t ret;

	mutex_lock(&rdev->mutex);
	ret = regulator_print_state(buf, _regulator_is_enabled(rdev));
	mutex_unlock(&rdev->mutex);

	return ret;
}
static DEVICE_ATTR(state, 0444, regulator_state_show, NULL);

static ssize_t regulator_status_show(struct device *dev,
				   struct device_attribute *attr, char *buf)
{
	struct regulator_dev *rdev = dev_get_drvdata(dev);
	int status;
	char *label;

	status = rdev->desc->ops->get_status(rdev);
	if (status < 0)
		return status;

	switch (status) {
	case REGULATOR_STATUS_OFF:
		label = "off";
		break;
	case REGULATOR_STATUS_ON:
		label = "on";
		break;
	case REGULATOR_STATUS_ERROR:
		label = "error";
		break;
	case REGULATOR_STATUS_FAST:
		label = "fast";
		break;
	case REGULATOR_STATUS_NORMAL:
		label = "normal";
		break;
	case REGULATOR_STATUS_IDLE:
		label = "idle";
		break;
	case REGULATOR_STATUS_STANDBY:
		label = "standby";
		break;
	case REGULATOR_STATUS_BYPASS:
		label = "bypass";
		break;
	case REGULATOR_STATUS_UNDEFINED:
		label = "undefined";
		break;
	default:
		return -ERANGE;
	}

	return sprintf(buf, "%s\n", label);
}
static DEVICE_ATTR(status, 0444, regulator_status_show, NULL);

static ssize_t regulator_min_uA_show(struct device *dev,
				    struct device_attribute *attr, char *buf)
{
	struct regulator_dev *rdev = dev_get_drvdata(dev);

	if (!rdev->constraints)
		return sprintf(buf, "constraint not defined\n");

	return sprintf(buf, "%d\n", rdev->constraints->min_uA);
}
static DEVICE_ATTR(min_microamps, 0444, regulator_min_uA_show, NULL);

static ssize_t regulator_max_uA_show(struct device *dev,
				    struct device_attribute *attr, char *buf)
{
	struct regulator_dev *rdev = dev_get_drvdata(dev);

	if (!rdev->constraints)
		return sprintf(buf, "constraint not defined\n");

	return sprintf(buf, "%d\n", rdev->constraints->max_uA);
}
static DEVICE_ATTR(max_microamps, 0444, regulator_max_uA_show, NULL);

static ssize_t regulator_min_uV_show(struct device *dev,
				    struct device_attribute *attr, char *buf)
{
	struct regulator_dev *rdev = dev_get_drvdata(dev);

	if (!rdev->constraints)
		return sprintf(buf, "constraint not defined\n");

	return sprintf(buf, "%d\n", rdev->constraints->min_uV);
}
static DEVICE_ATTR(min_microvolts, 0444, regulator_min_uV_show, NULL);

static ssize_t regulator_max_uV_show(struct device *dev,
				    struct device_attribute *attr, char *buf)
{
	struct regulator_dev *rdev = dev_get_drvdata(dev);

	if (!rdev->constraints)
		return sprintf(buf, "constraint not defined\n");

	return sprintf(buf, "%d\n", rdev->constraints->max_uV);
}
static DEVICE_ATTR(max_microvolts, 0444, regulator_max_uV_show, NULL);

static ssize_t regulator_total_uA_show(struct device *dev,
				      struct device_attribute *attr, char *buf)
{
	struct regulator_dev *rdev = dev_get_drvdata(dev);
	struct regulator *regulator;
	int uA = 0;

	mutex_lock(&rdev->mutex);
	list_for_each_entry(regulator, &rdev->consumer_list, list)
		uA += regulator->uA_load;
	mutex_unlock(&rdev->mutex);
	return sprintf(buf, "%d\n", uA);
}
static DEVICE_ATTR(requested_microamps, 0444, regulator_total_uA_show, NULL);

static ssize_t num_users_show(struct device *dev, struct device_attribute *attr,
			      char *buf)
{
	struct regulator_dev *rdev = dev_get_drvdata(dev);
	return sprintf(buf, "%d\n", rdev->use_count);
}
static DEVICE_ATTR_RO(num_users);

static ssize_t type_show(struct device *dev, struct device_attribute *attr,
			 char *buf)
{
	struct regulator_dev *rdev = dev_get_drvdata(dev);

	switch (rdev->desc->type) {
	case REGULATOR_VOLTAGE:
		return sprintf(buf, "voltage\n");
	case REGULATOR_CURRENT:
		return sprintf(buf, "current\n");
	}
	return sprintf(buf, "unknown\n");
}
static DEVICE_ATTR_RO(type);

static ssize_t regulator_suspend_mem_uV_show(struct device *dev,
				struct device_attribute *attr, char *buf)
{
	struct regulator_dev *rdev = dev_get_drvdata(dev);

	return sprintf(buf, "%d\n", rdev->constraints->state_mem.uV);
}
static DEVICE_ATTR(suspend_mem_microvolts, 0444,
		regulator_suspend_mem_uV_show, NULL);

static ssize_t regulator_suspend_disk_uV_show(struct device *dev,
				struct device_attribute *attr, char *buf)
{
	struct regulator_dev *rdev = dev_get_drvdata(dev);

	return sprintf(buf, "%d\n", rdev->constraints->state_disk.uV);
}
static DEVICE_ATTR(suspend_disk_microvolts, 0444,
		regulator_suspend_disk_uV_show, NULL);

static ssize_t regulator_suspend_standby_uV_show(struct device *dev,
				struct device_attribute *attr, char *buf)
{
	struct regulator_dev *rdev = dev_get_drvdata(dev);

	return sprintf(buf, "%d\n", rdev->constraints->state_standby.uV);
}
static DEVICE_ATTR(suspend_standby_microvolts, 0444,
		regulator_suspend_standby_uV_show, NULL);

static ssize_t regulator_suspend_mem_mode_show(struct device *dev,
				struct device_attribute *attr, char *buf)
{
	struct regulator_dev *rdev = dev_get_drvdata(dev);

	return regulator_print_opmode(buf,
		rdev->constraints->state_mem.mode);
}
static DEVICE_ATTR(suspend_mem_mode, 0444,
		regulator_suspend_mem_mode_show, NULL);

static ssize_t regulator_suspend_disk_mode_show(struct device *dev,
				struct device_attribute *attr, char *buf)
{
	struct regulator_dev *rdev = dev_get_drvdata(dev);

	return regulator_print_opmode(buf,
		rdev->constraints->state_disk.mode);
}
static DEVICE_ATTR(suspend_disk_mode, 0444,
		regulator_suspend_disk_mode_show, NULL);

static ssize_t regulator_suspend_standby_mode_show(struct device *dev,
				struct device_attribute *attr, char *buf)
{
	struct regulator_dev *rdev = dev_get_drvdata(dev);

	return regulator_print_opmode(buf,
		rdev->constraints->state_standby.mode);
}
static DEVICE_ATTR(suspend_standby_mode, 0444,
		regulator_suspend_standby_mode_show, NULL);

static ssize_t regulator_suspend_mem_state_show(struct device *dev,
				   struct device_attribute *attr, char *buf)
{
	struct regulator_dev *rdev = dev_get_drvdata(dev);

	return regulator_print_state(buf,
			rdev->constraints->state_mem.enabled);
}
static DEVICE_ATTR(suspend_mem_state, 0444,
		regulator_suspend_mem_state_show, NULL);

static ssize_t regulator_suspend_disk_state_show(struct device *dev,
				   struct device_attribute *attr, char *buf)
{
	struct regulator_dev *rdev = dev_get_drvdata(dev);

	return regulator_print_state(buf,
			rdev->constraints->state_disk.enabled);
}
static DEVICE_ATTR(suspend_disk_state, 0444,
		regulator_suspend_disk_state_show, NULL);

static ssize_t regulator_suspend_standby_state_show(struct device *dev,
				   struct device_attribute *attr, char *buf)
{
	struct regulator_dev *rdev = dev_get_drvdata(dev);

	return regulator_print_state(buf,
			rdev->constraints->state_standby.enabled);
}
static DEVICE_ATTR(suspend_standby_state, 0444,
		regulator_suspend_standby_state_show, NULL);

static ssize_t regulator_bypass_show(struct device *dev,
				     struct device_attribute *attr, char *buf)
{
	struct regulator_dev *rdev = dev_get_drvdata(dev);
	const char *report;
	bool bypass;
	int ret;

	ret = rdev->desc->ops->get_bypass(rdev, &bypass);

	if (ret != 0)
		report = "unknown";
	else if (bypass)
		report = "enabled";
	else
		report = "disabled";

	return sprintf(buf, "%s\n", report);
}
static DEVICE_ATTR(bypass, 0444,
		   regulator_bypass_show, NULL);

/* Calculate the new optimum regulator operating mode based on the new total
 * consumer load. All locks held by caller */
static int drms_uA_update(struct regulator_dev *rdev)
{
	struct regulator *sibling;
	int current_uA = 0, output_uV, input_uV, err;
	unsigned int mode;

	lockdep_assert_held_once(&rdev->mutex);

	/*
	 * first check to see if we can set modes at all, otherwise just
	 * tell the consumer everything is OK.
	 */
	err = regulator_check_drms(rdev);
	if (err < 0)
		return 0;

	if (!rdev->desc->ops->get_optimum_mode &&
	    !rdev->desc->ops->set_load)
		return 0;

	if (!rdev->desc->ops->set_mode &&
	    !rdev->desc->ops->set_load)
		return -EINVAL;

	/* get output voltage */
	output_uV = _regulator_get_voltage(rdev);
	if (output_uV <= 0) {
		rdev_err(rdev, "invalid output voltage found\n");
		return -EINVAL;
	}

	/* get input voltage */
	input_uV = 0;
	if (rdev->supply)
		input_uV = regulator_get_voltage(rdev->supply);
	if (input_uV <= 0)
		input_uV = rdev->constraints->input_uV;
	if (input_uV <= 0) {
		rdev_err(rdev, "invalid input voltage found\n");
		return -EINVAL;
	}

	/* calc total requested load */
	list_for_each_entry(sibling, &rdev->consumer_list, list)
		current_uA += sibling->uA_load;

	current_uA += rdev->constraints->system_load;

	if (rdev->desc->ops->set_load) {
		/* set the optimum mode for our new total regulator load */
		err = rdev->desc->ops->set_load(rdev, current_uA);
		if (err < 0)
			rdev_err(rdev, "failed to set load %d\n", current_uA);
	} else {
		/* now get the optimum mode for our new total regulator load */
		mode = rdev->desc->ops->get_optimum_mode(rdev, input_uV,
							 output_uV, current_uA);

		/* check the new mode is allowed */
		err = regulator_mode_constrain(rdev, &mode);
		if (err < 0) {
			rdev_err(rdev, "failed to get optimum mode @ %d uA %d -> %d uV\n",
				 current_uA, input_uV, output_uV);
			return err;
		}

		err = rdev->desc->ops->set_mode(rdev, mode);
		if (err < 0)
			rdev_err(rdev, "failed to set optimum mode %x\n", mode);
	}

	return err;
}

static int suspend_set_state(struct regulator_dev *rdev,
	struct regulator_state *rstate)
{
	int ret = 0;

	/* If we have no suspend mode configration don't set anything;
	 * only warn if the driver implements set_suspend_voltage or
	 * set_suspend_mode callback.
	 */
	if (!rstate->enabled && !rstate->disabled) {
		if (rdev->desc->ops->set_suspend_voltage ||
		    rdev->desc->ops->set_suspend_mode)
			rdev_warn(rdev, "No configuration\n");
		return 0;
	}

	if (rstate->enabled && rstate->disabled) {
		rdev_err(rdev, "invalid configuration\n");
		return -EINVAL;
	}

	if (rstate->enabled && rdev->desc->ops->set_suspend_enable)
		ret = rdev->desc->ops->set_suspend_enable(rdev);
	else if (rstate->disabled && rdev->desc->ops->set_suspend_disable)
		ret = rdev->desc->ops->set_suspend_disable(rdev);
	else /* OK if set_suspend_enable or set_suspend_disable is NULL */
		ret = 0;

	if (ret < 0) {
		rdev_err(rdev, "failed to enabled/disable\n");
		return ret;
	}

	if (rdev->desc->ops->set_suspend_voltage && rstate->uV > 0) {
		ret = rdev->desc->ops->set_suspend_voltage(rdev, rstate->uV);
		if (ret < 0) {
			rdev_err(rdev, "failed to set voltage\n");
			return ret;
		}
	}

	if (rdev->desc->ops->set_suspend_mode && rstate->mode > 0) {
		ret = rdev->desc->ops->set_suspend_mode(rdev, rstate->mode);
		if (ret < 0) {
			rdev_err(rdev, "failed to set mode\n");
			return ret;
		}
	}
	return ret;
}

/* locks held by caller */
static int suspend_prepare(struct regulator_dev *rdev, suspend_state_t state)
{
	lockdep_assert_held_once(&rdev->mutex);

	if (!rdev->constraints)
		return -EINVAL;

	switch (state) {
	case PM_SUSPEND_STANDBY:
		return suspend_set_state(rdev,
			&rdev->constraints->state_standby);
	case PM_SUSPEND_MEM:
		return suspend_set_state(rdev,
			&rdev->constraints->state_mem);
	case PM_SUSPEND_MAX:
		return suspend_set_state(rdev,
			&rdev->constraints->state_disk);
	default:
		return -EINVAL;
	}
}

static void print_constraints(struct regulator_dev *rdev)
{
	struct regulation_constraints *constraints = rdev->constraints;
	char buf[160] = "";
	size_t len = sizeof(buf) - 1;
	int count = 0;
	int ret;

	if (constraints->min_uV && constraints->max_uV) {
		if (constraints->min_uV == constraints->max_uV)
			count += scnprintf(buf + count, len - count, "%d mV ",
					   constraints->min_uV / 1000);
		else
			count += scnprintf(buf + count, len - count,
					   "%d <--> %d mV ",
					   constraints->min_uV / 1000,
					   constraints->max_uV / 1000);
	}

	if (!constraints->min_uV ||
	    constraints->min_uV != constraints->max_uV) {
		ret = _regulator_get_voltage(rdev);
		if (ret > 0)
			count += scnprintf(buf + count, len - count,
					   "at %d mV ", ret / 1000);
	}

	if (constraints->uV_offset)
		count += scnprintf(buf + count, len - count, "%dmV offset ",
				   constraints->uV_offset / 1000);

	if (constraints->min_uA && constraints->max_uA) {
		if (constraints->min_uA == constraints->max_uA)
			count += scnprintf(buf + count, len - count, "%d mA ",
					   constraints->min_uA / 1000);
		else
			count += scnprintf(buf + count, len - count,
					   "%d <--> %d mA ",
					   constraints->min_uA / 1000,
					   constraints->max_uA / 1000);
	}

	if (!constraints->min_uA ||
	    constraints->min_uA != constraints->max_uA) {
		ret = _regulator_get_current_limit(rdev);
		if (ret > 0)
			count += scnprintf(buf + count, len - count,
					   "at %d mA ", ret / 1000);
	}

	if (constraints->valid_modes_mask & REGULATOR_MODE_FAST)
		count += scnprintf(buf + count, len - count, "fast ");
	if (constraints->valid_modes_mask & REGULATOR_MODE_NORMAL)
		count += scnprintf(buf + count, len - count, "normal ");
	if (constraints->valid_modes_mask & REGULATOR_MODE_IDLE)
		count += scnprintf(buf + count, len - count, "idle ");
	if (constraints->valid_modes_mask & REGULATOR_MODE_STANDBY)
		count += scnprintf(buf + count, len - count, "standby");

	if (!count)
		scnprintf(buf, len, "no parameters");

	rdev_dbg(rdev, "%s\n", buf);

	if ((constraints->min_uV != constraints->max_uV) &&
	    !(constraints->valid_ops_mask & REGULATOR_CHANGE_VOLTAGE))
		rdev_warn(rdev,
			  "Voltage range but no REGULATOR_CHANGE_VOLTAGE\n");
}

static int machine_constraints_voltage(struct regulator_dev *rdev,
	struct regulation_constraints *constraints)
{
	const struct regulator_ops *ops = rdev->desc->ops;
	int ret;

	/* do we need to apply the constraint voltage */
	if (rdev->constraints->apply_uV &&
	    rdev->constraints->min_uV == rdev->constraints->max_uV) {
		int current_uV = _regulator_get_voltage(rdev);
		if (current_uV < 0) {
			rdev_err(rdev,
				 "failed to get the current voltage(%d)\n",
				 current_uV);
			return current_uV;
		}
		if (current_uV < rdev->constraints->min_uV ||
		    current_uV > rdev->constraints->max_uV) {
			ret = _regulator_do_set_voltage(
				rdev, rdev->constraints->min_uV,
				rdev->constraints->max_uV);
			if (ret < 0) {
				rdev_err(rdev,
					"failed to apply %duV constraint(%d)\n",
					rdev->constraints->min_uV, ret);
				return ret;
			}
		}
	}

	/* constrain machine-level voltage specs to fit
	 * the actual range supported by this regulator.
	 */
	if (ops->list_voltage && rdev->desc->n_voltages) {
		int	count = rdev->desc->n_voltages;
		int	i;
		int	min_uV = INT_MAX;
		int	max_uV = INT_MIN;
		int	cmin = constraints->min_uV;
		int	cmax = constraints->max_uV;

		/* it's safe to autoconfigure fixed-voltage supplies
		   and the constraints are used by list_voltage. */
		if (count == 1 && !cmin) {
			cmin = 1;
			cmax = INT_MAX;
			constraints->min_uV = cmin;
			constraints->max_uV = cmax;
		}

		/* voltage constraints are optional */
		if ((cmin == 0) && (cmax == 0))
			return 0;

		/* else require explicit machine-level constraints */
		if (cmin <= 0 || cmax <= 0 || cmax < cmin) {
			rdev_err(rdev, "invalid voltage constraints\n");
			return -EINVAL;
		}

		/* initial: [cmin..cmax] valid, [min_uV..max_uV] not */
		for (i = 0; i < count; i++) {
			int	value;

			value = ops->list_voltage(rdev, i);
			if (value <= 0)
				continue;

			/* maybe adjust [min_uV..max_uV] */
			if (value >= cmin && value < min_uV)
				min_uV = value;
			if (value <= cmax && value > max_uV)
				max_uV = value;
		}

		/* final: [min_uV..max_uV] valid iff constraints valid */
		if (max_uV < min_uV) {
			rdev_err(rdev,
				 "unsupportable voltage constraints %u-%uuV\n",
				 min_uV, max_uV);
			return -EINVAL;
		}

		/* use regulator's subset of machine constraints */
		if (constraints->min_uV < min_uV) {
			rdev_dbg(rdev, "override min_uV, %d -> %d\n",
				 constraints->min_uV, min_uV);
			constraints->min_uV = min_uV;
		}
		if (constraints->max_uV > max_uV) {
			rdev_dbg(rdev, "override max_uV, %d -> %d\n",
				 constraints->max_uV, max_uV);
			constraints->max_uV = max_uV;
		}
	}

	return 0;
}

static int machine_constraints_current(struct regulator_dev *rdev,
	struct regulation_constraints *constraints)
{
	const struct regulator_ops *ops = rdev->desc->ops;
	int ret;

	if (!constraints->min_uA && !constraints->max_uA)
		return 0;

	if (constraints->min_uA > constraints->max_uA) {
		rdev_err(rdev, "Invalid current constraints\n");
		return -EINVAL;
	}

	if (!ops->set_current_limit || !ops->get_current_limit) {
		rdev_warn(rdev, "Operation of current configuration missing\n");
		return 0;
	}

	/* Set regulator current in constraints range */
	ret = ops->set_current_limit(rdev, constraints->min_uA,
			constraints->max_uA);
	if (ret < 0) {
		rdev_err(rdev, "Failed to set current constraint, %d\n", ret);
		return ret;
	}

	return 0;
}

static int _regulator_do_enable(struct regulator_dev *rdev);

/**
 * set_machine_constraints - sets regulator constraints
 * @rdev: regulator source
 * @constraints: constraints to apply
 *
 * Allows platform initialisation code to define and constrain
 * regulator circuits e.g. valid voltage/current ranges, etc.  NOTE:
 * Constraints *must* be set by platform code in order for some
 * regulator operations to proceed i.e. set_voltage, set_current_limit,
 * set_mode.
 */
static int set_machine_constraints(struct regulator_dev *rdev,
	const struct regulation_constraints *constraints)
{
	int ret = 0;
	const struct regulator_ops *ops = rdev->desc->ops;

	if (constraints)
		rdev->constraints = kmemdup(constraints, sizeof(*constraints),
					    GFP_KERNEL);
	else
		rdev->constraints = kzalloc(sizeof(*constraints),
					    GFP_KERNEL);
	if (!rdev->constraints)
		return -ENOMEM;

	ret = machine_constraints_voltage(rdev, rdev->constraints);
	if (ret != 0)
		goto out;

	ret = machine_constraints_current(rdev, rdev->constraints);
	if (ret != 0)
		goto out;

	if (rdev->constraints->ilim_uA && ops->set_input_current_limit) {
		ret = ops->set_input_current_limit(rdev,
						   rdev->constraints->ilim_uA);
		if (ret < 0) {
			rdev_err(rdev, "failed to set input limit\n");
			goto out;
		}
	}

	/* do we need to setup our suspend state */
	if (rdev->constraints->initial_state) {
		ret = suspend_prepare(rdev, rdev->constraints->initial_state);
		if (ret < 0) {
			rdev_err(rdev, "failed to set suspend state\n");
			goto out;
		}
	}

	if (rdev->constraints->initial_mode) {
		if (!ops->set_mode) {
			rdev_err(rdev, "no set_mode operation\n");
			ret = -EINVAL;
			goto out;
		}

		ret = ops->set_mode(rdev, rdev->constraints->initial_mode);
		if (ret < 0) {
			rdev_err(rdev, "failed to set initial mode: %d\n", ret);
			goto out;
		}
	}

	/* If the constraints say the regulator should be on at this point
	 * and we have control then make sure it is enabled.
	 */
	if (rdev->constraints->always_on || rdev->constraints->boot_on) {
		ret = _regulator_do_enable(rdev);
		if (ret < 0 && ret != -EINVAL) {
			rdev_err(rdev, "failed to enable\n");
			goto out;
		}
	}

	if ((rdev->constraints->ramp_delay || rdev->constraints->ramp_disable)
		&& ops->set_ramp_delay) {
		ret = ops->set_ramp_delay(rdev, rdev->constraints->ramp_delay);
		if (ret < 0) {
			rdev_err(rdev, "failed to set ramp_delay\n");
			goto out;
		}
	}

	if (rdev->constraints->pull_down && ops->set_pull_down) {
		ret = ops->set_pull_down(rdev);
		if (ret < 0) {
			rdev_err(rdev, "failed to set pull down\n");
			goto out;
		}
	}

	if (rdev->constraints->soft_start && ops->set_soft_start) {
		ret = ops->set_soft_start(rdev);
		if (ret < 0) {
			rdev_err(rdev, "failed to set soft start\n");
			goto out;
		}
	}

	if (rdev->constraints->over_current_protection
		&& ops->set_over_current_protection) {
		ret = ops->set_over_current_protection(rdev);
		if (ret < 0) {
			rdev_err(rdev, "failed to set over current protection\n");
			goto out;
		}
	}

	print_constraints(rdev);
	return 0;
out:
	kfree(rdev->constraints);
	rdev->constraints = NULL;
	return ret;
}

/**
 * set_supply - set regulator supply regulator
 * @rdev: regulator name
 * @supply_rdev: supply regulator name
 *
 * Called by platform initialisation code to set the supply regulator for this
 * regulator. This ensures that a regulators supply will also be enabled by the
 * core if it's child is enabled.
 */
static int set_supply(struct regulator_dev *rdev,
		      struct regulator_dev *supply_rdev)
{
	int err;

	rdev_info(rdev, "supplied by %s\n", rdev_get_name(supply_rdev));

	if (!try_module_get(supply_rdev->owner))
		return -ENODEV;

	rdev->supply = create_regulator(supply_rdev, &rdev->dev, "SUPPLY");
	if (rdev->supply == NULL) {
		err = -ENOMEM;
		return err;
	}
	supply_rdev->open_count++;

	return 0;
}

/**
 * set_consumer_device_supply - Bind a regulator to a symbolic supply
 * @rdev:         regulator source
 * @consumer_dev_name: dev_name() string for device supply applies to
 * @supply:       symbolic name for supply
 *
 * Allows platform initialisation code to map physical regulator
 * sources to symbolic names for supplies for use by devices.  Devices
 * should use these symbolic names to request regulators, avoiding the
 * need to provide board-specific regulator names as platform data.
 */
static int set_consumer_device_supply(struct regulator_dev *rdev,
				      const char *consumer_dev_name,
				      const char *supply)
{
	struct regulator_map *node;
	int has_dev;

	if (supply == NULL)
		return -EINVAL;

	if (consumer_dev_name != NULL)
		has_dev = 1;
	else
		has_dev = 0;

	list_for_each_entry(node, &regulator_map_list, list) {
		if (node->dev_name && consumer_dev_name) {
			if (strcmp(node->dev_name, consumer_dev_name) != 0)
				continue;
		} else if (node->dev_name || consumer_dev_name) {
			continue;
		}

		if (strcmp(node->supply, supply) != 0)
			continue;

		pr_debug("%s: %s/%s is '%s' supply; fail %s/%s\n",
			 consumer_dev_name,
			 dev_name(&node->regulator->dev),
			 node->regulator->desc->name,
			 supply,
			 dev_name(&rdev->dev), rdev_get_name(rdev));
		return -EBUSY;
	}

	node = kzalloc(sizeof(struct regulator_map), GFP_KERNEL);
	if (node == NULL)
		return -ENOMEM;

	node->regulator = rdev;
	node->supply = supply;

	if (has_dev) {
		node->dev_name = kstrdup(consumer_dev_name, GFP_KERNEL);
		if (node->dev_name == NULL) {
			kfree(node);
			return -ENOMEM;
		}
	}

	list_add(&node->list, &regulator_map_list);
	return 0;
}

static void unset_regulator_supplies(struct regulator_dev *rdev)
{
	struct regulator_map *node, *n;

	list_for_each_entry_safe(node, n, &regulator_map_list, list) {
		if (rdev == node->regulator) {
			list_del(&node->list);
			kfree(node->dev_name);
			kfree(node);
		}
	}
}

#define REG_STR_SIZE	64

static struct regulator *create_regulator(struct regulator_dev *rdev,
					  struct device *dev,
					  const char *supply_name)
{
	struct regulator *regulator;
	char buf[REG_STR_SIZE];
	int err, size;

	regulator = kzalloc(sizeof(*regulator), GFP_KERNEL);
	if (regulator == NULL)
		return NULL;

	mutex_lock(&rdev->mutex);
	regulator->rdev = rdev;
	list_add(&regulator->list, &rdev->consumer_list);

	if (dev) {
		regulator->dev = dev;

		/* Add a link to the device sysfs entry */
		size = scnprintf(buf, REG_STR_SIZE, "%s-%s",
				 dev->kobj.name, supply_name);
		if (size >= REG_STR_SIZE)
			goto overflow_err;

		regulator->supply_name = kstrdup(buf, GFP_KERNEL);
		if (regulator->supply_name == NULL)
			goto overflow_err;

		err = sysfs_create_link_nowarn(&rdev->dev.kobj, &dev->kobj,
					buf);
		if (err) {
			rdev_dbg(rdev, "could not add device link %s err %d\n",
				  dev->kobj.name, err);
			/* non-fatal */
		}
	} else {
		regulator->supply_name = kstrdup(supply_name, GFP_KERNEL);
		if (regulator->supply_name == NULL)
			goto overflow_err;
	}

	regulator->debugfs = debugfs_create_dir(regulator->supply_name,
						rdev->debugfs);
	if (!regulator->debugfs) {
		rdev_dbg(rdev, "Failed to create debugfs directory\n");
	} else {
		debugfs_create_u32("uA_load", 0444, regulator->debugfs,
				   &regulator->uA_load);
		debugfs_create_u32("min_uV", 0444, regulator->debugfs,
				   &regulator->min_uV);
		debugfs_create_u32("max_uV", 0444, regulator->debugfs,
				   &regulator->max_uV);
	}

	/*
	 * Check now if the regulator is an always on regulator - if
	 * it is then we don't need to do nearly so much work for
	 * enable/disable calls.
	 */
	if (!_regulator_can_change_status(rdev) &&
	    _regulator_is_enabled(rdev))
		regulator->always_on = true;

	mutex_unlock(&rdev->mutex);
	return regulator;
overflow_err:
	list_del(&regulator->list);
	kfree(regulator);
	mutex_unlock(&rdev->mutex);
	return NULL;
}

static int _regulator_get_enable_time(struct regulator_dev *rdev)
{
	if (rdev->constraints && rdev->constraints->enable_time)
		return rdev->constraints->enable_time;
	if (!rdev->desc->ops->enable_time)
		return rdev->desc->enable_time;
	return rdev->desc->ops->enable_time(rdev);
}

static struct regulator_supply_alias *regulator_find_supply_alias(
		struct device *dev, const char *supply)
{
	struct regulator_supply_alias *map;

	list_for_each_entry(map, &regulator_supply_alias_list, list)
		if (map->src_dev == dev && strcmp(map->src_supply, supply) == 0)
			return map;

	return NULL;
}

static void regulator_supply_alias(struct device **dev, const char **supply)
{
	struct regulator_supply_alias *map;

	map = regulator_find_supply_alias(*dev, *supply);
	if (map) {
		dev_dbg(*dev, "Mapping supply %s to %s,%s\n",
				*supply, map->alias_supply,
				dev_name(map->alias_dev));
		*dev = map->alias_dev;
		*supply = map->alias_supply;
	}
}

static struct regulator_dev *regulator_dev_lookup(struct device *dev,
						  const char *supply,
						  int *ret)
{
	struct regulator_dev *r;
	struct device_node *node;
	struct regulator_map *map;
	const char *devname = NULL;

	regulator_supply_alias(&dev, &supply);

	/* first do a dt based lookup */
	if (dev && dev->of_node) {
		node = of_get_regulator(dev, supply);
		if (node) {
			list_for_each_entry(r, &regulator_list, list)
				if (r->dev.parent &&
					node == r->dev.of_node)
					return r;
			*ret = -EPROBE_DEFER;
			return NULL;
		} else {
			/*
			 * If we couldn't even get the node then it's
			 * not just that the device didn't register
			 * yet, there's no node and we'll never
			 * succeed.
			 */
			*ret = -ENODEV;
		}
	}

	/* if not found, try doing it non-dt way */
	if (dev)
		devname = dev_name(dev);

	list_for_each_entry(r, &regulator_list, list)
		if (strcmp(rdev_get_name(r), supply) == 0)
			return r;

	list_for_each_entry(map, &regulator_map_list, list) {
		/* If the mapping has a device set up it must match */
		if (map->dev_name &&
		    (!devname || strcmp(map->dev_name, devname)))
			continue;

		if (strcmp(map->supply, supply) == 0)
			return map->regulator;
	}


	return NULL;
}

static int regulator_resolve_supply(struct regulator_dev *rdev)
{
	struct regulator_dev *r;
	struct device *dev = rdev->dev.parent;
	int ret;

	/* No supply to resovle? */
	if (!rdev->supply_name)
		return 0;

	/* Supply already resolved? */
	if (rdev->supply)
		return 0;

	r = regulator_dev_lookup(dev, rdev->supply_name, &ret);
	if (!r) {
		if (ret == -ENODEV) {
			/*
			 * No supply was specified for this regulator and
			 * there will never be one.
			 */
			return 0;
		}

<<<<<<< HEAD
=======
		/* Did the lookup explicitly defer for us? */
		if (ret == -EPROBE_DEFER)
			return ret;

>>>>>>> 25cb62b7
		if (have_full_constraints()) {
			r = dummy_regulator_rdev;
		} else {
			dev_err(dev, "Failed to resolve %s-supply for %s\n",
				rdev->supply_name, rdev->desc->name);
			return -EPROBE_DEFER;
		}
	}

	/* Recursively resolve the supply of the supply */
	ret = regulator_resolve_supply(r);
	if (ret < 0)
		return ret;

	ret = set_supply(rdev, r);
	if (ret < 0)
		return ret;

	/* Cascade always-on state to supply */
	if (_regulator_is_enabled(rdev) && rdev->supply) {
		ret = regulator_enable(rdev->supply);
		if (ret < 0) {
			_regulator_put(rdev->supply);
			return ret;
		}
	}

	return 0;
}

/* Internal regulator request function */
static struct regulator *_regulator_get(struct device *dev, const char *id,
					bool exclusive, bool allow_dummy)
{
	struct regulator_dev *rdev;
	struct regulator *regulator = ERR_PTR(-EPROBE_DEFER);
	const char *devname = NULL;
	int ret;

	if (id == NULL) {
		pr_err("get() with no identifier\n");
		return ERR_PTR(-EINVAL);
	}

	if (dev)
		devname = dev_name(dev);

	if (have_full_constraints())
		ret = -ENODEV;
	else
		ret = -EPROBE_DEFER;

	mutex_lock(&regulator_list_mutex);

	rdev = regulator_dev_lookup(dev, id, &ret);
	if (rdev)
		goto found;

	regulator = ERR_PTR(ret);

	/*
	 * If we have return value from dev_lookup fail, we do not expect to
	 * succeed, so, quit with appropriate error value
	 */
	if (ret && ret != -ENODEV)
		goto out;

	if (!devname)
		devname = "deviceless";

	/*
	 * Assume that a regulator is physically present and enabled
	 * even if it isn't hooked up and just provide a dummy.
	 */
	if (have_full_constraints() && allow_dummy) {
		pr_warn("%s supply %s not found, using dummy regulator\n",
			devname, id);

		rdev = dummy_regulator_rdev;
		goto found;
	/* Don't log an error when called from regulator_get_optional() */
	} else if (!have_full_constraints() || exclusive) {
		dev_warn(dev, "dummy supplies not allowed\n");
	}

	mutex_unlock(&regulator_list_mutex);
	return regulator;

found:
	if (rdev->exclusive) {
		regulator = ERR_PTR(-EPERM);
		goto out;
	}

	if (exclusive && rdev->open_count) {
		regulator = ERR_PTR(-EBUSY);
		goto out;
	}

	ret = regulator_resolve_supply(rdev);
	if (ret < 0) {
		regulator = ERR_PTR(ret);
		goto out;
	}

	if (!try_module_get(rdev->owner))
		goto out;

	regulator = create_regulator(rdev, dev, id);
	if (regulator == NULL) {
		regulator = ERR_PTR(-ENOMEM);
		module_put(rdev->owner);
		goto out;
	}

	rdev->open_count++;
	if (exclusive) {
		rdev->exclusive = 1;

		ret = _regulator_is_enabled(rdev);
		if (ret > 0)
			rdev->use_count = 1;
		else
			rdev->use_count = 0;
	}

out:
	mutex_unlock(&regulator_list_mutex);

	return regulator;
}

/**
 * regulator_get - lookup and obtain a reference to a regulator.
 * @dev: device for regulator "consumer"
 * @id: Supply name or regulator ID.
 *
 * Returns a struct regulator corresponding to the regulator producer,
 * or IS_ERR() condition containing errno.
 *
 * Use of supply names configured via regulator_set_device_supply() is
 * strongly encouraged.  It is recommended that the supply name used
 * should match the name used for the supply and/or the relevant
 * device pins in the datasheet.
 */
struct regulator *regulator_get(struct device *dev, const char *id)
{
	return _regulator_get(dev, id, false, true);
}
EXPORT_SYMBOL_GPL(regulator_get);

/**
 * regulator_get_exclusive - obtain exclusive access to a regulator.
 * @dev: device for regulator "consumer"
 * @id: Supply name or regulator ID.
 *
 * Returns a struct regulator corresponding to the regulator producer,
 * or IS_ERR() condition containing errno.  Other consumers will be
 * unable to obtain this regulator while this reference is held and the
 * use count for the regulator will be initialised to reflect the current
 * state of the regulator.
 *
 * This is intended for use by consumers which cannot tolerate shared
 * use of the regulator such as those which need to force the
 * regulator off for correct operation of the hardware they are
 * controlling.
 *
 * Use of supply names configured via regulator_set_device_supply() is
 * strongly encouraged.  It is recommended that the supply name used
 * should match the name used for the supply and/or the relevant
 * device pins in the datasheet.
 */
struct regulator *regulator_get_exclusive(struct device *dev, const char *id)
{
	return _regulator_get(dev, id, true, false);
}
EXPORT_SYMBOL_GPL(regulator_get_exclusive);

/**
 * regulator_get_optional - obtain optional access to a regulator.
 * @dev: device for regulator "consumer"
 * @id: Supply name or regulator ID.
 *
 * Returns a struct regulator corresponding to the regulator producer,
 * or IS_ERR() condition containing errno.
 *
 * This is intended for use by consumers for devices which can have
 * some supplies unconnected in normal use, such as some MMC devices.
 * It can allow the regulator core to provide stub supplies for other
 * supplies requested using normal regulator_get() calls without
 * disrupting the operation of drivers that can handle absent
 * supplies.
 *
 * Use of supply names configured via regulator_set_device_supply() is
 * strongly encouraged.  It is recommended that the supply name used
 * should match the name used for the supply and/or the relevant
 * device pins in the datasheet.
 */
struct regulator *regulator_get_optional(struct device *dev, const char *id)
{
	return _regulator_get(dev, id, false, false);
}
EXPORT_SYMBOL_GPL(regulator_get_optional);

/* regulator_list_mutex lock held by regulator_put() */
static void _regulator_put(struct regulator *regulator)
{
	struct regulator_dev *rdev;

	if (IS_ERR_OR_NULL(regulator))
		return;

	lockdep_assert_held_once(&regulator_list_mutex);

	rdev = regulator->rdev;

	debugfs_remove_recursive(regulator->debugfs);

	/* remove any sysfs entries */
	if (regulator->dev)
		sysfs_remove_link(&rdev->dev.kobj, regulator->supply_name);
	mutex_lock(&rdev->mutex);
	list_del(&regulator->list);

	rdev->open_count--;
	rdev->exclusive = 0;
	mutex_unlock(&rdev->mutex);

	kfree(regulator->supply_name);
	kfree(regulator);

	module_put(rdev->owner);
}

/**
 * regulator_put - "free" the regulator source
 * @regulator: regulator source
 *
 * Note: drivers must ensure that all regulator_enable calls made on this
 * regulator source are balanced by regulator_disable calls prior to calling
 * this function.
 */
void regulator_put(struct regulator *regulator)
{
	mutex_lock(&regulator_list_mutex);
	_regulator_put(regulator);
	mutex_unlock(&regulator_list_mutex);
}
EXPORT_SYMBOL_GPL(regulator_put);

/**
 * regulator_register_supply_alias - Provide device alias for supply lookup
 *
 * @dev: device that will be given as the regulator "consumer"
 * @id: Supply name or regulator ID
 * @alias_dev: device that should be used to lookup the supply
 * @alias_id: Supply name or regulator ID that should be used to lookup the
 * supply
 *
 * All lookups for id on dev will instead be conducted for alias_id on
 * alias_dev.
 */
int regulator_register_supply_alias(struct device *dev, const char *id,
				    struct device *alias_dev,
				    const char *alias_id)
{
	struct regulator_supply_alias *map;

	map = regulator_find_supply_alias(dev, id);
	if (map)
		return -EEXIST;

	map = kzalloc(sizeof(struct regulator_supply_alias), GFP_KERNEL);
	if (!map)
		return -ENOMEM;

	map->src_dev = dev;
	map->src_supply = id;
	map->alias_dev = alias_dev;
	map->alias_supply = alias_id;

	list_add(&map->list, &regulator_supply_alias_list);

	pr_info("Adding alias for supply %s,%s -> %s,%s\n",
		id, dev_name(dev), alias_id, dev_name(alias_dev));

	return 0;
}
EXPORT_SYMBOL_GPL(regulator_register_supply_alias);

/**
 * regulator_unregister_supply_alias - Remove device alias
 *
 * @dev: device that will be given as the regulator "consumer"
 * @id: Supply name or regulator ID
 *
 * Remove a lookup alias if one exists for id on dev.
 */
void regulator_unregister_supply_alias(struct device *dev, const char *id)
{
	struct regulator_supply_alias *map;

	map = regulator_find_supply_alias(dev, id);
	if (map) {
		list_del(&map->list);
		kfree(map);
	}
}
EXPORT_SYMBOL_GPL(regulator_unregister_supply_alias);

/**
 * regulator_bulk_register_supply_alias - register multiple aliases
 *
 * @dev: device that will be given as the regulator "consumer"
 * @id: List of supply names or regulator IDs
 * @alias_dev: device that should be used to lookup the supply
 * @alias_id: List of supply names or regulator IDs that should be used to
 * lookup the supply
 * @num_id: Number of aliases to register
 *
 * @return 0 on success, an errno on failure.
 *
 * This helper function allows drivers to register several supply
 * aliases in one operation.  If any of the aliases cannot be
 * registered any aliases that were registered will be removed
 * before returning to the caller.
 */
int regulator_bulk_register_supply_alias(struct device *dev,
					 const char *const *id,
					 struct device *alias_dev,
					 const char *const *alias_id,
					 int num_id)
{
	int i;
	int ret;

	for (i = 0; i < num_id; ++i) {
		ret = regulator_register_supply_alias(dev, id[i], alias_dev,
						      alias_id[i]);
		if (ret < 0)
			goto err;
	}

	return 0;

err:
	dev_err(dev,
		"Failed to create supply alias %s,%s -> %s,%s\n",
		id[i], dev_name(dev), alias_id[i], dev_name(alias_dev));

	while (--i >= 0)
		regulator_unregister_supply_alias(dev, id[i]);

	return ret;
}
EXPORT_SYMBOL_GPL(regulator_bulk_register_supply_alias);

/**
 * regulator_bulk_unregister_supply_alias - unregister multiple aliases
 *
 * @dev: device that will be given as the regulator "consumer"
 * @id: List of supply names or regulator IDs
 * @num_id: Number of aliases to unregister
 *
 * This helper function allows drivers to unregister several supply
 * aliases in one operation.
 */
void regulator_bulk_unregister_supply_alias(struct device *dev,
					    const char *const *id,
					    int num_id)
{
	int i;

	for (i = 0; i < num_id; ++i)
		regulator_unregister_supply_alias(dev, id[i]);
}
EXPORT_SYMBOL_GPL(regulator_bulk_unregister_supply_alias);


/* Manage enable GPIO list. Same GPIO pin can be shared among regulators */
static int regulator_ena_gpio_request(struct regulator_dev *rdev,
				const struct regulator_config *config)
{
	struct regulator_enable_gpio *pin;
	struct gpio_desc *gpiod;
	int ret;

	gpiod = gpio_to_desc(config->ena_gpio);

	list_for_each_entry(pin, &regulator_ena_gpio_list, list) {
		if (pin->gpiod == gpiod) {
			rdev_dbg(rdev, "GPIO %d is already used\n",
				config->ena_gpio);
			goto update_ena_gpio_to_rdev;
		}
	}

	ret = gpio_request_one(config->ena_gpio,
				GPIOF_DIR_OUT | config->ena_gpio_flags,
				rdev_get_name(rdev));
	if (ret)
		return ret;

	pin = kzalloc(sizeof(struct regulator_enable_gpio), GFP_KERNEL);
	if (pin == NULL) {
		gpio_free(config->ena_gpio);
		return -ENOMEM;
	}

	pin->gpiod = gpiod;
	pin->ena_gpio_invert = config->ena_gpio_invert;
	list_add(&pin->list, &regulator_ena_gpio_list);

update_ena_gpio_to_rdev:
	pin->request_count++;
	rdev->ena_pin = pin;
	return 0;
}

static void regulator_ena_gpio_free(struct regulator_dev *rdev)
{
	struct regulator_enable_gpio *pin, *n;

	if (!rdev->ena_pin)
		return;

	/* Free the GPIO only in case of no use */
	list_for_each_entry_safe(pin, n, &regulator_ena_gpio_list, list) {
		if (pin->gpiod == rdev->ena_pin->gpiod) {
			if (pin->request_count <= 1) {
				pin->request_count = 0;
				gpiod_put(pin->gpiod);
				list_del(&pin->list);
				kfree(pin);
				rdev->ena_pin = NULL;
				return;
			} else {
				pin->request_count--;
			}
		}
	}
}

/**
 * regulator_ena_gpio_ctrl - balance enable_count of each GPIO and actual GPIO pin control
 * @rdev: regulator_dev structure
 * @enable: enable GPIO at initial use?
 *
 * GPIO is enabled in case of initial use. (enable_count is 0)
 * GPIO is disabled when it is not shared any more. (enable_count <= 1)
 */
static int regulator_ena_gpio_ctrl(struct regulator_dev *rdev, bool enable)
{
	struct regulator_enable_gpio *pin = rdev->ena_pin;

	if (!pin)
		return -EINVAL;

	if (enable) {
		/* Enable GPIO at initial use */
		if (pin->enable_count == 0)
			gpiod_set_value_cansleep(pin->gpiod,
						 !pin->ena_gpio_invert);

		pin->enable_count++;
	} else {
		if (pin->enable_count > 1) {
			pin->enable_count--;
			return 0;
		}

		/* Disable GPIO if not used */
		if (pin->enable_count <= 1) {
			gpiod_set_value_cansleep(pin->gpiod,
						 pin->ena_gpio_invert);
			pin->enable_count = 0;
		}
	}

	return 0;
}

/**
 * _regulator_enable_delay - a delay helper function
 * @delay: time to delay in microseconds
 *
 * Delay for the requested amount of time as per the guidelines in:
 *
 *     Documentation/timers/timers-howto.txt
 *
 * The assumption here is that regulators will never be enabled in
 * atomic context and therefore sleeping functions can be used.
 */
static void _regulator_enable_delay(unsigned int delay)
{
	unsigned int ms = delay / 1000;
	unsigned int us = delay % 1000;

	if (ms > 0) {
		/*
		 * For small enough values, handle super-millisecond
		 * delays in the usleep_range() call below.
		 */
		if (ms < 20)
			us += ms * 1000;
		else
			msleep(ms);
	}

	/*
	 * Give the scheduler some room to coalesce with any other
	 * wakeup sources. For delays shorter than 10 us, don't even
	 * bother setting up high-resolution timers and just busy-
	 * loop.
	 */
	if (us >= 10)
		usleep_range(us, us + 100);
	else
		udelay(us);
}

static int _regulator_do_enable(struct regulator_dev *rdev)
{
	int ret, delay;

	/* Query before enabling in case configuration dependent.  */
	ret = _regulator_get_enable_time(rdev);
	if (ret >= 0) {
		delay = ret;
	} else {
		rdev_warn(rdev, "enable_time() failed: %d\n", ret);
		delay = 0;
	}

	trace_regulator_enable(rdev_get_name(rdev));

	if (rdev->desc->off_on_delay) {
		/* if needed, keep a distance of off_on_delay from last time
		 * this regulator was disabled.
		 */
		unsigned long start_jiffy = jiffies;
		unsigned long intended, max_delay, remaining;

		max_delay = usecs_to_jiffies(rdev->desc->off_on_delay);
		intended = rdev->last_off_jiffy + max_delay;

		if (time_before(start_jiffy, intended)) {
			/* calc remaining jiffies to deal with one-time
			 * timer wrapping.
			 * in case of multiple timer wrapping, either it can be
			 * detected by out-of-range remaining, or it cannot be
			 * detected and we gets a panelty of
			 * _regulator_enable_delay().
			 */
			remaining = intended - start_jiffy;
			if (remaining <= max_delay)
				_regulator_enable_delay(
						jiffies_to_usecs(remaining));
		}
	}

	if (rdev->ena_pin) {
		if (!rdev->ena_gpio_state) {
			ret = regulator_ena_gpio_ctrl(rdev, true);
			if (ret < 0)
				return ret;
			rdev->ena_gpio_state = 1;
		}
	} else if (rdev->desc->ops->enable) {
		ret = rdev->desc->ops->enable(rdev);
		if (ret < 0)
			return ret;
	} else {
		return -EINVAL;
	}

	/* Allow the regulator to ramp; it would be useful to extend
	 * this for bulk operations so that the regulators can ramp
	 * together.  */
	trace_regulator_enable_delay(rdev_get_name(rdev));

	_regulator_enable_delay(delay);

	trace_regulator_enable_complete(rdev_get_name(rdev));

	return 0;
}

/* locks held by regulator_enable() */
static int _regulator_enable(struct regulator_dev *rdev)
{
	int ret;

	lockdep_assert_held_once(&rdev->mutex);

	/* check voltage and requested load before enabling */
	if (rdev->constraints &&
	    (rdev->constraints->valid_ops_mask & REGULATOR_CHANGE_DRMS))
		drms_uA_update(rdev);

	if (rdev->use_count == 0) {
		/* The regulator may on if it's not switchable or left on */
		ret = _regulator_is_enabled(rdev);
		if (ret == -EINVAL || ret == 0) {
			if (!_regulator_can_change_status(rdev))
				return -EPERM;

			ret = _regulator_do_enable(rdev);
			if (ret < 0)
				return ret;

		} else if (ret < 0) {
			rdev_err(rdev, "is_enabled() failed: %d\n", ret);
			return ret;
		}
		/* Fallthrough on positive return values - already enabled */
	}

	rdev->use_count++;

	return 0;
}

/**
 * regulator_enable - enable regulator output
 * @regulator: regulator source
 *
 * Request that the regulator be enabled with the regulator output at
 * the predefined voltage or current value.  Calls to regulator_enable()
 * must be balanced with calls to regulator_disable().
 *
 * NOTE: the output value can be set by other drivers, boot loader or may be
 * hardwired in the regulator.
 */
int regulator_enable(struct regulator *regulator)
{
	struct regulator_dev *rdev = regulator->rdev;
	int ret = 0;

	if (regulator->always_on)
		return 0;

	if (rdev->supply) {
		ret = regulator_enable(rdev->supply);
		if (ret != 0)
			return ret;
	}

	mutex_lock(&rdev->mutex);
	ret = _regulator_enable(rdev);
	mutex_unlock(&rdev->mutex);

	if (ret != 0 && rdev->supply)
		regulator_disable(rdev->supply);

	return ret;
}
EXPORT_SYMBOL_GPL(regulator_enable);

static int _regulator_do_disable(struct regulator_dev *rdev)
{
	int ret;

	trace_regulator_disable(rdev_get_name(rdev));

	if (rdev->ena_pin) {
		if (rdev->ena_gpio_state) {
			ret = regulator_ena_gpio_ctrl(rdev, false);
			if (ret < 0)
				return ret;
			rdev->ena_gpio_state = 0;
		}

	} else if (rdev->desc->ops->disable) {
		ret = rdev->desc->ops->disable(rdev);
		if (ret != 0)
			return ret;
	}

	/* cares about last_off_jiffy only if off_on_delay is required by
	 * device.
	 */
	if (rdev->desc->off_on_delay)
		rdev->last_off_jiffy = jiffies;

	trace_regulator_disable_complete(rdev_get_name(rdev));

	return 0;
}

/* locks held by regulator_disable() */
static int _regulator_disable(struct regulator_dev *rdev)
{
	int ret = 0;

	lockdep_assert_held_once(&rdev->mutex);

	if (WARN(rdev->use_count <= 0,
		 "unbalanced disables for %s\n", rdev_get_name(rdev)))
		return -EIO;

	/* are we the last user and permitted to disable ? */
	if (rdev->use_count == 1 &&
	    (rdev->constraints && !rdev->constraints->always_on)) {

		/* we are last user */
		if (_regulator_can_change_status(rdev)) {
			ret = _notifier_call_chain(rdev,
						   REGULATOR_EVENT_PRE_DISABLE,
						   NULL);
			if (ret & NOTIFY_STOP_MASK)
				return -EINVAL;

			ret = _regulator_do_disable(rdev);
			if (ret < 0) {
				rdev_err(rdev, "failed to disable\n");
				_notifier_call_chain(rdev,
						REGULATOR_EVENT_ABORT_DISABLE,
						NULL);
				return ret;
			}
			_notifier_call_chain(rdev, REGULATOR_EVENT_DISABLE,
					NULL);
		}

		rdev->use_count = 0;
	} else if (rdev->use_count > 1) {

		if (rdev->constraints &&
			(rdev->constraints->valid_ops_mask &
			REGULATOR_CHANGE_DRMS))
			drms_uA_update(rdev);

		rdev->use_count--;
	}

	return ret;
}

/**
 * regulator_disable - disable regulator output
 * @regulator: regulator source
 *
 * Disable the regulator output voltage or current.  Calls to
 * regulator_enable() must be balanced with calls to
 * regulator_disable().
 *
 * NOTE: this will only disable the regulator output if no other consumer
 * devices have it enabled, the regulator device supports disabling and
 * machine constraints permit this operation.
 */
int regulator_disable(struct regulator *regulator)
{
	struct regulator_dev *rdev = regulator->rdev;
	int ret = 0;

	if (regulator->always_on)
		return 0;

	mutex_lock(&rdev->mutex);
	ret = _regulator_disable(rdev);
	mutex_unlock(&rdev->mutex);

	if (ret == 0 && rdev->supply)
		regulator_disable(rdev->supply);

	return ret;
}
EXPORT_SYMBOL_GPL(regulator_disable);

/* locks held by regulator_force_disable() */
static int _regulator_force_disable(struct regulator_dev *rdev)
{
	int ret = 0;

	lockdep_assert_held_once(&rdev->mutex);

	ret = _notifier_call_chain(rdev, REGULATOR_EVENT_FORCE_DISABLE |
			REGULATOR_EVENT_PRE_DISABLE, NULL);
	if (ret & NOTIFY_STOP_MASK)
		return -EINVAL;

	ret = _regulator_do_disable(rdev);
	if (ret < 0) {
		rdev_err(rdev, "failed to force disable\n");
		_notifier_call_chain(rdev, REGULATOR_EVENT_FORCE_DISABLE |
				REGULATOR_EVENT_ABORT_DISABLE, NULL);
		return ret;
	}

	_notifier_call_chain(rdev, REGULATOR_EVENT_FORCE_DISABLE |
			REGULATOR_EVENT_DISABLE, NULL);

	return 0;
}

/**
 * regulator_force_disable - force disable regulator output
 * @regulator: regulator source
 *
 * Forcibly disable the regulator output voltage or current.
 * NOTE: this *will* disable the regulator output even if other consumer
 * devices have it enabled. This should be used for situations when device
 * damage will likely occur if the regulator is not disabled (e.g. over temp).
 */
int regulator_force_disable(struct regulator *regulator)
{
	struct regulator_dev *rdev = regulator->rdev;
	int ret;

	mutex_lock(&rdev->mutex);
	regulator->uA_load = 0;
	ret = _regulator_force_disable(regulator->rdev);
	mutex_unlock(&rdev->mutex);

	if (rdev->supply)
		while (rdev->open_count--)
			regulator_disable(rdev->supply);

	return ret;
}
EXPORT_SYMBOL_GPL(regulator_force_disable);

static void regulator_disable_work(struct work_struct *work)
{
	struct regulator_dev *rdev = container_of(work, struct regulator_dev,
						  disable_work.work);
	int count, i, ret;

	mutex_lock(&rdev->mutex);

	BUG_ON(!rdev->deferred_disables);

	count = rdev->deferred_disables;
	rdev->deferred_disables = 0;

	for (i = 0; i < count; i++) {
		ret = _regulator_disable(rdev);
		if (ret != 0)
			rdev_err(rdev, "Deferred disable failed: %d\n", ret);
	}

	mutex_unlock(&rdev->mutex);

	if (rdev->supply) {
		for (i = 0; i < count; i++) {
			ret = regulator_disable(rdev->supply);
			if (ret != 0) {
				rdev_err(rdev,
					 "Supply disable failed: %d\n", ret);
			}
		}
	}
}

/**
 * regulator_disable_deferred - disable regulator output with delay
 * @regulator: regulator source
 * @ms: miliseconds until the regulator is disabled
 *
 * Execute regulator_disable() on the regulator after a delay.  This
 * is intended for use with devices that require some time to quiesce.
 *
 * NOTE: this will only disable the regulator output if no other consumer
 * devices have it enabled, the regulator device supports disabling and
 * machine constraints permit this operation.
 */
int regulator_disable_deferred(struct regulator *regulator, int ms)
{
	struct regulator_dev *rdev = regulator->rdev;
	int ret;

	if (regulator->always_on)
		return 0;

	if (!ms)
		return regulator_disable(regulator);

	mutex_lock(&rdev->mutex);
	rdev->deferred_disables++;
	mutex_unlock(&rdev->mutex);

	ret = queue_delayed_work(system_power_efficient_wq,
				 &rdev->disable_work,
				 msecs_to_jiffies(ms));
	if (ret < 0)
		return ret;
	else
		return 0;
}
EXPORT_SYMBOL_GPL(regulator_disable_deferred);

static int _regulator_is_enabled(struct regulator_dev *rdev)
{
	/* A GPIO control always takes precedence */
	if (rdev->ena_pin)
		return rdev->ena_gpio_state;

	/* If we don't know then assume that the regulator is always on */
	if (!rdev->desc->ops->is_enabled)
		return 1;

	return rdev->desc->ops->is_enabled(rdev);
}

/**
 * regulator_is_enabled - is the regulator output enabled
 * @regulator: regulator source
 *
 * Returns positive if the regulator driver backing the source/client
 * has requested that the device be enabled, zero if it hasn't, else a
 * negative errno code.
 *
 * Note that the device backing this regulator handle can have multiple
 * users, so it might be enabled even if regulator_enable() was never
 * called for this particular source.
 */
int regulator_is_enabled(struct regulator *regulator)
{
	int ret;

	if (regulator->always_on)
		return 1;

	mutex_lock(&regulator->rdev->mutex);
	ret = _regulator_is_enabled(regulator->rdev);
	mutex_unlock(&regulator->rdev->mutex);

	return ret;
}
EXPORT_SYMBOL_GPL(regulator_is_enabled);

/**
 * regulator_can_change_voltage - check if regulator can change voltage
 * @regulator: regulator source
 *
 * Returns positive if the regulator driver backing the source/client
 * can change its voltage, false otherwise. Useful for detecting fixed
 * or dummy regulators and disabling voltage change logic in the client
 * driver.
 */
int regulator_can_change_voltage(struct regulator *regulator)
{
	struct regulator_dev	*rdev = regulator->rdev;

	if (rdev->constraints &&
	    (rdev->constraints->valid_ops_mask & REGULATOR_CHANGE_VOLTAGE)) {
		if (rdev->desc->n_voltages - rdev->desc->linear_min_sel > 1)
			return 1;

		if (rdev->desc->continuous_voltage_range &&
		    rdev->constraints->min_uV && rdev->constraints->max_uV &&
		    rdev->constraints->min_uV != rdev->constraints->max_uV)
			return 1;
	}

	return 0;
}
EXPORT_SYMBOL_GPL(regulator_can_change_voltage);

/**
 * regulator_count_voltages - count regulator_list_voltage() selectors
 * @regulator: regulator source
 *
 * Returns number of selectors, or negative errno.  Selectors are
 * numbered starting at zero, and typically correspond to bitfields
 * in hardware registers.
 */
int regulator_count_voltages(struct regulator *regulator)
{
	struct regulator_dev	*rdev = regulator->rdev;

	if (rdev->desc->n_voltages)
		return rdev->desc->n_voltages;

	if (!rdev->supply)
		return -EINVAL;

	return regulator_count_voltages(rdev->supply);
}
EXPORT_SYMBOL_GPL(regulator_count_voltages);

/**
 * regulator_list_voltage - enumerate supported voltages
 * @regulator: regulator source
 * @selector: identify voltage to list
 * Context: can sleep
 *
 * Returns a voltage that can be passed to @regulator_set_voltage(),
 * zero if this selector code can't be used on this system, or a
 * negative errno.
 */
int regulator_list_voltage(struct regulator *regulator, unsigned selector)
{
	struct regulator_dev *rdev = regulator->rdev;
	const struct regulator_ops *ops = rdev->desc->ops;
	int ret;

	if (rdev->desc->fixed_uV && rdev->desc->n_voltages == 1 && !selector)
		return rdev->desc->fixed_uV;

	if (ops->list_voltage) {
		if (selector >= rdev->desc->n_voltages)
			return -EINVAL;
		mutex_lock(&rdev->mutex);
		ret = ops->list_voltage(rdev, selector);
		mutex_unlock(&rdev->mutex);
	} else if (rdev->supply) {
		ret = regulator_list_voltage(rdev->supply, selector);
	} else {
		return -EINVAL;
	}

	if (ret > 0) {
		if (ret < rdev->constraints->min_uV)
			ret = 0;
		else if (ret > rdev->constraints->max_uV)
			ret = 0;
	}

	return ret;
}
EXPORT_SYMBOL_GPL(regulator_list_voltage);

/**
 * regulator_get_regmap - get the regulator's register map
 * @regulator: regulator source
 *
 * Returns the register map for the given regulator, or an ERR_PTR value
 * if the regulator doesn't use regmap.
 */
struct regmap *regulator_get_regmap(struct regulator *regulator)
{
	struct regmap *map = regulator->rdev->regmap;

	return map ? map : ERR_PTR(-EOPNOTSUPP);
}

/**
 * regulator_get_hardware_vsel_register - get the HW voltage selector register
 * @regulator: regulator source
 * @vsel_reg: voltage selector register, output parameter
 * @vsel_mask: mask for voltage selector bitfield, output parameter
 *
 * Returns the hardware register offset and bitmask used for setting the
 * regulator voltage. This might be useful when configuring voltage-scaling
 * hardware or firmware that can make I2C requests behind the kernel's back,
 * for example.
 *
 * On success, the output parameters @vsel_reg and @vsel_mask are filled in
 * and 0 is returned, otherwise a negative errno is returned.
 */
int regulator_get_hardware_vsel_register(struct regulator *regulator,
					 unsigned *vsel_reg,
					 unsigned *vsel_mask)
{
	struct regulator_dev *rdev = regulator->rdev;
	const struct regulator_ops *ops = rdev->desc->ops;

	if (ops->set_voltage_sel != regulator_set_voltage_sel_regmap)
		return -EOPNOTSUPP;

	 *vsel_reg = rdev->desc->vsel_reg;
	 *vsel_mask = rdev->desc->vsel_mask;

	 return 0;
}
EXPORT_SYMBOL_GPL(regulator_get_hardware_vsel_register);

/**
 * regulator_list_hardware_vsel - get the HW-specific register value for a selector
 * @regulator: regulator source
 * @selector: identify voltage to list
 *
 * Converts the selector to a hardware-specific voltage selector that can be
 * directly written to the regulator registers. The address of the voltage
 * register can be determined by calling @regulator_get_hardware_vsel_register.
 *
 * On error a negative errno is returned.
 */
int regulator_list_hardware_vsel(struct regulator *regulator,
				 unsigned selector)
{
	struct regulator_dev *rdev = regulator->rdev;
	const struct regulator_ops *ops = rdev->desc->ops;

	if (selector >= rdev->desc->n_voltages)
		return -EINVAL;
	if (ops->set_voltage_sel != regulator_set_voltage_sel_regmap)
		return -EOPNOTSUPP;

	return selector;
}
EXPORT_SYMBOL_GPL(regulator_list_hardware_vsel);

/**
 * regulator_get_linear_step - return the voltage step size between VSEL values
 * @regulator: regulator source
 *
 * Returns the voltage step size between VSEL values for linear
 * regulators, or return 0 if the regulator isn't a linear regulator.
 */
unsigned int regulator_get_linear_step(struct regulator *regulator)
{
	struct regulator_dev *rdev = regulator->rdev;

	return rdev->desc->uV_step;
}
EXPORT_SYMBOL_GPL(regulator_get_linear_step);

/**
 * regulator_is_supported_voltage - check if a voltage range can be supported
 *
 * @regulator: Regulator to check.
 * @min_uV: Minimum required voltage in uV.
 * @max_uV: Maximum required voltage in uV.
 *
 * Returns a boolean or a negative error code.
 */
int regulator_is_supported_voltage(struct regulator *regulator,
				   int min_uV, int max_uV)
{
	struct regulator_dev *rdev = regulator->rdev;
	int i, voltages, ret;

	/* If we can't change voltage check the current voltage */
	if (!(rdev->constraints->valid_ops_mask & REGULATOR_CHANGE_VOLTAGE)) {
		ret = regulator_get_voltage(regulator);
		if (ret >= 0)
			return min_uV <= ret && ret <= max_uV;
		else
			return ret;
	}

	/* Any voltage within constrains range is fine? */
	if (rdev->desc->continuous_voltage_range)
		return min_uV >= rdev->constraints->min_uV &&
				max_uV <= rdev->constraints->max_uV;

	ret = regulator_count_voltages(regulator);
	if (ret < 0)
		return ret;
	voltages = ret;

	for (i = 0; i < voltages; i++) {
		ret = regulator_list_voltage(regulator, i);

		if (ret >= min_uV && ret <= max_uV)
			return 1;
	}

	return 0;
}
EXPORT_SYMBOL_GPL(regulator_is_supported_voltage);

static int _regulator_call_set_voltage(struct regulator_dev *rdev,
				       int min_uV, int max_uV,
				       unsigned *selector)
{
	struct pre_voltage_change_data data;
	int ret;

	data.old_uV = _regulator_get_voltage(rdev);
	data.min_uV = min_uV;
	data.max_uV = max_uV;
	ret = _notifier_call_chain(rdev, REGULATOR_EVENT_PRE_VOLTAGE_CHANGE,
				   &data);
	if (ret & NOTIFY_STOP_MASK)
		return -EINVAL;

	ret = rdev->desc->ops->set_voltage(rdev, min_uV, max_uV, selector);
	if (ret >= 0)
		return ret;

	_notifier_call_chain(rdev, REGULATOR_EVENT_ABORT_VOLTAGE_CHANGE,
			     (void *)data.old_uV);

	return ret;
}

static int _regulator_call_set_voltage_sel(struct regulator_dev *rdev,
					   int uV, unsigned selector)
{
	struct pre_voltage_change_data data;
	int ret;

	data.old_uV = _regulator_get_voltage(rdev);
	data.min_uV = uV;
	data.max_uV = uV;
	ret = _notifier_call_chain(rdev, REGULATOR_EVENT_PRE_VOLTAGE_CHANGE,
				   &data);
	if (ret & NOTIFY_STOP_MASK)
		return -EINVAL;

	ret = rdev->desc->ops->set_voltage_sel(rdev, selector);
	if (ret >= 0)
		return ret;

	_notifier_call_chain(rdev, REGULATOR_EVENT_ABORT_VOLTAGE_CHANGE,
			     (void *)data.old_uV);

	return ret;
}

static int _regulator_do_set_voltage(struct regulator_dev *rdev,
				     int min_uV, int max_uV)
{
	int ret;
	int delay = 0;
	int best_val = 0;
	unsigned int selector;
	int old_selector = -1;

	trace_regulator_set_voltage(rdev_get_name(rdev), min_uV, max_uV);

	min_uV += rdev->constraints->uV_offset;
	max_uV += rdev->constraints->uV_offset;

	/*
	 * If we can't obtain the old selector there is not enough
	 * info to call set_voltage_time_sel().
	 */
	if (_regulator_is_enabled(rdev) &&
	    rdev->desc->ops->set_voltage_time_sel &&
	    rdev->desc->ops->get_voltage_sel) {
		old_selector = rdev->desc->ops->get_voltage_sel(rdev);
		if (old_selector < 0)
			return old_selector;
	}

	if (rdev->desc->ops->set_voltage) {
		ret = _regulator_call_set_voltage(rdev, min_uV, max_uV,
						  &selector);

		if (ret >= 0) {
			if (rdev->desc->ops->list_voltage)
				best_val = rdev->desc->ops->list_voltage(rdev,
									 selector);
			else
				best_val = _regulator_get_voltage(rdev);
		}

	} else if (rdev->desc->ops->set_voltage_sel) {
		if (rdev->desc->ops->map_voltage) {
			ret = rdev->desc->ops->map_voltage(rdev, min_uV,
							   max_uV);
		} else {
			if (rdev->desc->ops->list_voltage ==
			    regulator_list_voltage_linear)
				ret = regulator_map_voltage_linear(rdev,
								min_uV, max_uV);
			else if (rdev->desc->ops->list_voltage ==
				 regulator_list_voltage_linear_range)
				ret = regulator_map_voltage_linear_range(rdev,
								min_uV, max_uV);
			else
				ret = regulator_map_voltage_iterate(rdev,
								min_uV, max_uV);
		}

		if (ret >= 0) {
			best_val = rdev->desc->ops->list_voltage(rdev, ret);
			if (min_uV <= best_val && max_uV >= best_val) {
				selector = ret;
				if (old_selector == selector)
					ret = 0;
				else
					ret = _regulator_call_set_voltage_sel(
						rdev, best_val, selector);
			} else {
				ret = -EINVAL;
			}
		}
	} else {
		ret = -EINVAL;
	}

	/* Call set_voltage_time_sel if successfully obtained old_selector */
	if (ret == 0 && !rdev->constraints->ramp_disable && old_selector >= 0
		&& old_selector != selector) {

		delay = rdev->desc->ops->set_voltage_time_sel(rdev,
						old_selector, selector);
		if (delay < 0) {
			rdev_warn(rdev, "set_voltage_time_sel() failed: %d\n",
				  delay);
			delay = 0;
		}

		/* Insert any necessary delays */
		if (delay >= 1000) {
			mdelay(delay / 1000);
			udelay(delay % 1000);
		} else if (delay) {
			udelay(delay);
		}
	}

	if (ret == 0 && best_val >= 0) {
		unsigned long data = best_val;

		_notifier_call_chain(rdev, REGULATOR_EVENT_VOLTAGE_CHANGE,
				     (void *)data);
	}

	trace_regulator_set_voltage_complete(rdev_get_name(rdev), best_val);

	return ret;
}

/**
 * regulator_set_voltage - set regulator output voltage
 * @regulator: regulator source
 * @min_uV: Minimum required voltage in uV
 * @max_uV: Maximum acceptable voltage in uV
 *
 * Sets a voltage regulator to the desired output voltage. This can be set
 * during any regulator state. IOW, regulator can be disabled or enabled.
 *
 * If the regulator is enabled then the voltage will change to the new value
 * immediately otherwise if the regulator is disabled the regulator will
 * output at the new voltage when enabled.
 *
 * NOTE: If the regulator is shared between several devices then the lowest
 * request voltage that meets the system constraints will be used.
 * Regulator system constraints must be set for this regulator before
 * calling this function otherwise this call will fail.
 */
int regulator_set_voltage(struct regulator *regulator, int min_uV, int max_uV)
{
	struct regulator_dev *rdev = regulator->rdev;
	int ret = 0;
	int old_min_uV, old_max_uV;
	int current_uV;

	mutex_lock(&rdev->mutex);

	/* If we're setting the same range as last time the change
	 * should be a noop (some cpufreq implementations use the same
	 * voltage for multiple frequencies, for example).
	 */
	if (regulator->min_uV == min_uV && regulator->max_uV == max_uV)
		goto out;

	/* If we're trying to set a range that overlaps the current voltage,
	 * return successfully even though the regulator does not support
	 * changing the voltage.
	 */
	if (!(rdev->constraints->valid_ops_mask & REGULATOR_CHANGE_VOLTAGE)) {
		current_uV = _regulator_get_voltage(rdev);
		if (min_uV <= current_uV && current_uV <= max_uV) {
			regulator->min_uV = min_uV;
			regulator->max_uV = max_uV;
			goto out;
		}
	}

	/* sanity check */
	if (!rdev->desc->ops->set_voltage &&
	    !rdev->desc->ops->set_voltage_sel) {
		ret = -EINVAL;
		goto out;
	}

	/* constraints check */
	ret = regulator_check_voltage(rdev, &min_uV, &max_uV);
	if (ret < 0)
		goto out;

	/* restore original values in case of error */
	old_min_uV = regulator->min_uV;
	old_max_uV = regulator->max_uV;
	regulator->min_uV = min_uV;
	regulator->max_uV = max_uV;

	ret = regulator_check_consumers(rdev, &min_uV, &max_uV);
	if (ret < 0)
		goto out2;

	ret = _regulator_do_set_voltage(rdev, min_uV, max_uV);
	if (ret < 0)
		goto out2;

out:
	mutex_unlock(&rdev->mutex);
	return ret;
out2:
	regulator->min_uV = old_min_uV;
	regulator->max_uV = old_max_uV;
	mutex_unlock(&rdev->mutex);
	return ret;
}
EXPORT_SYMBOL_GPL(regulator_set_voltage);

/**
 * regulator_set_voltage_time - get raise/fall time
 * @regulator: regulator source
 * @old_uV: starting voltage in microvolts
 * @new_uV: target voltage in microvolts
 *
 * Provided with the starting and ending voltage, this function attempts to
 * calculate the time in microseconds required to rise or fall to this new
 * voltage.
 */
int regulator_set_voltage_time(struct regulator *regulator,
			       int old_uV, int new_uV)
{
	struct regulator_dev *rdev = regulator->rdev;
	const struct regulator_ops *ops = rdev->desc->ops;
	int old_sel = -1;
	int new_sel = -1;
	int voltage;
	int i;

	/* Currently requires operations to do this */
	if (!ops->list_voltage || !ops->set_voltage_time_sel
	    || !rdev->desc->n_voltages)
		return -EINVAL;

	for (i = 0; i < rdev->desc->n_voltages; i++) {
		/* We only look for exact voltage matches here */
		voltage = regulator_list_voltage(regulator, i);
		if (voltage < 0)
			return -EINVAL;
		if (voltage == 0)
			continue;
		if (voltage == old_uV)
			old_sel = i;
		if (voltage == new_uV)
			new_sel = i;
	}

	if (old_sel < 0 || new_sel < 0)
		return -EINVAL;

	return ops->set_voltage_time_sel(rdev, old_sel, new_sel);
}
EXPORT_SYMBOL_GPL(regulator_set_voltage_time);

/**
 * regulator_set_voltage_time_sel - get raise/fall time
 * @rdev: regulator source device
 * @old_selector: selector for starting voltage
 * @new_selector: selector for target voltage
 *
 * Provided with the starting and target voltage selectors, this function
 * returns time in microseconds required to rise or fall to this new voltage
 *
 * Drivers providing ramp_delay in regulation_constraints can use this as their
 * set_voltage_time_sel() operation.
 */
int regulator_set_voltage_time_sel(struct regulator_dev *rdev,
				   unsigned int old_selector,
				   unsigned int new_selector)
{
	unsigned int ramp_delay = 0;
	int old_volt, new_volt;

	if (rdev->constraints->ramp_delay)
		ramp_delay = rdev->constraints->ramp_delay;
	else if (rdev->desc->ramp_delay)
		ramp_delay = rdev->desc->ramp_delay;

	if (ramp_delay == 0) {
		rdev_warn(rdev, "ramp_delay not set\n");
		return 0;
	}

	/* sanity check */
	if (!rdev->desc->ops->list_voltage)
		return -EINVAL;

	old_volt = rdev->desc->ops->list_voltage(rdev, old_selector);
	new_volt = rdev->desc->ops->list_voltage(rdev, new_selector);

	return DIV_ROUND_UP(abs(new_volt - old_volt), ramp_delay);
}
EXPORT_SYMBOL_GPL(regulator_set_voltage_time_sel);

/**
 * regulator_sync_voltage - re-apply last regulator output voltage
 * @regulator: regulator source
 *
 * Re-apply the last configured voltage.  This is intended to be used
 * where some external control source the consumer is cooperating with
 * has caused the configured voltage to change.
 */
int regulator_sync_voltage(struct regulator *regulator)
{
	struct regulator_dev *rdev = regulator->rdev;
	int ret, min_uV, max_uV;

	mutex_lock(&rdev->mutex);

	if (!rdev->desc->ops->set_voltage &&
	    !rdev->desc->ops->set_voltage_sel) {
		ret = -EINVAL;
		goto out;
	}

	/* This is only going to work if we've had a voltage configured. */
	if (!regulator->min_uV && !regulator->max_uV) {
		ret = -EINVAL;
		goto out;
	}

	min_uV = regulator->min_uV;
	max_uV = regulator->max_uV;

	/* This should be a paranoia check... */
	ret = regulator_check_voltage(rdev, &min_uV, &max_uV);
	if (ret < 0)
		goto out;

	ret = regulator_check_consumers(rdev, &min_uV, &max_uV);
	if (ret < 0)
		goto out;

	ret = _regulator_do_set_voltage(rdev, min_uV, max_uV);

out:
	mutex_unlock(&rdev->mutex);
	return ret;
}
EXPORT_SYMBOL_GPL(regulator_sync_voltage);

static int _regulator_get_voltage(struct regulator_dev *rdev)
{
	int sel, ret;

	if (rdev->desc->ops->get_voltage_sel) {
		sel = rdev->desc->ops->get_voltage_sel(rdev);
		if (sel < 0)
			return sel;
		ret = rdev->desc->ops->list_voltage(rdev, sel);
	} else if (rdev->desc->ops->get_voltage) {
		ret = rdev->desc->ops->get_voltage(rdev);
	} else if (rdev->desc->ops->list_voltage) {
		ret = rdev->desc->ops->list_voltage(rdev, 0);
	} else if (rdev->desc->fixed_uV && (rdev->desc->n_voltages == 1)) {
		ret = rdev->desc->fixed_uV;
	} else if (rdev->supply) {
		ret = regulator_get_voltage(rdev->supply);
	} else {
		return -EINVAL;
	}

	if (ret < 0)
		return ret;
	return ret - rdev->constraints->uV_offset;
}

/**
 * regulator_get_voltage - get regulator output voltage
 * @regulator: regulator source
 *
 * This returns the current regulator voltage in uV.
 *
 * NOTE: If the regulator is disabled it will return the voltage value. This
 * function should not be used to determine regulator state.
 */
int regulator_get_voltage(struct regulator *regulator)
{
	int ret;

	mutex_lock(&regulator->rdev->mutex);

	ret = _regulator_get_voltage(regulator->rdev);

	mutex_unlock(&regulator->rdev->mutex);

	return ret;
}
EXPORT_SYMBOL_GPL(regulator_get_voltage);

/**
 * regulator_set_current_limit - set regulator output current limit
 * @regulator: regulator source
 * @min_uA: Minimum supported current in uA
 * @max_uA: Maximum supported current in uA
 *
 * Sets current sink to the desired output current. This can be set during
 * any regulator state. IOW, regulator can be disabled or enabled.
 *
 * If the regulator is enabled then the current will change to the new value
 * immediately otherwise if the regulator is disabled the regulator will
 * output at the new current when enabled.
 *
 * NOTE: Regulator system constraints must be set for this regulator before
 * calling this function otherwise this call will fail.
 */
int regulator_set_current_limit(struct regulator *regulator,
			       int min_uA, int max_uA)
{
	struct regulator_dev *rdev = regulator->rdev;
	int ret;

	mutex_lock(&rdev->mutex);

	/* sanity check */
	if (!rdev->desc->ops->set_current_limit) {
		ret = -EINVAL;
		goto out;
	}

	/* constraints check */
	ret = regulator_check_current_limit(rdev, &min_uA, &max_uA);
	if (ret < 0)
		goto out;

	ret = rdev->desc->ops->set_current_limit(rdev, min_uA, max_uA);
out:
	mutex_unlock(&rdev->mutex);
	return ret;
}
EXPORT_SYMBOL_GPL(regulator_set_current_limit);

static int _regulator_get_current_limit(struct regulator_dev *rdev)
{
	int ret;

	mutex_lock(&rdev->mutex);

	/* sanity check */
	if (!rdev->desc->ops->get_current_limit) {
		ret = -EINVAL;
		goto out;
	}

	ret = rdev->desc->ops->get_current_limit(rdev);
out:
	mutex_unlock(&rdev->mutex);
	return ret;
}

/**
 * regulator_get_current_limit - get regulator output current
 * @regulator: regulator source
 *
 * This returns the current supplied by the specified current sink in uA.
 *
 * NOTE: If the regulator is disabled it will return the current value. This
 * function should not be used to determine regulator state.
 */
int regulator_get_current_limit(struct regulator *regulator)
{
	return _regulator_get_current_limit(regulator->rdev);
}
EXPORT_SYMBOL_GPL(regulator_get_current_limit);

/**
 * regulator_set_mode - set regulator operating mode
 * @regulator: regulator source
 * @mode: operating mode - one of the REGULATOR_MODE constants
 *
 * Set regulator operating mode to increase regulator efficiency or improve
 * regulation performance.
 *
 * NOTE: Regulator system constraints must be set for this regulator before
 * calling this function otherwise this call will fail.
 */
int regulator_set_mode(struct regulator *regulator, unsigned int mode)
{
	struct regulator_dev *rdev = regulator->rdev;
	int ret;
	int regulator_curr_mode;

	mutex_lock(&rdev->mutex);

	/* sanity check */
	if (!rdev->desc->ops->set_mode) {
		ret = -EINVAL;
		goto out;
	}

	/* return if the same mode is requested */
	if (rdev->desc->ops->get_mode) {
		regulator_curr_mode = rdev->desc->ops->get_mode(rdev);
		if (regulator_curr_mode == mode) {
			ret = 0;
			goto out;
		}
	}

	/* constraints check */
	ret = regulator_mode_constrain(rdev, &mode);
	if (ret < 0)
		goto out;

	ret = rdev->desc->ops->set_mode(rdev, mode);
out:
	mutex_unlock(&rdev->mutex);
	return ret;
}
EXPORT_SYMBOL_GPL(regulator_set_mode);

static unsigned int _regulator_get_mode(struct regulator_dev *rdev)
{
	int ret;

	mutex_lock(&rdev->mutex);

	/* sanity check */
	if (!rdev->desc->ops->get_mode) {
		ret = -EINVAL;
		goto out;
	}

	ret = rdev->desc->ops->get_mode(rdev);
out:
	mutex_unlock(&rdev->mutex);
	return ret;
}

/**
 * regulator_get_mode - get regulator operating mode
 * @regulator: regulator source
 *
 * Get the current regulator operating mode.
 */
unsigned int regulator_get_mode(struct regulator *regulator)
{
	return _regulator_get_mode(regulator->rdev);
}
EXPORT_SYMBOL_GPL(regulator_get_mode);

/**
 * regulator_set_load - set regulator load
 * @regulator: regulator source
 * @uA_load: load current
 *
 * Notifies the regulator core of a new device load. This is then used by
 * DRMS (if enabled by constraints) to set the most efficient regulator
 * operating mode for the new regulator loading.
 *
 * Consumer devices notify their supply regulator of the maximum power
 * they will require (can be taken from device datasheet in the power
 * consumption tables) when they change operational status and hence power
 * state. Examples of operational state changes that can affect power
 * consumption are :-
 *
 *    o Device is opened / closed.
 *    o Device I/O is about to begin or has just finished.
 *    o Device is idling in between work.
 *
 * This information is also exported via sysfs to userspace.
 *
 * DRMS will sum the total requested load on the regulator and change
 * to the most efficient operating mode if platform constraints allow.
 *
 * On error a negative errno is returned.
 */
int regulator_set_load(struct regulator *regulator, int uA_load)
{
	struct regulator_dev *rdev = regulator->rdev;
	int ret;

	mutex_lock(&rdev->mutex);
	regulator->uA_load = uA_load;
	ret = drms_uA_update(rdev);
	mutex_unlock(&rdev->mutex);

	return ret;
}
EXPORT_SYMBOL_GPL(regulator_set_load);

/**
 * regulator_allow_bypass - allow the regulator to go into bypass mode
 *
 * @regulator: Regulator to configure
 * @enable: enable or disable bypass mode
 *
 * Allow the regulator to go into bypass mode if all other consumers
 * for the regulator also enable bypass mode and the machine
 * constraints allow this.  Bypass mode means that the regulator is
 * simply passing the input directly to the output with no regulation.
 */
int regulator_allow_bypass(struct regulator *regulator, bool enable)
{
	struct regulator_dev *rdev = regulator->rdev;
	int ret = 0;

	if (!rdev->desc->ops->set_bypass)
		return 0;

	if (rdev->constraints &&
	    !(rdev->constraints->valid_ops_mask & REGULATOR_CHANGE_BYPASS))
		return 0;

	mutex_lock(&rdev->mutex);

	if (enable && !regulator->bypass) {
		rdev->bypass_count++;

		if (rdev->bypass_count == rdev->open_count) {
			ret = rdev->desc->ops->set_bypass(rdev, enable);
			if (ret != 0)
				rdev->bypass_count--;
		}

	} else if (!enable && regulator->bypass) {
		rdev->bypass_count--;

		if (rdev->bypass_count != rdev->open_count) {
			ret = rdev->desc->ops->set_bypass(rdev, enable);
			if (ret != 0)
				rdev->bypass_count++;
		}
	}

	if (ret == 0)
		regulator->bypass = enable;

	mutex_unlock(&rdev->mutex);

	return ret;
}
EXPORT_SYMBOL_GPL(regulator_allow_bypass);

/**
 * regulator_register_notifier - register regulator event notifier
 * @regulator: regulator source
 * @nb: notifier block
 *
 * Register notifier block to receive regulator events.
 */
int regulator_register_notifier(struct regulator *regulator,
			      struct notifier_block *nb)
{
	return blocking_notifier_chain_register(&regulator->rdev->notifier,
						nb);
}
EXPORT_SYMBOL_GPL(regulator_register_notifier);

/**
 * regulator_unregister_notifier - unregister regulator event notifier
 * @regulator: regulator source
 * @nb: notifier block
 *
 * Unregister regulator event notifier block.
 */
int regulator_unregister_notifier(struct regulator *regulator,
				struct notifier_block *nb)
{
	return blocking_notifier_chain_unregister(&regulator->rdev->notifier,
						  nb);
}
EXPORT_SYMBOL_GPL(regulator_unregister_notifier);

/* notify regulator consumers and downstream regulator consumers.
 * Note mutex must be held by caller.
 */
static int _notifier_call_chain(struct regulator_dev *rdev,
				  unsigned long event, void *data)
{
	/* call rdev chain first */
	return blocking_notifier_call_chain(&rdev->notifier, event, data);
}

/**
 * regulator_bulk_get - get multiple regulator consumers
 *
 * @dev:           Device to supply
 * @num_consumers: Number of consumers to register
 * @consumers:     Configuration of consumers; clients are stored here.
 *
 * @return 0 on success, an errno on failure.
 *
 * This helper function allows drivers to get several regulator
 * consumers in one operation.  If any of the regulators cannot be
 * acquired then any regulators that were allocated will be freed
 * before returning to the caller.
 */
int regulator_bulk_get(struct device *dev, int num_consumers,
		       struct regulator_bulk_data *consumers)
{
	int i;
	int ret;

	for (i = 0; i < num_consumers; i++)
		consumers[i].consumer = NULL;

	for (i = 0; i < num_consumers; i++) {
		consumers[i].consumer = regulator_get(dev,
						      consumers[i].supply);
		if (IS_ERR(consumers[i].consumer)) {
			ret = PTR_ERR(consumers[i].consumer);
			dev_err(dev, "Failed to get supply '%s': %d\n",
				consumers[i].supply, ret);
			consumers[i].consumer = NULL;
			goto err;
		}
	}

	return 0;

err:
	while (--i >= 0)
		regulator_put(consumers[i].consumer);

	return ret;
}
EXPORT_SYMBOL_GPL(regulator_bulk_get);

static void regulator_bulk_enable_async(void *data, async_cookie_t cookie)
{
	struct regulator_bulk_data *bulk = data;

	bulk->ret = regulator_enable(bulk->consumer);
}

/**
 * regulator_bulk_enable - enable multiple regulator consumers
 *
 * @num_consumers: Number of consumers
 * @consumers:     Consumer data; clients are stored here.
 * @return         0 on success, an errno on failure
 *
 * This convenience API allows consumers to enable multiple regulator
 * clients in a single API call.  If any consumers cannot be enabled
 * then any others that were enabled will be disabled again prior to
 * return.
 */
int regulator_bulk_enable(int num_consumers,
			  struct regulator_bulk_data *consumers)
{
	ASYNC_DOMAIN_EXCLUSIVE(async_domain);
	int i;
	int ret = 0;

	for (i = 0; i < num_consumers; i++) {
		if (consumers[i].consumer->always_on)
			consumers[i].ret = 0;
		else
			async_schedule_domain(regulator_bulk_enable_async,
					      &consumers[i], &async_domain);
	}

	async_synchronize_full_domain(&async_domain);

	/* If any consumer failed we need to unwind any that succeeded */
	for (i = 0; i < num_consumers; i++) {
		if (consumers[i].ret != 0) {
			ret = consumers[i].ret;
			goto err;
		}
	}

	return 0;

err:
	for (i = 0; i < num_consumers; i++) {
		if (consumers[i].ret < 0)
			pr_err("Failed to enable %s: %d\n", consumers[i].supply,
			       consumers[i].ret);
		else
			regulator_disable(consumers[i].consumer);
	}

	return ret;
}
EXPORT_SYMBOL_GPL(regulator_bulk_enable);

/**
 * regulator_bulk_disable - disable multiple regulator consumers
 *
 * @num_consumers: Number of consumers
 * @consumers:     Consumer data; clients are stored here.
 * @return         0 on success, an errno on failure
 *
 * This convenience API allows consumers to disable multiple regulator
 * clients in a single API call.  If any consumers cannot be disabled
 * then any others that were disabled will be enabled again prior to
 * return.
 */
int regulator_bulk_disable(int num_consumers,
			   struct regulator_bulk_data *consumers)
{
	int i;
	int ret, r;

	for (i = num_consumers - 1; i >= 0; --i) {
		ret = regulator_disable(consumers[i].consumer);
		if (ret != 0)
			goto err;
	}

	return 0;

err:
	pr_err("Failed to disable %s: %d\n", consumers[i].supply, ret);
	for (++i; i < num_consumers; ++i) {
		r = regulator_enable(consumers[i].consumer);
		if (r != 0)
			pr_err("Failed to reename %s: %d\n",
			       consumers[i].supply, r);
	}

	return ret;
}
EXPORT_SYMBOL_GPL(regulator_bulk_disable);

/**
 * regulator_bulk_force_disable - force disable multiple regulator consumers
 *
 * @num_consumers: Number of consumers
 * @consumers:     Consumer data; clients are stored here.
 * @return         0 on success, an errno on failure
 *
 * This convenience API allows consumers to forcibly disable multiple regulator
 * clients in a single API call.
 * NOTE: This should be used for situations when device damage will
 * likely occur if the regulators are not disabled (e.g. over temp).
 * Although regulator_force_disable function call for some consumers can
 * return error numbers, the function is called for all consumers.
 */
int regulator_bulk_force_disable(int num_consumers,
			   struct regulator_bulk_data *consumers)
{
	int i;
	int ret;

	for (i = 0; i < num_consumers; i++)
		consumers[i].ret =
			    regulator_force_disable(consumers[i].consumer);

	for (i = 0; i < num_consumers; i++) {
		if (consumers[i].ret != 0) {
			ret = consumers[i].ret;
			goto out;
		}
	}

	return 0;
out:
	return ret;
}
EXPORT_SYMBOL_GPL(regulator_bulk_force_disable);

/**
 * regulator_bulk_free - free multiple regulator consumers
 *
 * @num_consumers: Number of consumers
 * @consumers:     Consumer data; clients are stored here.
 *
 * This convenience API allows consumers to free multiple regulator
 * clients in a single API call.
 */
void regulator_bulk_free(int num_consumers,
			 struct regulator_bulk_data *consumers)
{
	int i;

	for (i = 0; i < num_consumers; i++) {
		regulator_put(consumers[i].consumer);
		consumers[i].consumer = NULL;
	}
}
EXPORT_SYMBOL_GPL(regulator_bulk_free);

/**
 * regulator_notifier_call_chain - call regulator event notifier
 * @rdev: regulator source
 * @event: notifier block
 * @data: callback-specific data.
 *
 * Called by regulator drivers to notify clients a regulator event has
 * occurred. We also notify regulator clients downstream.
 * Note lock must be held by caller.
 */
int regulator_notifier_call_chain(struct regulator_dev *rdev,
				  unsigned long event, void *data)
{
	lockdep_assert_held_once(&rdev->mutex);

	_notifier_call_chain(rdev, event, data);
	return NOTIFY_DONE;

}
EXPORT_SYMBOL_GPL(regulator_notifier_call_chain);

/**
 * regulator_mode_to_status - convert a regulator mode into a status
 *
 * @mode: Mode to convert
 *
 * Convert a regulator mode into a status.
 */
int regulator_mode_to_status(unsigned int mode)
{
	switch (mode) {
	case REGULATOR_MODE_FAST:
		return REGULATOR_STATUS_FAST;
	case REGULATOR_MODE_NORMAL:
		return REGULATOR_STATUS_NORMAL;
	case REGULATOR_MODE_IDLE:
		return REGULATOR_STATUS_IDLE;
	case REGULATOR_MODE_STANDBY:
		return REGULATOR_STATUS_STANDBY;
	default:
		return REGULATOR_STATUS_UNDEFINED;
	}
}
EXPORT_SYMBOL_GPL(regulator_mode_to_status);

static struct attribute *regulator_dev_attrs[] = {
	&dev_attr_name.attr,
	&dev_attr_num_users.attr,
	&dev_attr_type.attr,
	&dev_attr_microvolts.attr,
	&dev_attr_microamps.attr,
	&dev_attr_opmode.attr,
	&dev_attr_state.attr,
	&dev_attr_status.attr,
	&dev_attr_bypass.attr,
	&dev_attr_requested_microamps.attr,
	&dev_attr_min_microvolts.attr,
	&dev_attr_max_microvolts.attr,
	&dev_attr_min_microamps.attr,
	&dev_attr_max_microamps.attr,
	&dev_attr_suspend_standby_state.attr,
	&dev_attr_suspend_mem_state.attr,
	&dev_attr_suspend_disk_state.attr,
	&dev_attr_suspend_standby_microvolts.attr,
	&dev_attr_suspend_mem_microvolts.attr,
	&dev_attr_suspend_disk_microvolts.attr,
	&dev_attr_suspend_standby_mode.attr,
	&dev_attr_suspend_mem_mode.attr,
	&dev_attr_suspend_disk_mode.attr,
	NULL
};

/*
 * To avoid cluttering sysfs (and memory) with useless state, only
 * create attributes that can be meaningfully displayed.
 */
static umode_t regulator_attr_is_visible(struct kobject *kobj,
					 struct attribute *attr, int idx)
{
	struct device *dev = kobj_to_dev(kobj);
	struct regulator_dev *rdev = container_of(dev, struct regulator_dev, dev);
	const struct regulator_ops *ops = rdev->desc->ops;
	umode_t mode = attr->mode;

	/* these three are always present */
	if (attr == &dev_attr_name.attr ||
	    attr == &dev_attr_num_users.attr ||
	    attr == &dev_attr_type.attr)
		return mode;

	/* some attributes need specific methods to be displayed */
	if (attr == &dev_attr_microvolts.attr) {
		if ((ops->get_voltage && ops->get_voltage(rdev) >= 0) ||
		    (ops->get_voltage_sel && ops->get_voltage_sel(rdev) >= 0) ||
		    (ops->list_voltage && ops->list_voltage(rdev, 0) >= 0) ||
		    (rdev->desc->fixed_uV && rdev->desc->n_voltages == 1))
			return mode;
		return 0;
	}

	if (attr == &dev_attr_microamps.attr)
		return ops->get_current_limit ? mode : 0;

	if (attr == &dev_attr_opmode.attr)
		return ops->get_mode ? mode : 0;

	if (attr == &dev_attr_state.attr)
		return (rdev->ena_pin || ops->is_enabled) ? mode : 0;

	if (attr == &dev_attr_status.attr)
		return ops->get_status ? mode : 0;

	if (attr == &dev_attr_bypass.attr)
		return ops->get_bypass ? mode : 0;

	/* some attributes are type-specific */
	if (attr == &dev_attr_requested_microamps.attr)
		return rdev->desc->type == REGULATOR_CURRENT ? mode : 0;

	/* constraints need specific supporting methods */
	if (attr == &dev_attr_min_microvolts.attr ||
	    attr == &dev_attr_max_microvolts.attr)
		return (ops->set_voltage || ops->set_voltage_sel) ? mode : 0;

	if (attr == &dev_attr_min_microamps.attr ||
	    attr == &dev_attr_max_microamps.attr)
		return ops->set_current_limit ? mode : 0;

	if (attr == &dev_attr_suspend_standby_state.attr ||
	    attr == &dev_attr_suspend_mem_state.attr ||
	    attr == &dev_attr_suspend_disk_state.attr)
		return mode;

	if (attr == &dev_attr_suspend_standby_microvolts.attr ||
	    attr == &dev_attr_suspend_mem_microvolts.attr ||
	    attr == &dev_attr_suspend_disk_microvolts.attr)
		return ops->set_suspend_voltage ? mode : 0;

	if (attr == &dev_attr_suspend_standby_mode.attr ||
	    attr == &dev_attr_suspend_mem_mode.attr ||
	    attr == &dev_attr_suspend_disk_mode.attr)
		return ops->set_suspend_mode ? mode : 0;

	return mode;
}

static const struct attribute_group regulator_dev_group = {
	.attrs = regulator_dev_attrs,
	.is_visible = regulator_attr_is_visible,
};

static const struct attribute_group *regulator_dev_groups[] = {
	&regulator_dev_group,
	NULL
};

static void regulator_dev_release(struct device *dev)
{
	struct regulator_dev *rdev = dev_get_drvdata(dev);

	kfree(rdev->constraints);
	of_node_put(rdev->dev.of_node);
	kfree(rdev);
}

static struct class regulator_class = {
	.name = "regulator",
	.dev_release = regulator_dev_release,
	.dev_groups = regulator_dev_groups,
};

static void rdev_init_debugfs(struct regulator_dev *rdev)
{
	struct device *parent = rdev->dev.parent;
	const char *rname = rdev_get_name(rdev);
	char name[NAME_MAX];

	/* Avoid duplicate debugfs directory names */
	if (parent && rname == rdev->desc->name) {
		snprintf(name, sizeof(name), "%s-%s", dev_name(parent),
			 rname);
		rname = name;
	}

	rdev->debugfs = debugfs_create_dir(rname, debugfs_root);
	if (!rdev->debugfs) {
		rdev_warn(rdev, "Failed to create debugfs directory\n");
		return;
	}

	debugfs_create_u32("use_count", 0444, rdev->debugfs,
			   &rdev->use_count);
	debugfs_create_u32("open_count", 0444, rdev->debugfs,
			   &rdev->open_count);
	debugfs_create_u32("bypass_count", 0444, rdev->debugfs,
			   &rdev->bypass_count);
}

/**
 * regulator_register - register regulator
 * @regulator_desc: regulator to register
 * @cfg: runtime configuration for regulator
 *
 * Called by regulator drivers to register a regulator.
 * Returns a valid pointer to struct regulator_dev on success
 * or an ERR_PTR() on error.
 */
struct regulator_dev *
regulator_register(const struct regulator_desc *regulator_desc,
		   const struct regulator_config *cfg)
{
	const struct regulation_constraints *constraints = NULL;
	const struct regulator_init_data *init_data;
	struct regulator_config *config = NULL;
	static atomic_t regulator_no = ATOMIC_INIT(-1);
	struct regulator_dev *rdev;
	struct device *dev;
	int ret, i;

	if (regulator_desc == NULL || cfg == NULL)
		return ERR_PTR(-EINVAL);

	dev = cfg->dev;
	WARN_ON(!dev);

	if (regulator_desc->name == NULL || regulator_desc->ops == NULL)
		return ERR_PTR(-EINVAL);

	if (regulator_desc->type != REGULATOR_VOLTAGE &&
	    regulator_desc->type != REGULATOR_CURRENT)
		return ERR_PTR(-EINVAL);

	/* Only one of each should be implemented */
	WARN_ON(regulator_desc->ops->get_voltage &&
		regulator_desc->ops->get_voltage_sel);
	WARN_ON(regulator_desc->ops->set_voltage &&
		regulator_desc->ops->set_voltage_sel);

	/* If we're using selectors we must implement list_voltage. */
	if (regulator_desc->ops->get_voltage_sel &&
	    !regulator_desc->ops->list_voltage) {
		return ERR_PTR(-EINVAL);
	}
	if (regulator_desc->ops->set_voltage_sel &&
	    !regulator_desc->ops->list_voltage) {
		return ERR_PTR(-EINVAL);
	}

	rdev = kzalloc(sizeof(struct regulator_dev), GFP_KERNEL);
	if (rdev == NULL)
		return ERR_PTR(-ENOMEM);

	/*
	 * Duplicate the config so the driver could override it after
	 * parsing init data.
	 */
	config = kmemdup(cfg, sizeof(*cfg), GFP_KERNEL);
	if (config == NULL) {
		kfree(rdev);
		return ERR_PTR(-ENOMEM);
	}

	init_data = regulator_of_get_init_data(dev, regulator_desc, config,
					       &rdev->dev.of_node);
	if (!init_data) {
		init_data = config->init_data;
		rdev->dev.of_node = of_node_get(config->of_node);
	}

	mutex_lock(&regulator_list_mutex);

	mutex_init(&rdev->mutex);
	rdev->reg_data = config->driver_data;
	rdev->owner = regulator_desc->owner;
	rdev->desc = regulator_desc;
	if (config->regmap)
		rdev->regmap = config->regmap;
	else if (dev_get_regmap(dev, NULL))
		rdev->regmap = dev_get_regmap(dev, NULL);
	else if (dev->parent)
		rdev->regmap = dev_get_regmap(dev->parent, NULL);
	INIT_LIST_HEAD(&rdev->consumer_list);
	INIT_LIST_HEAD(&rdev->list);
	BLOCKING_INIT_NOTIFIER_HEAD(&rdev->notifier);
	INIT_DELAYED_WORK(&rdev->disable_work, regulator_disable_work);

	/* preform any regulator specific init */
	if (init_data && init_data->regulator_init) {
		ret = init_data->regulator_init(rdev->reg_data);
		if (ret < 0)
			goto clean;
	}

	/* register with sysfs */
	rdev->dev.class = &regulator_class;
	rdev->dev.parent = dev;
	dev_set_name(&rdev->dev, "regulator.%lu",
		    (unsigned long) atomic_inc_return(&regulator_no));
	ret = device_register(&rdev->dev);
	if (ret != 0) {
		put_device(&rdev->dev);
		goto clean;
	}

	dev_set_drvdata(&rdev->dev, rdev);

	if ((config->ena_gpio || config->ena_gpio_initialized) &&
	    gpio_is_valid(config->ena_gpio)) {
		ret = regulator_ena_gpio_request(rdev, config);
		if (ret != 0) {
			rdev_err(rdev, "Failed to request enable GPIO%d: %d\n",
				 config->ena_gpio, ret);
			goto wash;
		}
	}

	/* set regulator constraints */
	if (init_data)
		constraints = &init_data->constraints;

	ret = set_machine_constraints(rdev, constraints);
	if (ret < 0)
		goto scrub;

	if (init_data && init_data->supply_regulator)
		rdev->supply_name = init_data->supply_regulator;
	else if (regulator_desc->supply_name)
		rdev->supply_name = regulator_desc->supply_name;

	/* add consumers devices */
	if (init_data) {
		for (i = 0; i < init_data->num_consumer_supplies; i++) {
			ret = set_consumer_device_supply(rdev,
				init_data->consumer_supplies[i].dev_name,
				init_data->consumer_supplies[i].supply);
			if (ret < 0) {
				dev_err(dev, "Failed to set supply %s\n",
					init_data->consumer_supplies[i].supply);
				goto unset_supplies;
			}
		}
	}

	list_add(&rdev->list, &regulator_list);

	rdev_init_debugfs(rdev);
out:
	mutex_unlock(&regulator_list_mutex);
	kfree(config);
	return rdev;

unset_supplies:
	unset_regulator_supplies(rdev);

scrub:
	regulator_ena_gpio_free(rdev);
	kfree(rdev->constraints);
wash:
	device_unregister(&rdev->dev);
	/* device core frees rdev */
	rdev = ERR_PTR(ret);
	goto out;

clean:
	kfree(rdev);
	rdev = ERR_PTR(ret);
	goto out;
}
EXPORT_SYMBOL_GPL(regulator_register);

/**
 * regulator_unregister - unregister regulator
 * @rdev: regulator to unregister
 *
 * Called by regulator drivers to unregister a regulator.
 */
void regulator_unregister(struct regulator_dev *rdev)
{
	if (rdev == NULL)
		return;

	if (rdev->supply) {
		while (rdev->use_count--)
			regulator_disable(rdev->supply);
		regulator_put(rdev->supply);
	}
	mutex_lock(&regulator_list_mutex);
	debugfs_remove_recursive(rdev->debugfs);
	flush_work(&rdev->disable_work.work);
	WARN_ON(rdev->open_count);
	unset_regulator_supplies(rdev);
	list_del(&rdev->list);
	mutex_unlock(&regulator_list_mutex);
	regulator_ena_gpio_free(rdev);
	device_unregister(&rdev->dev);
}
EXPORT_SYMBOL_GPL(regulator_unregister);

/**
 * regulator_suspend_prepare - prepare regulators for system wide suspend
 * @state: system suspend state
 *
 * Configure each regulator with it's suspend operating parameters for state.
 * This will usually be called by machine suspend code prior to supending.
 */
int regulator_suspend_prepare(suspend_state_t state)
{
	struct regulator_dev *rdev;
	int ret = 0;

	/* ON is handled by regulator active state */
	if (state == PM_SUSPEND_ON)
		return -EINVAL;

	mutex_lock(&regulator_list_mutex);
	list_for_each_entry(rdev, &regulator_list, list) {

		mutex_lock(&rdev->mutex);
		ret = suspend_prepare(rdev, state);
		mutex_unlock(&rdev->mutex);

		if (ret < 0) {
			rdev_err(rdev, "failed to prepare\n");
			goto out;
		}
	}
out:
	mutex_unlock(&regulator_list_mutex);
	return ret;
}
EXPORT_SYMBOL_GPL(regulator_suspend_prepare);

/**
 * regulator_suspend_finish - resume regulators from system wide suspend
 *
 * Turn on regulators that might be turned off by regulator_suspend_prepare
 * and that should be turned on according to the regulators properties.
 */
int regulator_suspend_finish(void)
{
	struct regulator_dev *rdev;
	int ret = 0, error;

	mutex_lock(&regulator_list_mutex);
	list_for_each_entry(rdev, &regulator_list, list) {
		mutex_lock(&rdev->mutex);
		if (rdev->use_count > 0  || rdev->constraints->always_on) {
			if (!_regulator_is_enabled(rdev)) {
				error = _regulator_do_enable(rdev);
				if (error)
					ret = error;
			}
		} else {
			if (!have_full_constraints())
				goto unlock;
			if (!_regulator_is_enabled(rdev))
				goto unlock;

			error = _regulator_do_disable(rdev);
			if (error)
				ret = error;
		}
unlock:
		mutex_unlock(&rdev->mutex);
	}
	mutex_unlock(&regulator_list_mutex);
	return ret;
}
EXPORT_SYMBOL_GPL(regulator_suspend_finish);

/**
 * regulator_has_full_constraints - the system has fully specified constraints
 *
 * Calling this function will cause the regulator API to disable all
 * regulators which have a zero use count and don't have an always_on
 * constraint in a late_initcall.
 *
 * The intention is that this will become the default behaviour in a
 * future kernel release so users are encouraged to use this facility
 * now.
 */
void regulator_has_full_constraints(void)
{
	has_full_constraints = 1;
}
EXPORT_SYMBOL_GPL(regulator_has_full_constraints);

/**
 * rdev_get_drvdata - get rdev regulator driver data
 * @rdev: regulator
 *
 * Get rdev regulator driver private data. This call can be used in the
 * regulator driver context.
 */
void *rdev_get_drvdata(struct regulator_dev *rdev)
{
	return rdev->reg_data;
}
EXPORT_SYMBOL_GPL(rdev_get_drvdata);

/**
 * regulator_get_drvdata - get regulator driver data
 * @regulator: regulator
 *
 * Get regulator driver private data. This call can be used in the consumer
 * driver context when non API regulator specific functions need to be called.
 */
void *regulator_get_drvdata(struct regulator *regulator)
{
	return regulator->rdev->reg_data;
}
EXPORT_SYMBOL_GPL(regulator_get_drvdata);

/**
 * regulator_set_drvdata - set regulator driver data
 * @regulator: regulator
 * @data: data
 */
void regulator_set_drvdata(struct regulator *regulator, void *data)
{
	regulator->rdev->reg_data = data;
}
EXPORT_SYMBOL_GPL(regulator_set_drvdata);

/**
 * regulator_get_id - get regulator ID
 * @rdev: regulator
 */
int rdev_get_id(struct regulator_dev *rdev)
{
	return rdev->desc->id;
}
EXPORT_SYMBOL_GPL(rdev_get_id);

struct device *rdev_get_dev(struct regulator_dev *rdev)
{
	return &rdev->dev;
}
EXPORT_SYMBOL_GPL(rdev_get_dev);

void *regulator_get_init_drvdata(struct regulator_init_data *reg_init_data)
{
	return reg_init_data->driver_data;
}
EXPORT_SYMBOL_GPL(regulator_get_init_drvdata);

#ifdef CONFIG_DEBUG_FS
static ssize_t supply_map_read_file(struct file *file, char __user *user_buf,
				    size_t count, loff_t *ppos)
{
	char *buf = kmalloc(PAGE_SIZE, GFP_KERNEL);
	ssize_t len, ret = 0;
	struct regulator_map *map;

	if (!buf)
		return -ENOMEM;

	list_for_each_entry(map, &regulator_map_list, list) {
		len = snprintf(buf + ret, PAGE_SIZE - ret,
			       "%s -> %s.%s\n",
			       rdev_get_name(map->regulator), map->dev_name,
			       map->supply);
		if (len >= 0)
			ret += len;
		if (ret > PAGE_SIZE) {
			ret = PAGE_SIZE;
			break;
		}
	}

	ret = simple_read_from_buffer(user_buf, count, ppos, buf, ret);

	kfree(buf);

	return ret;
}
#endif

static const struct file_operations supply_map_fops = {
#ifdef CONFIG_DEBUG_FS
	.read = supply_map_read_file,
	.llseek = default_llseek,
#endif
};

#ifdef CONFIG_DEBUG_FS
static void regulator_summary_show_subtree(struct seq_file *s,
					   struct regulator_dev *rdev,
					   int level)
{
	struct list_head *list = s->private;
	struct regulator_dev *child;
	struct regulation_constraints *c;
	struct regulator *consumer;

	if (!rdev)
		return;

	seq_printf(s, "%*s%-*s %3d %4d %6d ",
		   level * 3 + 1, "",
		   30 - level * 3, rdev_get_name(rdev),
		   rdev->use_count, rdev->open_count, rdev->bypass_count);

	seq_printf(s, "%5dmV ", _regulator_get_voltage(rdev) / 1000);
	seq_printf(s, "%5dmA ", _regulator_get_current_limit(rdev) / 1000);

	c = rdev->constraints;
	if (c) {
		switch (rdev->desc->type) {
		case REGULATOR_VOLTAGE:
			seq_printf(s, "%5dmV %5dmV ",
				   c->min_uV / 1000, c->max_uV / 1000);
			break;
		case REGULATOR_CURRENT:
			seq_printf(s, "%5dmA %5dmA ",
				   c->min_uA / 1000, c->max_uA / 1000);
			break;
		}
	}

	seq_puts(s, "\n");

	list_for_each_entry(consumer, &rdev->consumer_list, list) {
		if (consumer->dev->class == &regulator_class)
			continue;

		seq_printf(s, "%*s%-*s ",
			   (level + 1) * 3 + 1, "",
			   30 - (level + 1) * 3, dev_name(consumer->dev));

		switch (rdev->desc->type) {
		case REGULATOR_VOLTAGE:
			seq_printf(s, "%37dmV %5dmV",
				   consumer->min_uV / 1000,
				   consumer->max_uV / 1000);
			break;
		case REGULATOR_CURRENT:
			break;
		}

		seq_puts(s, "\n");
	}

	list_for_each_entry(child, list, list) {
		/* handle only non-root regulators supplied by current rdev */
		if (!child->supply || child->supply->rdev != rdev)
			continue;

		regulator_summary_show_subtree(s, child, level + 1);
	}
}

static int regulator_summary_show(struct seq_file *s, void *data)
{
	struct list_head *list = s->private;
	struct regulator_dev *rdev;

	seq_puts(s, " regulator                      use open bypass voltage current     min     max\n");
	seq_puts(s, "-------------------------------------------------------------------------------\n");

	mutex_lock(&regulator_list_mutex);

	list_for_each_entry(rdev, list, list) {
		if (rdev->supply)
			continue;

		regulator_summary_show_subtree(s, rdev, 0);
	}

	mutex_unlock(&regulator_list_mutex);

	return 0;
}

static int regulator_summary_open(struct inode *inode, struct file *file)
{
	return single_open(file, regulator_summary_show, inode->i_private);
}
#endif

static const struct file_operations regulator_summary_fops = {
#ifdef CONFIG_DEBUG_FS
	.open		= regulator_summary_open,
	.read		= seq_read,
	.llseek		= seq_lseek,
	.release	= single_release,
#endif
};

static int __init regulator_init(void)
{
	int ret;

	ret = class_register(&regulator_class);

	debugfs_root = debugfs_create_dir("regulator", NULL);
	if (!debugfs_root)
		pr_warn("regulator: Failed to create debugfs directory\n");

	debugfs_create_file("supply_map", 0444, debugfs_root, NULL,
			    &supply_map_fops);

	debugfs_create_file("regulator_summary", 0444, debugfs_root,
			    &regulator_list, &regulator_summary_fops);

	regulator_dummy_init();

	return ret;
}

/* init early to allow our consumers to complete system booting */
core_initcall(regulator_init);

static int __init regulator_late_cleanup(struct device *dev, void *data)
{
	struct regulator_dev *rdev = dev_to_rdev(dev);
	const struct regulator_ops *ops = rdev->desc->ops;
	struct regulation_constraints *c = rdev->constraints;
	int enabled, ret;

	if (c && c->always_on)
		return 0;

	if (c && !(c->valid_ops_mask & REGULATOR_CHANGE_STATUS))
		return 0;

	mutex_lock(&rdev->mutex);

	if (rdev->use_count)
		goto unlock;

	/* If we can't read the status assume it's on. */
	if (ops->is_enabled)
		enabled = ops->is_enabled(rdev);
	else
		enabled = 1;

	if (!enabled)
		goto unlock;

	if (have_full_constraints()) {
		/* We log since this may kill the system if it goes
		 * wrong. */
		rdev_info(rdev, "disabling\n");
		ret = _regulator_do_disable(rdev);
		if (ret != 0)
			rdev_err(rdev, "couldn't disable: %d\n", ret);
	} else {
		/* The intention is that in future we will
		 * assume that full constraints are provided
		 * so warn even if we aren't going to do
		 * anything here.
		 */
		rdev_warn(rdev, "incomplete constraints, leaving on\n");
	}

unlock:
	mutex_unlock(&rdev->mutex);

	return 0;
}

static int __init regulator_init_complete(void)
{
	/*
	 * Since DT doesn't provide an idiomatic mechanism for
	 * enabling full constraints and since it's much more natural
	 * with DT to provide them just assume that a DT enabled
	 * system has full constraints.
	 */
	if (of_have_populated_dt())
		has_full_constraints = true;

	/* If we have a full configuration then disable any regulators
	 * we have permission to change the status for and which are
	 * not in use or always_on.  This is effectively the default
	 * for DT and ACPI as they have full constraints.
	 */
	class_for_each_device(&regulator_class, NULL, NULL,
			      regulator_late_cleanup);

	return 0;
}
late_initcall_sync(regulator_init_complete);<|MERGE_RESOLUTION|>--- conflicted
+++ resolved
@@ -1403,13 +1403,10 @@
 			return 0;
 		}
 
-<<<<<<< HEAD
-=======
 		/* Did the lookup explicitly defer for us? */
 		if (ret == -EPROBE_DEFER)
 			return ret;
 
->>>>>>> 25cb62b7
 		if (have_full_constraints()) {
 			r = dummy_regulator_rdev;
 		} else {
