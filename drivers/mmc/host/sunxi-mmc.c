/*
 * Driver for sunxi SD/MMC host controllers
 * (C) Copyright 2007-2011 Reuuimlla Technology Co., Ltd.
 * (C) Copyright 2007-2011 Aaron Maoye <leafy.myeh@reuuimllatech.com>
 * (C) Copyright 2013-2014 O2S GmbH <www.o2s.ch>
 * (C) Copyright 2013-2014 David Lanzend�rfer <david.lanzendoerfer@o2s.ch>
 * (C) Copyright 2013-2014 Hans de Goede <hdegoede@redhat.com>
 *
 * This program is free software; you can redistribute it and/or
 * modify it under the terms of the GNU General Public License as
 * published by the Free Software Foundation; either version 2 of
 * the License, or (at your option) any later version.
 */

#include <linux/kernel.h>
#include <linux/module.h>
#include <linux/io.h>
#include <linux/device.h>
#include <linux/interrupt.h>
#include <linux/delay.h>
#include <linux/err.h>

#include <linux/clk.h>
#include <linux/gpio.h>
#include <linux/platform_device.h>
#include <linux/spinlock.h>
#include <linux/scatterlist.h>
#include <linux/dma-mapping.h>
#include <linux/slab.h>
#include <linux/reset.h>

#include <linux/of_address.h>
#include <linux/of_gpio.h>
#include <linux/of_platform.h>

#include <linux/mmc/host.h>
#include <linux/mmc/sd.h>
#include <linux/mmc/sdio.h>
#include <linux/mmc/mmc.h>
#include <linux/mmc/core.h>
#include <linux/mmc/card.h>
#include <linux/mmc/slot-gpio.h>

/* register offset definitions */
#define SDXC_REG_GCTRL	(0x00) /* SMC Global Control Register */
#define SDXC_REG_CLKCR	(0x04) /* SMC Clock Control Register */
#define SDXC_REG_TMOUT	(0x08) /* SMC Time Out Register */
#define SDXC_REG_WIDTH	(0x0C) /* SMC Bus Width Register */
#define SDXC_REG_BLKSZ	(0x10) /* SMC Block Size Register */
#define SDXC_REG_BCNTR	(0x14) /* SMC Byte Count Register */
#define SDXC_REG_CMDR	(0x18) /* SMC Command Register */
#define SDXC_REG_CARG	(0x1C) /* SMC Argument Register */
#define SDXC_REG_RESP0	(0x20) /* SMC Response Register 0 */
#define SDXC_REG_RESP1	(0x24) /* SMC Response Register 1 */
#define SDXC_REG_RESP2	(0x28) /* SMC Response Register 2 */
#define SDXC_REG_RESP3	(0x2C) /* SMC Response Register 3 */
#define SDXC_REG_IMASK	(0x30) /* SMC Interrupt Mask Register */
#define SDXC_REG_MISTA	(0x34) /* SMC Masked Interrupt Status Register */
#define SDXC_REG_RINTR	(0x38) /* SMC Raw Interrupt Status Register */
#define SDXC_REG_STAS	(0x3C) /* SMC Status Register */
#define SDXC_REG_FTRGL	(0x40) /* SMC FIFO Threshold Watermark Registe */
#define SDXC_REG_FUNS	(0x44) /* SMC Function Select Register */
#define SDXC_REG_CBCR	(0x48) /* SMC CIU Byte Count Register */
#define SDXC_REG_BBCR	(0x4C) /* SMC BIU Byte Count Register */
#define SDXC_REG_DBGC	(0x50) /* SMC Debug Enable Register */
#define SDXC_REG_HWRST	(0x78) /* SMC Card Hardware Reset for Register */
#define SDXC_REG_DMAC	(0x80) /* SMC IDMAC Control Register */
#define SDXC_REG_DLBA	(0x84) /* SMC IDMAC Descriptor List Base Addre */
#define SDXC_REG_IDST	(0x88) /* SMC IDMAC Status Register */
#define SDXC_REG_IDIE	(0x8C) /* SMC IDMAC Interrupt Enable Register */
#define SDXC_REG_CHDA	(0x90)
#define SDXC_REG_CBDA	(0x94)

#define mmc_readl(host, reg) \
	readl((host)->reg_base + SDXC_##reg)
#define mmc_writel(host, reg, value) \
	writel((value), (host)->reg_base + SDXC_##reg)

/* global control register bits */
#define SDXC_SOFT_RESET			BIT(0)
#define SDXC_FIFO_RESET			BIT(1)
#define SDXC_DMA_RESET			BIT(2)
#define SDXC_INTERRUPT_ENABLE_BIT	BIT(4)
#define SDXC_DMA_ENABLE_BIT		BIT(5)
#define SDXC_DEBOUNCE_ENABLE_BIT	BIT(8)
#define SDXC_POSEDGE_LATCH_DATA		BIT(9)
#define SDXC_DDR_MODE			BIT(10)
#define SDXC_MEMORY_ACCESS_DONE		BIT(29)
#define SDXC_ACCESS_DONE_DIRECT		BIT(30)
#define SDXC_ACCESS_BY_AHB		BIT(31)
#define SDXC_ACCESS_BY_DMA		(0 << 31)
#define SDXC_HARDWARE_RESET \
	(SDXC_SOFT_RESET | SDXC_FIFO_RESET | SDXC_DMA_RESET)

/* clock control bits */
#define SDXC_CARD_CLOCK_ON		BIT(16)
#define SDXC_LOW_POWER_ON		BIT(17)

/* bus width */
#define SDXC_WIDTH1			0
#define SDXC_WIDTH4			1
#define SDXC_WIDTH8			2

/* smc command bits */
#define SDXC_RESP_EXPIRE		BIT(6)
#define SDXC_LONG_RESPONSE		BIT(7)
#define SDXC_CHECK_RESPONSE_CRC		BIT(8)
#define SDXC_DATA_EXPIRE		BIT(9)
#define SDXC_WRITE			BIT(10)
#define SDXC_SEQUENCE_MODE		BIT(11)
#define SDXC_SEND_AUTO_STOP		BIT(12)
#define SDXC_WAIT_PRE_OVER		BIT(13)
#define SDXC_STOP_ABORT_CMD		BIT(14)
#define SDXC_SEND_INIT_SEQUENCE		BIT(15)
#define SDXC_UPCLK_ONLY			BIT(21)
#define SDXC_READ_CEATA_DEV		BIT(22)
#define SDXC_CCS_EXPIRE			BIT(23)
#define SDXC_ENABLE_BIT_BOOT		BIT(24)
#define SDXC_ALT_BOOT_OPTIONS		BIT(25)
#define SDXC_BOOT_ACK_EXPIRE		BIT(26)
#define SDXC_BOOT_ABORT			BIT(27)
#define SDXC_VOLTAGE_SWITCH	        BIT(28)
#define SDXC_USE_HOLD_REGISTER	        BIT(29)
#define SDXC_START			BIT(31)

/* interrupt bits */
#define SDXC_RESP_ERROR			BIT(1)
#define SDXC_COMMAND_DONE		BIT(2)
#define SDXC_DATA_OVER			BIT(3)
#define SDXC_TX_DATA_REQUEST		BIT(4)
#define SDXC_RX_DATA_REQUEST		BIT(5)
#define SDXC_RESP_CRC_ERROR		BIT(6)
#define SDXC_DATA_CRC_ERROR		BIT(7)
#define SDXC_RESP_TIMEOUT		BIT(8)
#define SDXC_DATA_TIMEOUT		BIT(9)
#define SDXC_VOLTAGE_CHANGE_DONE	BIT(10)
#define SDXC_FIFO_RUN_ERROR		BIT(11)
#define SDXC_HARD_WARE_LOCKED		BIT(12)
#define SDXC_START_BIT_ERROR		BIT(13)
#define SDXC_AUTO_COMMAND_DONE		BIT(14)
#define SDXC_END_BIT_ERROR		BIT(15)
#define SDXC_SDIO_INTERRUPT		BIT(16)
#define SDXC_CARD_INSERT		BIT(30)
#define SDXC_CARD_REMOVE		BIT(31)
#define SDXC_INTERRUPT_ERROR_BIT \
	(SDXC_RESP_ERROR | SDXC_RESP_CRC_ERROR | SDXC_DATA_CRC_ERROR | \
	 SDXC_RESP_TIMEOUT | SDXC_DATA_TIMEOUT | SDXC_FIFO_RUN_ERROR | \
	 SDXC_HARD_WARE_LOCKED | SDXC_START_BIT_ERROR | SDXC_END_BIT_ERROR)
#define SDXC_INTERRUPT_DONE_BIT \
	(SDXC_AUTO_COMMAND_DONE | SDXC_DATA_OVER | \
	 SDXC_COMMAND_DONE | SDXC_VOLTAGE_CHANGE_DONE)

/* status */
#define SDXC_RXWL_FLAG			BIT(0)
#define SDXC_TXWL_FLAG			BIT(1)
#define SDXC_FIFO_EMPTY			BIT(2)
#define SDXC_FIFO_FULL			BIT(3)
#define SDXC_CARD_PRESENT		BIT(8)
#define SDXC_CARD_DATA_BUSY		BIT(9)
#define SDXC_DATA_FSM_BUSY		BIT(10)
#define SDXC_DMA_REQUEST		BIT(31)
#define SDXC_FIFO_SIZE			16

/* Function select */
#define SDXC_CEATA_ON			(0xceaa << 16)
#define SDXC_SEND_IRQ_RESPONSE		BIT(0)
#define SDXC_SDIO_READ_WAIT		BIT(1)
#define SDXC_ABORT_READ_DATA		BIT(2)
#define SDXC_SEND_CCSD			BIT(8)
#define SDXC_SEND_AUTO_STOPCCSD		BIT(9)
#define SDXC_CEATA_DEV_IRQ_ENABLE	BIT(10)

/* IDMA controller bus mod bit field */
#define SDXC_IDMAC_SOFT_RESET		BIT(0)
#define SDXC_IDMAC_FIX_BURST		BIT(1)
#define SDXC_IDMAC_IDMA_ON		BIT(7)
#define SDXC_IDMAC_REFETCH_DES		BIT(31)

/* IDMA status bit field */
#define SDXC_IDMAC_TRANSMIT_INTERRUPT		BIT(0)
#define SDXC_IDMAC_RECEIVE_INTERRUPT		BIT(1)
#define SDXC_IDMAC_FATAL_BUS_ERROR		BIT(2)
#define SDXC_IDMAC_DESTINATION_INVALID		BIT(4)
#define SDXC_IDMAC_CARD_ERROR_SUM		BIT(5)
#define SDXC_IDMAC_NORMAL_INTERRUPT_SUM		BIT(8)
#define SDXC_IDMAC_ABNORMAL_INTERRUPT_SUM	BIT(9)
#define SDXC_IDMAC_HOST_ABORT_INTERRUPT		BIT(10)
#define SDXC_IDMAC_IDLE				(0 << 13)
#define SDXC_IDMAC_SUSPEND			(1 << 13)
#define SDXC_IDMAC_DESC_READ			(2 << 13)
#define SDXC_IDMAC_DESC_CHECK			(3 << 13)
#define SDXC_IDMAC_READ_REQUEST_WAIT		(4 << 13)
#define SDXC_IDMAC_WRITE_REQUEST_WAIT		(5 << 13)
#define SDXC_IDMAC_READ				(6 << 13)
#define SDXC_IDMAC_WRITE			(7 << 13)
#define SDXC_IDMAC_DESC_CLOSE			(8 << 13)

/*
* If the idma-des-size-bits of property is ie 13, bufsize bits are:
*  Bits  0-12: buf1 size
*  Bits 13-25: buf2 size
*  Bits 26-31: not used
* Since we only ever set buf1 size, we can simply store it directly.
*/
#define SDXC_IDMAC_DES0_DIC	BIT(1)  /* disable interrupt on completion */
#define SDXC_IDMAC_DES0_LD	BIT(2)  /* last descriptor */
#define SDXC_IDMAC_DES0_FD	BIT(3)  /* first descriptor */
#define SDXC_IDMAC_DES0_CH	BIT(4)  /* chain mode */
#define SDXC_IDMAC_DES0_ER	BIT(5)  /* end of ring */
#define SDXC_IDMAC_DES0_CES	BIT(30) /* card error summary */
#define SDXC_IDMAC_DES0_OWN	BIT(31) /* 1-idma owns it, 0-host owns it */

#define SDXC_CLK_400K		0
#define SDXC_CLK_25M		1
#define SDXC_CLK_50M		2
#define SDXC_CLK_50M_DDR	3

struct sunxi_mmc_clk_delay {
	u32 output;
	u32 sample;
};

struct sunxi_idma_des {
	u32	config;
	u32	buf_size;
	u32	buf_addr_ptr1;
	u32	buf_addr_ptr2;
};

struct sunxi_mmc_host {
	struct mmc_host	*mmc;
	struct reset_control *reset;

	/* IO mapping base */
	void __iomem	*reg_base;

	/* clock management */
	struct clk	*clk_ahb;
	struct clk	*clk_mmc;
	struct clk	*clk_sample;
	struct clk	*clk_output;
	const struct sunxi_mmc_clk_delay *clk_delays;

	/* irq */
	spinlock_t	lock;
	int		irq;
	u32		int_sum;
	u32		sdio_imask;

	/* dma */
	u32		idma_des_size_bits;
	dma_addr_t	sg_dma;
	void		*sg_cpu;
	bool		wait_dma;

	struct mmc_request *mrq;
	struct mmc_request *manual_stop_mrq;
	int		ferror;
};

static int sunxi_mmc_reset_host(struct sunxi_mmc_host *host)
{
	unsigned long expire = jiffies + msecs_to_jiffies(250);
	u32 rval;

	mmc_writel(host, REG_GCTRL, SDXC_HARDWARE_RESET);
	do {
		rval = mmc_readl(host, REG_GCTRL);
	} while (time_before(jiffies, expire) && (rval & SDXC_HARDWARE_RESET));

	if (rval & SDXC_HARDWARE_RESET) {
		dev_err(mmc_dev(host->mmc), "fatal err reset timeout\n");
		return -EIO;
	}

	return 0;
}

static int sunxi_mmc_init_host(struct mmc_host *mmc)
{
	u32 rval;
	struct sunxi_mmc_host *host = mmc_priv(mmc);

	if (sunxi_mmc_reset_host(host))
		return -EIO;

	mmc_writel(host, REG_FTRGL, 0x20070008);
	mmc_writel(host, REG_TMOUT, 0xffffffff);
	mmc_writel(host, REG_IMASK, host->sdio_imask);
	mmc_writel(host, REG_RINTR, 0xffffffff);
	mmc_writel(host, REG_DBGC, 0xdeb);
	mmc_writel(host, REG_FUNS, SDXC_CEATA_ON);
	mmc_writel(host, REG_DLBA, host->sg_dma);

	rval = mmc_readl(host, REG_GCTRL);
	rval |= SDXC_INTERRUPT_ENABLE_BIT;
	rval &= ~SDXC_ACCESS_DONE_DIRECT;
	mmc_writel(host, REG_GCTRL, rval);

	return 0;
}

static void sunxi_mmc_init_idma_des(struct sunxi_mmc_host *host,
				    struct mmc_data *data)
{
	struct sunxi_idma_des *pdes = (struct sunxi_idma_des *)host->sg_cpu;
	dma_addr_t next_desc = host->sg_dma;
	int i, max_len = (1 << host->idma_des_size_bits);

	for (i = 0; i < data->sg_len; i++) {
		pdes[i].config = SDXC_IDMAC_DES0_CH | SDXC_IDMAC_DES0_OWN |
				 SDXC_IDMAC_DES0_DIC;

		if (data->sg[i].length == max_len)
			pdes[i].buf_size = 0; /* 0 == max_len */
		else
			pdes[i].buf_size = data->sg[i].length;

		next_desc += sizeof(struct sunxi_idma_des);
		pdes[i].buf_addr_ptr1 = sg_dma_address(&data->sg[i]);
		pdes[i].buf_addr_ptr2 = (u32)next_desc;
	}

	pdes[0].config |= SDXC_IDMAC_DES0_FD;
	pdes[i - 1].config |= SDXC_IDMAC_DES0_LD | SDXC_IDMAC_DES0_ER;
	pdes[i - 1].config &= ~SDXC_IDMAC_DES0_DIC;
	pdes[i - 1].buf_addr_ptr2 = 0;

	/*
	 * Avoid the io-store starting the idmac hitting io-mem before the
	 * descriptors hit the main-mem.
	 */
	wmb();
}

static enum dma_data_direction sunxi_mmc_get_dma_dir(struct mmc_data *data)
{
	if (data->flags & MMC_DATA_WRITE)
		return DMA_TO_DEVICE;
	else
		return DMA_FROM_DEVICE;
}

static int sunxi_mmc_map_dma(struct sunxi_mmc_host *host,
			     struct mmc_data *data)
{
	u32 i, dma_len;
	struct scatterlist *sg;

	dma_len = dma_map_sg(mmc_dev(host->mmc), data->sg, data->sg_len,
			     sunxi_mmc_get_dma_dir(data));
	if (dma_len == 0) {
		dev_err(mmc_dev(host->mmc), "dma_map_sg failed\n");
		return -ENOMEM;
	}

	for_each_sg(data->sg, sg, data->sg_len, i) {
		if (sg->offset & 3 || sg->length & 3) {
			dev_err(mmc_dev(host->mmc),
				"unaligned scatterlist: os %x length %d\n",
				sg->offset, sg->length);
			return -EINVAL;
		}
	}

	return 0;
}

static void sunxi_mmc_start_dma(struct sunxi_mmc_host *host,
				struct mmc_data *data)
{
	u32 rval;

	sunxi_mmc_init_idma_des(host, data);

	rval = mmc_readl(host, REG_GCTRL);
	rval |= SDXC_DMA_ENABLE_BIT;
	mmc_writel(host, REG_GCTRL, rval);
	rval |= SDXC_DMA_RESET;
	mmc_writel(host, REG_GCTRL, rval);

	mmc_writel(host, REG_DMAC, SDXC_IDMAC_SOFT_RESET);

	if (!(data->flags & MMC_DATA_WRITE))
		mmc_writel(host, REG_IDIE, SDXC_IDMAC_RECEIVE_INTERRUPT);

	mmc_writel(host, REG_DMAC,
		   SDXC_IDMAC_FIX_BURST | SDXC_IDMAC_IDMA_ON);
}

static void sunxi_mmc_send_manual_stop(struct sunxi_mmc_host *host,
				       struct mmc_request *req)
{
	u32 arg, cmd_val, ri;
	unsigned long expire = jiffies + msecs_to_jiffies(1000);

	cmd_val = SDXC_START | SDXC_RESP_EXPIRE |
		  SDXC_STOP_ABORT_CMD | SDXC_CHECK_RESPONSE_CRC;

	if (req->cmd->opcode == SD_IO_RW_EXTENDED) {
		cmd_val |= SD_IO_RW_DIRECT;
		arg = (1 << 31) | (0 << 28) | (SDIO_CCCR_ABORT << 9) |
		      ((req->cmd->arg >> 28) & 0x7);
	} else {
		cmd_val |= MMC_STOP_TRANSMISSION;
		arg = 0;
	}

	mmc_writel(host, REG_CARG, arg);
	mmc_writel(host, REG_CMDR, cmd_val);

	do {
		ri = mmc_readl(host, REG_RINTR);
	} while (!(ri & (SDXC_COMMAND_DONE | SDXC_INTERRUPT_ERROR_BIT)) &&
		 time_before(jiffies, expire));

	if (!(ri & SDXC_COMMAND_DONE) || (ri & SDXC_INTERRUPT_ERROR_BIT)) {
		dev_err(mmc_dev(host->mmc), "send stop command failed\n");
		if (req->stop)
			req->stop->resp[0] = -ETIMEDOUT;
	} else {
		if (req->stop)
			req->stop->resp[0] = mmc_readl(host, REG_RESP0);
	}

	mmc_writel(host, REG_RINTR, 0xffff);
}

static void sunxi_mmc_dump_errinfo(struct sunxi_mmc_host *host)
{
	struct mmc_command *cmd = host->mrq->cmd;
	struct mmc_data *data = host->mrq->data;

	/* For some cmds timeout is normal with sd/mmc cards */
	if ((host->int_sum & SDXC_INTERRUPT_ERROR_BIT) ==
		SDXC_RESP_TIMEOUT && (cmd->opcode == SD_IO_SEND_OP_COND ||
				      cmd->opcode == SD_IO_RW_DIRECT))
		return;

	dev_err(mmc_dev(host->mmc),
		"smc %d err, cmd %d,%s%s%s%s%s%s%s%s%s%s !!\n",
		host->mmc->index, cmd->opcode,
		data ? (data->flags & MMC_DATA_WRITE ? " WR" : " RD") : "",
		host->int_sum & SDXC_RESP_ERROR     ? " RE"     : "",
		host->int_sum & SDXC_RESP_CRC_ERROR  ? " RCE"    : "",
		host->int_sum & SDXC_DATA_CRC_ERROR  ? " DCE"    : "",
		host->int_sum & SDXC_RESP_TIMEOUT ? " RTO"    : "",
		host->int_sum & SDXC_DATA_TIMEOUT ? " DTO"    : "",
		host->int_sum & SDXC_FIFO_RUN_ERROR  ? " FE"     : "",
		host->int_sum & SDXC_HARD_WARE_LOCKED ? " HL"     : "",
		host->int_sum & SDXC_START_BIT_ERROR ? " SBE"    : "",
		host->int_sum & SDXC_END_BIT_ERROR   ? " EBE"    : ""
		);
}

/* Called in interrupt context! */
static irqreturn_t sunxi_mmc_finalize_request(struct sunxi_mmc_host *host)
{
	struct mmc_request *mrq = host->mrq;
	struct mmc_data *data = mrq->data;
	u32 rval;

	mmc_writel(host, REG_IMASK, host->sdio_imask);
	mmc_writel(host, REG_IDIE, 0);

	if (host->int_sum & SDXC_INTERRUPT_ERROR_BIT) {
		sunxi_mmc_dump_errinfo(host);
		mrq->cmd->error = -ETIMEDOUT;

		if (data) {
			data->error = -ETIMEDOUT;
			host->manual_stop_mrq = mrq;
		}

		if (mrq->stop)
			mrq->stop->error = -ETIMEDOUT;
	} else {
		if (mrq->cmd->flags & MMC_RSP_136) {
			mrq->cmd->resp[0] = mmc_readl(host, REG_RESP3);
			mrq->cmd->resp[1] = mmc_readl(host, REG_RESP2);
			mrq->cmd->resp[2] = mmc_readl(host, REG_RESP1);
			mrq->cmd->resp[3] = mmc_readl(host, REG_RESP0);
		} else {
			mrq->cmd->resp[0] = mmc_readl(host, REG_RESP0);
		}

		if (data)
			data->bytes_xfered = data->blocks * data->blksz;
	}

	if (data) {
		mmc_writel(host, REG_IDST, 0x337);
		mmc_writel(host, REG_DMAC, 0);
		rval = mmc_readl(host, REG_GCTRL);
		rval |= SDXC_DMA_RESET;
		mmc_writel(host, REG_GCTRL, rval);
		rval &= ~SDXC_DMA_ENABLE_BIT;
		mmc_writel(host, REG_GCTRL, rval);
		rval |= SDXC_FIFO_RESET;
		mmc_writel(host, REG_GCTRL, rval);
		dma_unmap_sg(mmc_dev(host->mmc), data->sg, data->sg_len,
				     sunxi_mmc_get_dma_dir(data));
	}

	mmc_writel(host, REG_RINTR, 0xffff);

	host->mrq = NULL;
	host->int_sum = 0;
	host->wait_dma = false;

	return host->manual_stop_mrq ? IRQ_WAKE_THREAD : IRQ_HANDLED;
}

static irqreturn_t sunxi_mmc_irq(int irq, void *dev_id)
{
	struct sunxi_mmc_host *host = dev_id;
	struct mmc_request *mrq;
	u32 msk_int, idma_int;
	bool finalize = false;
	bool sdio_int = false;
	irqreturn_t ret = IRQ_HANDLED;

	spin_lock(&host->lock);

	idma_int  = mmc_readl(host, REG_IDST);
	msk_int   = mmc_readl(host, REG_MISTA);

	dev_dbg(mmc_dev(host->mmc), "irq: rq %p mi %08x idi %08x\n",
		host->mrq, msk_int, idma_int);

	mrq = host->mrq;
	if (mrq) {
		if (idma_int & SDXC_IDMAC_RECEIVE_INTERRUPT)
			host->wait_dma = false;

		host->int_sum |= msk_int;

		/* Wait for COMMAND_DONE on RESPONSE_TIMEOUT before finalize */
		if ((host->int_sum & SDXC_RESP_TIMEOUT) &&
				!(host->int_sum & SDXC_COMMAND_DONE))
			mmc_writel(host, REG_IMASK,
				   host->sdio_imask | SDXC_COMMAND_DONE);
		/* Don't wait for dma on error */
		else if (host->int_sum & SDXC_INTERRUPT_ERROR_BIT)
			finalize = true;
		else if ((host->int_sum & SDXC_INTERRUPT_DONE_BIT) &&
				!host->wait_dma)
			finalize = true;
	}

	if (msk_int & SDXC_SDIO_INTERRUPT)
		sdio_int = true;

	mmc_writel(host, REG_RINTR, msk_int);
	mmc_writel(host, REG_IDST, idma_int);

	if (finalize)
		ret = sunxi_mmc_finalize_request(host);

	spin_unlock(&host->lock);

	if (finalize && ret == IRQ_HANDLED)
		mmc_request_done(host->mmc, mrq);

	if (sdio_int)
		mmc_signal_sdio_irq(host->mmc);

	return ret;
}

static irqreturn_t sunxi_mmc_handle_manual_stop(int irq, void *dev_id)
{
	struct sunxi_mmc_host *host = dev_id;
	struct mmc_request *mrq;
	unsigned long iflags;

	spin_lock_irqsave(&host->lock, iflags);
	mrq = host->manual_stop_mrq;
	spin_unlock_irqrestore(&host->lock, iflags);

	if (!mrq) {
		dev_err(mmc_dev(host->mmc), "no request for manual stop\n");
		return IRQ_HANDLED;
	}

	dev_err(mmc_dev(host->mmc), "data error, sending stop command\n");

	/*
	 * We will never have more than one outstanding request,
	 * and we do not complete the request until after
	 * we've cleared host->manual_stop_mrq so we do not need to
	 * spin lock this function.
	 * Additionally we have wait states within this function
	 * so having it in a lock is a very bad idea.
	 */
	sunxi_mmc_send_manual_stop(host, mrq);

	spin_lock_irqsave(&host->lock, iflags);
	host->manual_stop_mrq = NULL;
	spin_unlock_irqrestore(&host->lock, iflags);

	mmc_request_done(host->mmc, mrq);

	return IRQ_HANDLED;
}

static int sunxi_mmc_oclk_onoff(struct sunxi_mmc_host *host, u32 oclk_en)
{
	unsigned long expire = jiffies + msecs_to_jiffies(750);
	u32 rval;

	rval = mmc_readl(host, REG_CLKCR);
	rval &= ~(SDXC_CARD_CLOCK_ON | SDXC_LOW_POWER_ON);

	if (oclk_en)
		rval |= SDXC_CARD_CLOCK_ON;

	mmc_writel(host, REG_CLKCR, rval);

	rval = SDXC_START | SDXC_UPCLK_ONLY | SDXC_WAIT_PRE_OVER;
	mmc_writel(host, REG_CMDR, rval);

	do {
		rval = mmc_readl(host, REG_CMDR);
	} while (time_before(jiffies, expire) && (rval & SDXC_START));

	/* clear irq status bits set by the command */
	mmc_writel(host, REG_RINTR,
		   mmc_readl(host, REG_RINTR) & ~SDXC_SDIO_INTERRUPT);

	if (rval & SDXC_START) {
		dev_err(mmc_dev(host->mmc), "fatal err update clk timeout\n");
		return -EIO;
	}

	return 0;
}

static int sunxi_mmc_clk_set_rate(struct sunxi_mmc_host *host,
				  struct mmc_ios *ios)
{
	u32 rate, oclk_dly, rval, sclk_dly;
	int ret;

	rate = clk_round_rate(host->clk_mmc, ios->clock);
	dev_dbg(mmc_dev(host->mmc), "setting clk to %d, rounded %d\n",
		ios->clock, rate);

	/* setting clock rate */
	ret = clk_set_rate(host->clk_mmc, rate);
	if (ret) {
		dev_err(mmc_dev(host->mmc), "error setting clk to %d: %d\n",
			rate, ret);
		return ret;
	}

	ret = sunxi_mmc_oclk_onoff(host, 0);
	if (ret)
		return ret;

	/* clear internal divider */
	rval = mmc_readl(host, REG_CLKCR);
	rval &= ~0xff;
	mmc_writel(host, REG_CLKCR, rval);

	/* determine delays */
	if (rate <= 400000) {
		oclk_dly = host->clk_delays[SDXC_CLK_400K].output;
		sclk_dly = host->clk_delays[SDXC_CLK_400K].sample;
	} else if (rate <= 25000000) {
		oclk_dly = host->clk_delays[SDXC_CLK_25M].output;
		sclk_dly = host->clk_delays[SDXC_CLK_25M].sample;
	} else if (rate <= 50000000) {
		if (ios->timing == MMC_TIMING_UHS_DDR50) {
			oclk_dly = host->clk_delays[SDXC_CLK_50M_DDR].output;
			sclk_dly = host->clk_delays[SDXC_CLK_50M_DDR].sample;
		} else {
			oclk_dly = host->clk_delays[SDXC_CLK_50M].output;
			sclk_dly = host->clk_delays[SDXC_CLK_50M].sample;
		}
	} else {
		return -EINVAL;
	}

	clk_set_phase(host->clk_sample, sclk_dly);
	clk_set_phase(host->clk_output, oclk_dly);

	return sunxi_mmc_oclk_onoff(host, 1);
}

static void sunxi_mmc_set_ios(struct mmc_host *mmc, struct mmc_ios *ios)
{
	struct sunxi_mmc_host *host = mmc_priv(mmc);
	u32 rval;

	/* Set the power state */
	switch (ios->power_mode) {
	case MMC_POWER_ON:
		break;

	case MMC_POWER_UP:
		mmc_regulator_set_ocr(mmc, mmc->supply.vmmc, ios->vdd);

		host->ferror = sunxi_mmc_init_host(mmc);
		if (host->ferror)
			return;

		dev_dbg(mmc_dev(mmc), "power on!\n");
		break;

	case MMC_POWER_OFF:
		dev_dbg(mmc_dev(mmc), "power off!\n");
		sunxi_mmc_reset_host(host);
		mmc_regulator_set_ocr(mmc, mmc->supply.vmmc, 0);
		break;
	}

	/* set bus width */
	switch (ios->bus_width) {
	case MMC_BUS_WIDTH_1:
		mmc_writel(host, REG_WIDTH, SDXC_WIDTH1);
		break;
	case MMC_BUS_WIDTH_4:
		mmc_writel(host, REG_WIDTH, SDXC_WIDTH4);
		break;
	case MMC_BUS_WIDTH_8:
		mmc_writel(host, REG_WIDTH, SDXC_WIDTH8);
		break;
	}

	/* set ddr mode */
	rval = mmc_readl(host, REG_GCTRL);
	if (ios->timing == MMC_TIMING_UHS_DDR50)
		rval |= SDXC_DDR_MODE;
	else
		rval &= ~SDXC_DDR_MODE;
	mmc_writel(host, REG_GCTRL, rval);

	/* set up clock */
	if (ios->clock && ios->power_mode) {
		host->ferror = sunxi_mmc_clk_set_rate(host, ios);
		/* Android code had a usleep_range(50000, 55000); here */
	}
}

static void sunxi_mmc_enable_sdio_irq(struct mmc_host *mmc, int enable)
{
	struct sunxi_mmc_host *host = mmc_priv(mmc);
	unsigned long flags;
	u32 imask;

	spin_lock_irqsave(&host->lock, flags);

	imask = mmc_readl(host, REG_IMASK);
	if (enable) {
		host->sdio_imask = SDXC_SDIO_INTERRUPT;
		imask |= SDXC_SDIO_INTERRUPT;
	} else {
		host->sdio_imask = 0;
		imask &= ~SDXC_SDIO_INTERRUPT;
	}
	mmc_writel(host, REG_IMASK, imask);
	spin_unlock_irqrestore(&host->lock, flags);
}

static void sunxi_mmc_hw_reset(struct mmc_host *mmc)
{
	struct sunxi_mmc_host *host = mmc_priv(mmc);
	mmc_writel(host, REG_HWRST, 0);
	udelay(10);
	mmc_writel(host, REG_HWRST, 1);
	udelay(300);
}

static void sunxi_mmc_request(struct mmc_host *mmc, struct mmc_request *mrq)
{
	struct sunxi_mmc_host *host = mmc_priv(mmc);
	struct mmc_command *cmd = mrq->cmd;
	struct mmc_data *data = mrq->data;
	unsigned long iflags;
	u32 imask = SDXC_INTERRUPT_ERROR_BIT;
	u32 cmd_val = SDXC_START | (cmd->opcode & 0x3f);
	bool wait_dma = host->wait_dma;
	int ret;

	/* Check for set_ios errors (should never happen) */
	if (host->ferror) {
		mrq->cmd->error = host->ferror;
		mmc_request_done(mmc, mrq);
		return;
	}

	if (data) {
		ret = sunxi_mmc_map_dma(host, data);
		if (ret < 0) {
			dev_err(mmc_dev(mmc), "map DMA failed\n");
			cmd->error = ret;
			data->error = ret;
			mmc_request_done(mmc, mrq);
			return;
		}
	}

	if (cmd->opcode == MMC_GO_IDLE_STATE) {
		cmd_val |= SDXC_SEND_INIT_SEQUENCE;
		imask |= SDXC_COMMAND_DONE;
	}

	if (cmd->flags & MMC_RSP_PRESENT) {
		cmd_val |= SDXC_RESP_EXPIRE;
		if (cmd->flags & MMC_RSP_136)
			cmd_val |= SDXC_LONG_RESPONSE;
		if (cmd->flags & MMC_RSP_CRC)
			cmd_val |= SDXC_CHECK_RESPONSE_CRC;

		if ((cmd->flags & MMC_CMD_MASK) == MMC_CMD_ADTC) {
			cmd_val |= SDXC_DATA_EXPIRE | SDXC_WAIT_PRE_OVER;
			if (cmd->data->flags & MMC_DATA_STREAM) {
				imask |= SDXC_AUTO_COMMAND_DONE;
				cmd_val |= SDXC_SEQUENCE_MODE |
					   SDXC_SEND_AUTO_STOP;
			}

			if (cmd->data->stop) {
				imask |= SDXC_AUTO_COMMAND_DONE;
				cmd_val |= SDXC_SEND_AUTO_STOP;
			} else {
				imask |= SDXC_DATA_OVER;
			}

			if (cmd->data->flags & MMC_DATA_WRITE)
				cmd_val |= SDXC_WRITE;
			else
				wait_dma = true;
		} else {
			imask |= SDXC_COMMAND_DONE;
		}
	} else {
		imask |= SDXC_COMMAND_DONE;
	}

	dev_dbg(mmc_dev(mmc), "cmd %d(%08x) arg %x ie 0x%08x len %d\n",
		cmd_val & 0x3f, cmd_val, cmd->arg, imask,
		mrq->data ? mrq->data->blksz * mrq->data->blocks : 0);

	spin_lock_irqsave(&host->lock, iflags);

	if (host->mrq || host->manual_stop_mrq) {
		spin_unlock_irqrestore(&host->lock, iflags);

		if (data)
			dma_unmap_sg(mmc_dev(mmc), data->sg, data->sg_len,
				     sunxi_mmc_get_dma_dir(data));

		dev_err(mmc_dev(mmc), "request already pending\n");
		mrq->cmd->error = -EBUSY;
		mmc_request_done(mmc, mrq);
		return;
	}

	if (data) {
		mmc_writel(host, REG_BLKSZ, data->blksz);
		mmc_writel(host, REG_BCNTR, data->blksz * data->blocks);
		sunxi_mmc_start_dma(host, data);
	}

	host->mrq = mrq;
	host->wait_dma = wait_dma;
	mmc_writel(host, REG_IMASK, host->sdio_imask | imask);
	mmc_writel(host, REG_CARG, cmd->arg);
	mmc_writel(host, REG_CMDR, cmd_val);

	spin_unlock_irqrestore(&host->lock, iflags);
}

static int sunxi_mmc_card_busy(struct mmc_host *mmc)
{
	struct sunxi_mmc_host *host = mmc_priv(mmc);

	return !!(mmc_readl(host, REG_STAS) & SDXC_CARD_DATA_BUSY);
}

static const struct of_device_id sunxi_mmc_of_match[] = {
	{ .compatible = "allwinner,sun4i-a10-mmc", },
	{ .compatible = "allwinner,sun5i-a13-mmc", },
	{ .compatible = "allwinner,sun9i-a80-mmc", },
	{ /* sentinel */ }
};
MODULE_DEVICE_TABLE(of, sunxi_mmc_of_match);

static struct mmc_host_ops sunxi_mmc_ops = {
	.request	 = sunxi_mmc_request,
	.set_ios	 = sunxi_mmc_set_ios,
	.get_ro		 = mmc_gpio_get_ro,
	.get_cd		 = mmc_gpio_get_cd,
	.enable_sdio_irq = sunxi_mmc_enable_sdio_irq,
	.hw_reset	 = sunxi_mmc_hw_reset,
	.card_busy	 = sunxi_mmc_card_busy,
<<<<<<< HEAD
=======
};

static const struct sunxi_mmc_clk_delay sunxi_mmc_clk_delays[] = {
	[SDXC_CLK_400K]		= { .output = 180, .sample = 180 },
	[SDXC_CLK_25M]		= { .output = 180, .sample =  75 },
	[SDXC_CLK_50M]		= { .output =  90, .sample = 120 },
	[SDXC_CLK_50M_DDR]	= { .output =  60, .sample = 120 },
};

static const struct sunxi_mmc_clk_delay sun9i_mmc_clk_delays[] = {
	[SDXC_CLK_400K]		= { .output = 180, .sample = 180 },
	[SDXC_CLK_25M]		= { .output = 180, .sample =  75 },
	[SDXC_CLK_50M]		= { .output = 150, .sample = 120 },
	[SDXC_CLK_50M_DDR]	= { .output =  90, .sample = 120 },
>>>>>>> f02e2817
};

static int sunxi_mmc_resource_request(struct sunxi_mmc_host *host,
				      struct platform_device *pdev)
{
	struct device_node *np = pdev->dev.of_node;
	int ret;

	if (of_device_is_compatible(np, "allwinner,sun4i-a10-mmc"))
		host->idma_des_size_bits = 13;
	else
		host->idma_des_size_bits = 16;

	if (of_device_is_compatible(np, "allwinner,sun9i-a80-mmc"))
		host->clk_delays = sun9i_mmc_clk_delays;
	else
		host->clk_delays = sunxi_mmc_clk_delays;

	ret = mmc_regulator_get_supply(host->mmc);
	if (ret) {
		if (ret != -EPROBE_DEFER)
			dev_err(&pdev->dev, "Could not get vmmc supply\n");
		return ret;
	}

	host->reg_base = devm_ioremap_resource(&pdev->dev,
			      platform_get_resource(pdev, IORESOURCE_MEM, 0));
	if (IS_ERR(host->reg_base))
		return PTR_ERR(host->reg_base);

	host->clk_ahb = devm_clk_get(&pdev->dev, "ahb");
	if (IS_ERR(host->clk_ahb)) {
		dev_err(&pdev->dev, "Could not get ahb clock\n");
		return PTR_ERR(host->clk_ahb);
	}

	host->clk_mmc = devm_clk_get(&pdev->dev, "mmc");
	if (IS_ERR(host->clk_mmc)) {
		dev_err(&pdev->dev, "Could not get mmc clock\n");
		return PTR_ERR(host->clk_mmc);
	}

	host->clk_output = devm_clk_get(&pdev->dev, "output");
	if (IS_ERR(host->clk_output)) {
		dev_err(&pdev->dev, "Could not get output clock\n");
		return PTR_ERR(host->clk_output);
	}

	host->clk_sample = devm_clk_get(&pdev->dev, "sample");
	if (IS_ERR(host->clk_sample)) {
		dev_err(&pdev->dev, "Could not get sample clock\n");
		return PTR_ERR(host->clk_sample);
	}

	host->reset = devm_reset_control_get_optional(&pdev->dev, "ahb");
	if (PTR_ERR(host->reset) == -EPROBE_DEFER)
		return PTR_ERR(host->reset);

	ret = clk_prepare_enable(host->clk_ahb);
	if (ret) {
		dev_err(&pdev->dev, "Enable ahb clk err %d\n", ret);
		return ret;
	}

	ret = clk_prepare_enable(host->clk_mmc);
	if (ret) {
		dev_err(&pdev->dev, "Enable mmc clk err %d\n", ret);
		goto error_disable_clk_ahb;
	}

	ret = clk_prepare_enable(host->clk_output);
	if (ret) {
		dev_err(&pdev->dev, "Enable output clk err %d\n", ret);
		goto error_disable_clk_mmc;
	}

	ret = clk_prepare_enable(host->clk_sample);
	if (ret) {
		dev_err(&pdev->dev, "Enable sample clk err %d\n", ret);
		goto error_disable_clk_output;
	}

	if (!IS_ERR(host->reset)) {
		ret = reset_control_deassert(host->reset);
		if (ret) {
			dev_err(&pdev->dev, "reset err %d\n", ret);
			goto error_disable_clk_sample;
		}
	}

	/*
	 * Sometimes the controller asserts the irq on boot for some reason,
	 * make sure the controller is in a sane state before enabling irqs.
	 */
	ret = sunxi_mmc_reset_host(host);
	if (ret)
		goto error_assert_reset;

	host->irq = platform_get_irq(pdev, 0);
	return devm_request_threaded_irq(&pdev->dev, host->irq, sunxi_mmc_irq,
			sunxi_mmc_handle_manual_stop, 0, "sunxi-mmc", host);

error_assert_reset:
	if (!IS_ERR(host->reset))
		reset_control_assert(host->reset);
error_disable_clk_sample:
	clk_disable_unprepare(host->clk_sample);
error_disable_clk_output:
	clk_disable_unprepare(host->clk_output);
error_disable_clk_mmc:
	clk_disable_unprepare(host->clk_mmc);
error_disable_clk_ahb:
	clk_disable_unprepare(host->clk_ahb);
	return ret;
}

static int sunxi_mmc_probe(struct platform_device *pdev)
{
	struct sunxi_mmc_host *host;
	struct mmc_host *mmc;
	int ret;

	mmc = mmc_alloc_host(sizeof(struct sunxi_mmc_host), &pdev->dev);
	if (!mmc) {
		dev_err(&pdev->dev, "mmc alloc host failed\n");
		return -ENOMEM;
	}

	host = mmc_priv(mmc);
	host->mmc = mmc;
	spin_lock_init(&host->lock);

	ret = sunxi_mmc_resource_request(host, pdev);
	if (ret)
		goto error_free_host;

	host->sg_cpu = dma_alloc_coherent(&pdev->dev, PAGE_SIZE,
					  &host->sg_dma, GFP_KERNEL);
	if (!host->sg_cpu) {
		dev_err(&pdev->dev, "Failed to allocate DMA descriptor mem\n");
		ret = -ENOMEM;
		goto error_free_host;
	}

	mmc->ops		= &sunxi_mmc_ops;
	mmc->max_blk_count	= 8192;
	mmc->max_blk_size	= 4096;
	mmc->max_segs		= PAGE_SIZE / sizeof(struct sunxi_idma_des);
	mmc->max_seg_size	= (1 << host->idma_des_size_bits);
	mmc->max_req_size	= mmc->max_seg_size * mmc->max_segs;
	/* 400kHz ~ 50MHz */
	mmc->f_min		=   400000;
	mmc->f_max		= 50000000;
	mmc->caps	       |= MMC_CAP_MMC_HIGHSPEED | MMC_CAP_SD_HIGHSPEED |
				  MMC_CAP_ERASE | MMC_CAP_SDIO_IRQ;

	ret = mmc_of_parse(mmc);
	if (ret)
		goto error_free_dma;

	ret = mmc_add_host(mmc);
	if (ret)
		goto error_free_dma;

	dev_info(&pdev->dev, "base:0x%p irq:%u\n", host->reg_base, host->irq);
	platform_set_drvdata(pdev, mmc);
	return 0;

error_free_dma:
	dma_free_coherent(&pdev->dev, PAGE_SIZE, host->sg_cpu, host->sg_dma);
error_free_host:
	mmc_free_host(mmc);
	return ret;
}

static int sunxi_mmc_remove(struct platform_device *pdev)
{
	struct mmc_host	*mmc = platform_get_drvdata(pdev);
	struct sunxi_mmc_host *host = mmc_priv(mmc);

	mmc_remove_host(mmc);
	disable_irq(host->irq);
	sunxi_mmc_reset_host(host);

	if (!IS_ERR(host->reset))
		reset_control_assert(host->reset);

	clk_disable_unprepare(host->clk_mmc);
	clk_disable_unprepare(host->clk_ahb);

	dma_free_coherent(&pdev->dev, PAGE_SIZE, host->sg_cpu, host->sg_dma);
	mmc_free_host(mmc);

	return 0;
}

static struct platform_driver sunxi_mmc_driver = {
	.driver = {
		.name	= "sunxi-mmc",
		.of_match_table = of_match_ptr(sunxi_mmc_of_match),
	},
	.probe		= sunxi_mmc_probe,
	.remove		= sunxi_mmc_remove,
};
module_platform_driver(sunxi_mmc_driver);

MODULE_DESCRIPTION("Allwinner's SD/MMC Card Controller Driver");
MODULE_LICENSE("GPL v2");
MODULE_AUTHOR("David Lanzend�rfer <david.lanzendoerfer@o2s.ch>");
MODULE_ALIAS("platform:sunxi-mmc");<|MERGE_RESOLUTION|>--- conflicted
+++ resolved
@@ -896,8 +896,6 @@
 	.enable_sdio_irq = sunxi_mmc_enable_sdio_irq,
 	.hw_reset	 = sunxi_mmc_hw_reset,
 	.card_busy	 = sunxi_mmc_card_busy,
-<<<<<<< HEAD
-=======
 };
 
 static const struct sunxi_mmc_clk_delay sunxi_mmc_clk_delays[] = {
@@ -912,7 +910,6 @@
 	[SDXC_CLK_25M]		= { .output = 180, .sample =  75 },
 	[SDXC_CLK_50M]		= { .output = 150, .sample = 120 },
 	[SDXC_CLK_50M_DDR]	= { .output =  90, .sample = 120 },
->>>>>>> f02e2817
 };
 
 static int sunxi_mmc_resource_request(struct sunxi_mmc_host *host,
