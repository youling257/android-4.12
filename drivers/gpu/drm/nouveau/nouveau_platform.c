--- conflicted
+++ resolved
@@ -92,11 +92,8 @@
 	return 0;
 }
 
-<<<<<<< HEAD
-=======
 #if IS_ENABLED(CONFIG_IOMMU_API)
 
->>>>>>> 2c6625cd
 static void nouveau_platform_probe_iommu(struct device *dev,
 					 struct nouveau_platform_gpu *gpu)
 {
@@ -163,8 +160,6 @@
 	}
 }
 
-<<<<<<< HEAD
-=======
 #else
 
 static void nouveau_platform_probe_iommu(struct device *dev,
@@ -179,7 +174,6 @@
 
 #endif
 
->>>>>>> 2c6625cd
 static int nouveau_platform_probe(struct platform_device *pdev)
 {
 	struct nouveau_platform_gpu *gpu;
