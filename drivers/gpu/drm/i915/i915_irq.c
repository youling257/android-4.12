--- conflicted
+++ resolved
@@ -424,8 +424,6 @@
 	mutex_unlock(&dev_priv->dev->struct_mutex);
 }
 
-<<<<<<< HEAD
-=======
 static void gen6_queue_rps_work(struct drm_i915_private *dev_priv,
 				u32 pm_iir)
 {
@@ -450,7 +448,6 @@
 	queue_work(dev_priv->wq, &dev_priv->rps_work);
 }
 
->>>>>>> 700f3924
 static void pch_irq_handler(struct drm_device *dev, u32 pch_iir)
 {
 	drm_i915_private_t *dev_priv = (drm_i915_private_t *) dev->dev_private;
