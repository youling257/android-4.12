--- conflicted
+++ resolved
@@ -245,8 +245,6 @@
 static void radeon_audio_enable(struct radeon_device *rdev,
 				struct r600_audio_pin *pin, u8 enable_mask)
 {
-<<<<<<< HEAD
-=======
 	struct drm_encoder *encoder;
 	struct radeon_encoder *radeon_encoder;
 	struct radeon_encoder_atom_dig *dig;
@@ -269,7 +267,6 @@
 			return;
 	}
 
->>>>>>> 2c6625cd
 	if (rdev->audio.funcs->enable)
 		rdev->audio.funcs->enable(rdev, pin, enable_mask);
 }
@@ -453,26 +450,9 @@
 	if (!radeon_encoder_is_digital(encoder))
 		return;
 
-<<<<<<< HEAD
-	rdev = connector->encoder->dev->dev_private;
-
-	if (!radeon_audio_chipset_supported(rdev))
-		return;
-
-	radeon_encoder = to_radeon_encoder(connector->encoder);
 	dig = radeon_encoder->enc_priv;
 
 	if (status == connector_status_connected) {
-		if (!drm_detect_monitor_audio(radeon_connector_edid(connector))) {
-			radeon_encoder->audio = NULL;
-			return;
-		}
-
-=======
-	dig = radeon_encoder->enc_priv;
-
-	if (status == connector_status_connected) {
->>>>>>> 2c6625cd
 		if (connector->connector_type == DRM_MODE_CONNECTOR_DisplayPort) {
 			struct radeon_connector *radeon_connector = to_radeon_connector(connector);
 
@@ -528,33 +508,13 @@
 	struct radeon_device *rdev = encoder->dev->dev_private;
 	struct radeon_encoder *radeon_encoder = to_radeon_encoder(encoder);
 	struct radeon_encoder_atom_dig *dig = radeon_encoder->enc_priv;
-<<<<<<< HEAD
-	struct drm_connector *connector;
-	struct radeon_connector *radeon_connector = NULL;
-=======
 	struct drm_connector *connector = radeon_get_connector_for_encoder(encoder);
->>>>>>> 2c6625cd
 	u8 buffer[HDMI_INFOFRAME_HEADER_SIZE + HDMI_AVI_INFOFRAME_SIZE];
 	struct hdmi_avi_infoframe frame;
 	int err;
 
-<<<<<<< HEAD
-	list_for_each_entry(connector,
-		&encoder->dev->mode_config.connector_list, head) {
-		if (connector->encoder == encoder) {
-			radeon_connector = to_radeon_connector(connector);
-			break;
-		}
-	}
-
-	if (!radeon_connector) {
-		DRM_ERROR("Couldn't find encoder's connector\n");
-		return -ENOENT;
-	}
-=======
 	if (!connector)
 		return -EINVAL;
->>>>>>> 2c6625cd
 
 	err = drm_hdmi_avi_infoframe_from_display_mode(&frame, mode);
 	if (err < 0) {
