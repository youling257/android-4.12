--- conflicted
+++ resolved
@@ -858,11 +858,7 @@
 	for (p = drvdata->rdesc;
 	     p <= drvdata->rdesc + drvdata->rsize - 4;) {
 		if (p[0] == 0xFE && p[1] == 0xED && p[2] == 0x1D &&
-<<<<<<< HEAD
-		    p[3] < sizeof(params)) {
-=======
 		    p[3] < ARRAY_SIZE(params)) {
->>>>>>> 2c6625cd
 			v = params[p[3]];
 			put_unaligned(cpu_to_le32(v), (s32 *)p);
 			p += 4;
