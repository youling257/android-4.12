/* i2c-core.c - a device driver for the iic-bus interface		     */
/* ------------------------------------------------------------------------- */
/*   Copyright (C) 1995-99 Simon G. Vogl

    This program is free software; you can redistribute it and/or modify
    it under the terms of the GNU General Public License as published by
    the Free Software Foundation; either version 2 of the License, or
    (at your option) any later version.

    This program is distributed in the hope that it will be useful,
    but WITHOUT ANY WARRANTY; without even the implied warranty of
    MERCHANTABILITY or FITNESS FOR A PARTICULAR PURPOSE.  See the
    GNU General Public License for more details.			     */
/* ------------------------------------------------------------------------- */

/* With some changes from Kyösti Mälkki <kmalkki@cc.hut.fi>.
   All SMBus-related things are written by Frodo Looijaard <frodol@dds.nl>
   SMBus 2.0 support by Mark Studebaker <mdsxyz123@yahoo.com> and
   Jean Delvare <jdelvare@suse.de>
   Mux support by Rodolfo Giometti <giometti@enneenne.com> and
   Michael Lawnick <michael.lawnick.ext@nsn.com>
   OF support is copyright (c) 2008 Jochen Friedrich <jochen@scram.de>
   (based on a previous patch from Jon Smirl <jonsmirl@gmail.com>) and
   (c) 2013  Wolfram Sang <wsa@the-dreams.de>
   I2C ACPI code Copyright (C) 2014 Intel Corp
   Author: Lan Tianyu <tianyu.lan@intel.com>
   I2C slave support (c) 2014 by Wolfram Sang <wsa@sang-engineering.com>
 */

#include <linux/module.h>
#include <linux/kernel.h>
#include <linux/delay.h>
#include <linux/errno.h>
#include <linux/gpio.h>
#include <linux/slab.h>
#include <linux/i2c.h>
#include <linux/init.h>
#include <linux/idr.h>
#include <linux/mutex.h>
#include <linux/of.h>
#include <linux/of_device.h>
#include <linux/of_irq.h>
#include <linux/clk/clk-conf.h>
#include <linux/completion.h>
#include <linux/hardirq.h>
#include <linux/irqflags.h>
#include <linux/rwsem.h>
#include <linux/pm_runtime.h>
#include <linux/pm_domain.h>
#include <linux/acpi.h>
#include <linux/jump_label.h>
#include <asm/uaccess.h>
#include <linux/err.h>

#include "i2c-core.h"

#define CREATE_TRACE_POINTS
#include <trace/events/i2c.h>

/* core_lock protects i2c_adapter_idr, and guarantees
   that device detection, deletion of detected devices, and attach_adapter
   calls are serialized */
static DEFINE_MUTEX(core_lock);
static DEFINE_IDR(i2c_adapter_idr);

static struct device_type i2c_client_type;
static int i2c_detect(struct i2c_adapter *adapter, struct i2c_driver *driver);

static struct static_key i2c_trace_msg = STATIC_KEY_INIT_FALSE;

void i2c_transfer_trace_reg(void)
{
	static_key_slow_inc(&i2c_trace_msg);
}

void i2c_transfer_trace_unreg(void)
{
	static_key_slow_dec(&i2c_trace_msg);
}

#if defined(CONFIG_ACPI)
struct acpi_i2c_handler_data {
	struct acpi_connection_info info;
	struct i2c_adapter *adapter;
};

struct gsb_buffer {
	u8	status;
	u8	len;
	union {
		u16	wdata;
		u8	bdata;
		u8	data[0];
	};
} __packed;

static int acpi_i2c_add_resource(struct acpi_resource *ares, void *data)
{
	struct i2c_board_info *info = data;

	if (ares->type == ACPI_RESOURCE_TYPE_SERIAL_BUS) {
		struct acpi_resource_i2c_serialbus *sb;

		sb = &ares->data.i2c_serial_bus;
		if (!info->addr && sb->type == ACPI_RESOURCE_SERIAL_TYPE_I2C) {
			info->addr = sb->slave_address;
			if (sb->access_mode == ACPI_I2C_10BIT_MODE)
				info->flags |= I2C_CLIENT_TEN;
		}
	} else if (!info->irq) {
		struct resource r;

		if (acpi_dev_resource_interrupt(ares, 0, &r))
			info->irq = r.start;
	}

	/* Tell the ACPI core to skip this resource */
	return 1;
}

static acpi_status acpi_i2c_add_device(acpi_handle handle, u32 level,
				       void *data, void **return_value)
{
	struct i2c_adapter *adapter = data;
	struct list_head resource_list;
	struct i2c_board_info info;
	struct acpi_device *adev;
	int ret;

	if (acpi_bus_get_device(handle, &adev))
		return AE_OK;
	if (acpi_bus_get_status(adev) || !adev->status.present)
		return AE_OK;

	memset(&info, 0, sizeof(info));
	info.fwnode = acpi_fwnode_handle(adev);

	INIT_LIST_HEAD(&resource_list);
	ret = acpi_dev_get_resources(adev, &resource_list,
				     acpi_i2c_add_resource, &info);
	acpi_dev_free_resource_list(&resource_list);

	if (ret < 0 || !info.addr)
		return AE_OK;

	adev->power.flags.ignore_parent = true;
	strlcpy(info.type, dev_name(&adev->dev), sizeof(info.type));
	if (!i2c_new_device(adapter, &info)) {
		adev->power.flags.ignore_parent = false;
		dev_err(&adapter->dev,
			"failed to add I2C device %s from ACPI\n",
			dev_name(&adev->dev));
	}

	return AE_OK;
}

/**
 * acpi_i2c_register_devices - enumerate I2C slave devices behind adapter
 * @adap: pointer to adapter
 *
 * Enumerate all I2C slave devices behind this adapter by walking the ACPI
 * namespace. When a device is found it will be added to the Linux device
 * model and bound to the corresponding ACPI handle.
 */
static void acpi_i2c_register_devices(struct i2c_adapter *adap)
{
	acpi_handle handle;
	acpi_status status;

	if (!adap->dev.parent)
		return;

	handle = ACPI_HANDLE(adap->dev.parent);
	if (!handle)
		return;

	status = acpi_walk_namespace(ACPI_TYPE_DEVICE, handle, 1,
				     acpi_i2c_add_device, NULL,
				     adap, NULL);
	if (ACPI_FAILURE(status))
		dev_warn(&adap->dev, "failed to enumerate I2C slaves\n");
}

#else /* CONFIG_ACPI */
static inline void acpi_i2c_register_devices(struct i2c_adapter *adap) { }
#endif /* CONFIG_ACPI */

#ifdef CONFIG_ACPI_I2C_OPREGION
static int acpi_gsb_i2c_read_bytes(struct i2c_client *client,
		u8 cmd, u8 *data, u8 data_len)
{

	struct i2c_msg msgs[2];
	int ret;
	u8 *buffer;

	buffer = kzalloc(data_len, GFP_KERNEL);
	if (!buffer)
		return AE_NO_MEMORY;

	msgs[0].addr = client->addr;
	msgs[0].flags = client->flags;
	msgs[0].len = 1;
	msgs[0].buf = &cmd;

	msgs[1].addr = client->addr;
	msgs[1].flags = client->flags | I2C_M_RD;
	msgs[1].len = data_len;
	msgs[1].buf = buffer;

	ret = i2c_transfer(client->adapter, msgs, ARRAY_SIZE(msgs));
	if (ret < 0)
		dev_err(&client->adapter->dev, "i2c read failed\n");
	else
		memcpy(data, buffer, data_len);

	kfree(buffer);
	return ret;
}

static int acpi_gsb_i2c_write_bytes(struct i2c_client *client,
		u8 cmd, u8 *data, u8 data_len)
{

	struct i2c_msg msgs[1];
	u8 *buffer;
	int ret = AE_OK;

	buffer = kzalloc(data_len + 1, GFP_KERNEL);
	if (!buffer)
		return AE_NO_MEMORY;

	buffer[0] = cmd;
	memcpy(buffer + 1, data, data_len);

	msgs[0].addr = client->addr;
	msgs[0].flags = client->flags;
	msgs[0].len = data_len + 1;
	msgs[0].buf = buffer;

	ret = i2c_transfer(client->adapter, msgs, ARRAY_SIZE(msgs));
	if (ret < 0)
		dev_err(&client->adapter->dev, "i2c write failed\n");

	kfree(buffer);
	return ret;
}

static acpi_status
acpi_i2c_space_handler(u32 function, acpi_physical_address command,
			u32 bits, u64 *value64,
			void *handler_context, void *region_context)
{
	struct gsb_buffer *gsb = (struct gsb_buffer *)value64;
	struct acpi_i2c_handler_data *data = handler_context;
	struct acpi_connection_info *info = &data->info;
	struct acpi_resource_i2c_serialbus *sb;
	struct i2c_adapter *adapter = data->adapter;
	struct i2c_client *client;
	struct acpi_resource *ares;
	u32 accessor_type = function >> 16;
	u8 action = function & ACPI_IO_MASK;
	acpi_status ret;
	int status;

	ret = acpi_buffer_to_resource(info->connection, info->length, &ares);
	if (ACPI_FAILURE(ret))
		return ret;

	client = kzalloc(sizeof(*client), GFP_KERNEL);
	if (!client) {
		ret = AE_NO_MEMORY;
		goto err;
	}

	if (!value64 || ares->type != ACPI_RESOURCE_TYPE_SERIAL_BUS) {
		ret = AE_BAD_PARAMETER;
		goto err;
	}

	sb = &ares->data.i2c_serial_bus;
	if (sb->type != ACPI_RESOURCE_SERIAL_TYPE_I2C) {
		ret = AE_BAD_PARAMETER;
		goto err;
	}

	client->adapter = adapter;
	client->addr = sb->slave_address;

	if (sb->access_mode == ACPI_I2C_10BIT_MODE)
		client->flags |= I2C_CLIENT_TEN;

	switch (accessor_type) {
	case ACPI_GSB_ACCESS_ATTRIB_SEND_RCV:
		if (action == ACPI_READ) {
			status = i2c_smbus_read_byte(client);
			if (status >= 0) {
				gsb->bdata = status;
				status = 0;
			}
		} else {
			status = i2c_smbus_write_byte(client, gsb->bdata);
		}
		break;

	case ACPI_GSB_ACCESS_ATTRIB_BYTE:
		if (action == ACPI_READ) {
			status = i2c_smbus_read_byte_data(client, command);
			if (status >= 0) {
				gsb->bdata = status;
				status = 0;
			}
		} else {
			status = i2c_smbus_write_byte_data(client, command,
					gsb->bdata);
		}
		break;

	case ACPI_GSB_ACCESS_ATTRIB_WORD:
		if (action == ACPI_READ) {
			status = i2c_smbus_read_word_data(client, command);
			if (status >= 0) {
				gsb->wdata = status;
				status = 0;
			}
		} else {
			status = i2c_smbus_write_word_data(client, command,
					gsb->wdata);
		}
		break;

	case ACPI_GSB_ACCESS_ATTRIB_BLOCK:
		if (action == ACPI_READ) {
			status = i2c_smbus_read_block_data(client, command,
					gsb->data);
			if (status >= 0) {
				gsb->len = status;
				status = 0;
			}
		} else {
			status = i2c_smbus_write_block_data(client, command,
					gsb->len, gsb->data);
		}
		break;

	case ACPI_GSB_ACCESS_ATTRIB_MULTIBYTE:
		if (action == ACPI_READ) {
			status = acpi_gsb_i2c_read_bytes(client, command,
					gsb->data, info->access_length);
			if (status > 0)
				status = 0;
		} else {
			status = acpi_gsb_i2c_write_bytes(client, command,
					gsb->data, info->access_length);
		}
		break;

	default:
		pr_info("protocol(0x%02x) is not supported.\n", accessor_type);
		ret = AE_BAD_PARAMETER;
		goto err;
	}

	gsb->status = status;

 err:
	kfree(client);
	ACPI_FREE(ares);
	return ret;
}


static int acpi_i2c_install_space_handler(struct i2c_adapter *adapter)
{
	acpi_handle handle;
	struct acpi_i2c_handler_data *data;
	acpi_status status;

	if (!adapter->dev.parent)
		return -ENODEV;

	handle = ACPI_HANDLE(adapter->dev.parent);

	if (!handle)
		return -ENODEV;

	data = kzalloc(sizeof(struct acpi_i2c_handler_data),
			    GFP_KERNEL);
	if (!data)
		return -ENOMEM;

	data->adapter = adapter;
	status = acpi_bus_attach_private_data(handle, (void *)data);
	if (ACPI_FAILURE(status)) {
		kfree(data);
		return -ENOMEM;
	}

	status = acpi_install_address_space_handler(handle,
				ACPI_ADR_SPACE_GSBUS,
				&acpi_i2c_space_handler,
				NULL,
				data);
	if (ACPI_FAILURE(status)) {
		dev_err(&adapter->dev, "Error installing i2c space handler\n");
		acpi_bus_detach_private_data(handle);
		kfree(data);
		return -ENOMEM;
	}

	acpi_walk_dep_device_list(handle);
	return 0;
}

static void acpi_i2c_remove_space_handler(struct i2c_adapter *adapter)
{
	acpi_handle handle;
	struct acpi_i2c_handler_data *data;
	acpi_status status;

	if (!adapter->dev.parent)
		return;

	handle = ACPI_HANDLE(adapter->dev.parent);

	if (!handle)
		return;

	acpi_remove_address_space_handler(handle,
				ACPI_ADR_SPACE_GSBUS,
				&acpi_i2c_space_handler);

	status = acpi_bus_get_private_data(handle, (void **)&data);
	if (ACPI_SUCCESS(status))
		kfree(data);

	acpi_bus_detach_private_data(handle);
}
#else /* CONFIG_ACPI_I2C_OPREGION */
static inline void acpi_i2c_remove_space_handler(struct i2c_adapter *adapter)
{ }

static inline int acpi_i2c_install_space_handler(struct i2c_adapter *adapter)
{ return 0; }
#endif /* CONFIG_ACPI_I2C_OPREGION */

/* ------------------------------------------------------------------------- */

static const struct i2c_device_id *i2c_match_id(const struct i2c_device_id *id,
						const struct i2c_client *client)
{
	while (id->name[0]) {
		if (strcmp(client->name, id->name) == 0)
			return id;
		id++;
	}
	return NULL;
}

static int i2c_device_match(struct device *dev, struct device_driver *drv)
{
	struct i2c_client	*client = i2c_verify_client(dev);
	struct i2c_driver	*driver;

	if (!client)
		return 0;

	/* Attempt an OF style match */
	if (of_driver_match_device(dev, drv))
		return 1;

	/* Then ACPI style match */
	if (acpi_driver_match_device(dev, drv))
		return 1;

	driver = to_i2c_driver(drv);
	/* match on an id table if there is one */
	if (driver->id_table)
		return i2c_match_id(driver->id_table, client) != NULL;

	return 0;
}


/* uevent helps with hotplug: modprobe -q $(MODALIAS) */
static int i2c_device_uevent(struct device *dev, struct kobj_uevent_env *env)
{
	struct i2c_client	*client = to_i2c_client(dev);
	int rc;

	rc = acpi_device_uevent_modalias(dev, env);
	if (rc != -ENODEV)
		return rc;

	if (add_uevent_var(env, "MODALIAS=%s%s",
			   I2C_MODULE_PREFIX, client->name))
		return -ENOMEM;
	dev_dbg(dev, "uevent\n");
	return 0;
}

/* i2c bus recovery routines */
static int get_scl_gpio_value(struct i2c_adapter *adap)
{
	return gpio_get_value(adap->bus_recovery_info->scl_gpio);
}

static void set_scl_gpio_value(struct i2c_adapter *adap, int val)
{
	gpio_set_value(adap->bus_recovery_info->scl_gpio, val);
}

static int get_sda_gpio_value(struct i2c_adapter *adap)
{
	return gpio_get_value(adap->bus_recovery_info->sda_gpio);
}

static int i2c_get_gpios_for_recovery(struct i2c_adapter *adap)
{
	struct i2c_bus_recovery_info *bri = adap->bus_recovery_info;
	struct device *dev = &adap->dev;
	int ret = 0;

	ret = gpio_request_one(bri->scl_gpio, GPIOF_OPEN_DRAIN |
			GPIOF_OUT_INIT_HIGH, "i2c-scl");
	if (ret) {
		dev_warn(dev, "Can't get SCL gpio: %d\n", bri->scl_gpio);
		return ret;
	}

	if (bri->get_sda) {
		if (gpio_request_one(bri->sda_gpio, GPIOF_IN, "i2c-sda")) {
			/* work without SDA polling */
			dev_warn(dev, "Can't get SDA gpio: %d. Not using SDA polling\n",
					bri->sda_gpio);
			bri->get_sda = NULL;
		}
	}

	return ret;
}

static void i2c_put_gpios_for_recovery(struct i2c_adapter *adap)
{
	struct i2c_bus_recovery_info *bri = adap->bus_recovery_info;

	if (bri->get_sda)
		gpio_free(bri->sda_gpio);

	gpio_free(bri->scl_gpio);
}

/*
 * We are generating clock pulses. ndelay() determines durating of clk pulses.
 * We will generate clock with rate 100 KHz and so duration of both clock levels
 * is: delay in ns = (10^6 / 100) / 2
 */
#define RECOVERY_NDELAY		5000
#define RECOVERY_CLK_CNT	9

static int i2c_generic_recovery(struct i2c_adapter *adap)
{
	struct i2c_bus_recovery_info *bri = adap->bus_recovery_info;
	int i = 0, val = 1, ret = 0;

	if (bri->prepare_recovery)
		bri->prepare_recovery(adap);
<<<<<<< HEAD
=======

	bri->set_scl(adap, val);
	ndelay(RECOVERY_NDELAY);
>>>>>>> 2c6625cd

	/*
	 * By this time SCL is high, as we need to give 9 falling-rising edges
	 */
	while (i++ < RECOVERY_CLK_CNT * 2) {
		if (val) {
			/* Break if SDA is high */
			if (bri->get_sda && bri->get_sda(adap))
					break;
			/* SCL shouldn't be low here */
			if (!bri->get_scl(adap)) {
				dev_err(&adap->dev,
					"SCL is stuck low, exit recovery\n");
				ret = -EBUSY;
				break;
			}
		}

		val = !val;
		bri->set_scl(adap, val);
		ndelay(RECOVERY_NDELAY);
	}

	if (bri->unprepare_recovery)
		bri->unprepare_recovery(adap);

	return ret;
}

int i2c_generic_scl_recovery(struct i2c_adapter *adap)
{
	return i2c_generic_recovery(adap);
}
EXPORT_SYMBOL_GPL(i2c_generic_scl_recovery);

int i2c_generic_gpio_recovery(struct i2c_adapter *adap)
{
	int ret;

	ret = i2c_get_gpios_for_recovery(adap);
	if (ret)
		return ret;

	ret = i2c_generic_recovery(adap);
	i2c_put_gpios_for_recovery(adap);

	return ret;
}
EXPORT_SYMBOL_GPL(i2c_generic_gpio_recovery);

int i2c_recover_bus(struct i2c_adapter *adap)
{
	if (!adap->bus_recovery_info)
		return -EOPNOTSUPP;

	dev_dbg(&adap->dev, "Trying i2c bus recovery\n");
	return adap->bus_recovery_info->recover_bus(adap);
}
EXPORT_SYMBOL_GPL(i2c_recover_bus);

static int i2c_device_probe(struct device *dev)
{
	struct i2c_client	*client = i2c_verify_client(dev);
	struct i2c_driver	*driver;
	int status;

	if (!client)
		return 0;

	if (!client->irq) {
		int irq = -ENOENT;

		if (dev->of_node)
			irq = of_irq_get(dev->of_node, 0);
		else if (ACPI_COMPANION(dev))
			irq = acpi_dev_gpio_irq_get(ACPI_COMPANION(dev), 0);

		if (irq == -EPROBE_DEFER)
			return irq;
		if (irq < 0)
			irq = 0;

		client->irq = irq;
	}

	driver = to_i2c_driver(dev->driver);
	if (!driver->probe || !driver->id_table)
		return -ENODEV;

	if (!device_can_wakeup(&client->dev))
		device_init_wakeup(&client->dev,
					client->flags & I2C_CLIENT_WAKE);
	dev_dbg(dev, "probe\n");

	status = of_clk_set_defaults(dev->of_node, false);
	if (status < 0)
		return status;

	status = dev_pm_domain_attach(&client->dev, true);
	if (status != -EPROBE_DEFER) {
		status = driver->probe(client, i2c_match_id(driver->id_table,
					client));
		if (status)
			dev_pm_domain_detach(&client->dev, true);
	}

	return status;
}

static int i2c_device_remove(struct device *dev)
{
	struct i2c_client	*client = i2c_verify_client(dev);
	struct i2c_driver	*driver;
	int status = 0;

	if (!client || !dev->driver)
		return 0;

	driver = to_i2c_driver(dev->driver);
	if (driver->remove) {
		dev_dbg(dev, "remove\n");
		status = driver->remove(client);
	}

	dev_pm_domain_detach(&client->dev, true);
	return status;
}

static void i2c_device_shutdown(struct device *dev)
{
	struct i2c_client *client = i2c_verify_client(dev);
	struct i2c_driver *driver;

	if (!client || !dev->driver)
		return;
	driver = to_i2c_driver(dev->driver);
	if (driver->shutdown)
		driver->shutdown(client);
}

static void i2c_client_dev_release(struct device *dev)
{
	kfree(to_i2c_client(dev));
}

static ssize_t
show_name(struct device *dev, struct device_attribute *attr, char *buf)
{
	return sprintf(buf, "%s\n", dev->type == &i2c_client_type ?
		       to_i2c_client(dev)->name : to_i2c_adapter(dev)->name);
}
static DEVICE_ATTR(name, S_IRUGO, show_name, NULL);

static ssize_t
show_modalias(struct device *dev, struct device_attribute *attr, char *buf)
{
	struct i2c_client *client = to_i2c_client(dev);
	int len;

	len = acpi_device_modalias(dev, buf, PAGE_SIZE -1);
	if (len != -ENODEV)
		return len;

	return sprintf(buf, "%s%s\n", I2C_MODULE_PREFIX, client->name);
}
static DEVICE_ATTR(modalias, S_IRUGO, show_modalias, NULL);

static struct attribute *i2c_dev_attrs[] = {
	&dev_attr_name.attr,
	/* modalias helps coldplug:  modprobe $(cat .../modalias) */
	&dev_attr_modalias.attr,
	NULL
};
ATTRIBUTE_GROUPS(i2c_dev);

struct bus_type i2c_bus_type = {
	.name		= "i2c",
	.match		= i2c_device_match,
	.probe		= i2c_device_probe,
	.remove		= i2c_device_remove,
	.shutdown	= i2c_device_shutdown,
};
EXPORT_SYMBOL_GPL(i2c_bus_type);

static struct device_type i2c_client_type = {
	.groups		= i2c_dev_groups,
	.uevent		= i2c_device_uevent,
	.release	= i2c_client_dev_release,
};


/**
 * i2c_verify_client - return parameter as i2c_client, or NULL
 * @dev: device, probably from some driver model iterator
 *
 * When traversing the driver model tree, perhaps using driver model
 * iterators like @device_for_each_child(), you can't assume very much
 * about the nodes you find.  Use this function to avoid oopses caused
 * by wrongly treating some non-I2C device as an i2c_client.
 */
struct i2c_client *i2c_verify_client(struct device *dev)
{
	return (dev->type == &i2c_client_type)
			? to_i2c_client(dev)
			: NULL;
}
EXPORT_SYMBOL(i2c_verify_client);


/* This is a permissive address validity check, I2C address map constraints
 * are purposely not enforced, except for the general call address. */
static int i2c_check_client_addr_validity(const struct i2c_client *client)
{
	if (client->flags & I2C_CLIENT_TEN) {
		/* 10-bit address, all values are valid */
		if (client->addr > 0x3ff)
			return -EINVAL;
	} else {
		/* 7-bit address, reject the general call address */
		if (client->addr == 0x00 || client->addr > 0x7f)
			return -EINVAL;
	}
	return 0;
}

/* And this is a strict address validity check, used when probing. If a
 * device uses a reserved address, then it shouldn't be probed. 7-bit
 * addressing is assumed, 10-bit address devices are rare and should be
 * explicitly enumerated. */
static int i2c_check_addr_validity(unsigned short addr)
{
	/*
	 * Reserved addresses per I2C specification:
	 *  0x00       General call address / START byte
	 *  0x01       CBUS address
	 *  0x02       Reserved for different bus format
	 *  0x03       Reserved for future purposes
	 *  0x04-0x07  Hs-mode master code
	 *  0x78-0x7b  10-bit slave addressing
	 *  0x7c-0x7f  Reserved for future purposes
	 */
	if (addr < 0x08 || addr > 0x77)
		return -EINVAL;
	return 0;
}

static int __i2c_check_addr_busy(struct device *dev, void *addrp)
{
	struct i2c_client	*client = i2c_verify_client(dev);
	int			addr = *(int *)addrp;

	if (client && client->addr == addr)
		return -EBUSY;
	return 0;
}

/* walk up mux tree */
static int i2c_check_mux_parents(struct i2c_adapter *adapter, int addr)
{
	struct i2c_adapter *parent = i2c_parent_is_i2c_adapter(adapter);
	int result;

	result = device_for_each_child(&adapter->dev, &addr,
					__i2c_check_addr_busy);

	if (!result && parent)
		result = i2c_check_mux_parents(parent, addr);

	return result;
}

/* recurse down mux tree */
static int i2c_check_mux_children(struct device *dev, void *addrp)
{
	int result;

	if (dev->type == &i2c_adapter_type)
		result = device_for_each_child(dev, addrp,
						i2c_check_mux_children);
	else
		result = __i2c_check_addr_busy(dev, addrp);

	return result;
}

static int i2c_check_addr_busy(struct i2c_adapter *adapter, int addr)
{
	struct i2c_adapter *parent = i2c_parent_is_i2c_adapter(adapter);
	int result = 0;

	if (parent)
		result = i2c_check_mux_parents(parent, addr);

	if (!result)
		result = device_for_each_child(&adapter->dev, &addr,
						i2c_check_mux_children);

	return result;
}

/**
 * i2c_lock_adapter - Get exclusive access to an I2C bus segment
 * @adapter: Target I2C bus segment
 */
void i2c_lock_adapter(struct i2c_adapter *adapter)
{
	struct i2c_adapter *parent = i2c_parent_is_i2c_adapter(adapter);

	if (parent)
		i2c_lock_adapter(parent);
	else
		rt_mutex_lock(&adapter->bus_lock);
}
EXPORT_SYMBOL_GPL(i2c_lock_adapter);

/**
 * i2c_trylock_adapter - Try to get exclusive access to an I2C bus segment
 * @adapter: Target I2C bus segment
 */
static int i2c_trylock_adapter(struct i2c_adapter *adapter)
{
	struct i2c_adapter *parent = i2c_parent_is_i2c_adapter(adapter);

	if (parent)
		return i2c_trylock_adapter(parent);
	else
		return rt_mutex_trylock(&adapter->bus_lock);
}

/**
 * i2c_unlock_adapter - Release exclusive access to an I2C bus segment
 * @adapter: Target I2C bus segment
 */
void i2c_unlock_adapter(struct i2c_adapter *adapter)
{
	struct i2c_adapter *parent = i2c_parent_is_i2c_adapter(adapter);

	if (parent)
		i2c_unlock_adapter(parent);
	else
		rt_mutex_unlock(&adapter->bus_lock);
}
EXPORT_SYMBOL_GPL(i2c_unlock_adapter);

static void i2c_dev_set_name(struct i2c_adapter *adap,
			     struct i2c_client *client)
{
	struct acpi_device *adev = ACPI_COMPANION(&client->dev);

	if (adev) {
		dev_set_name(&client->dev, "i2c-%s", acpi_dev_name(adev));
		return;
	}

	/* For 10-bit clients, add an arbitrary offset to avoid collisions */
	dev_set_name(&client->dev, "%d-%04x", i2c_adapter_id(adap),
		     client->addr | ((client->flags & I2C_CLIENT_TEN)
				     ? 0xa000 : 0));
}

/**
 * i2c_new_device - instantiate an i2c device
 * @adap: the adapter managing the device
 * @info: describes one I2C device; bus_num is ignored
 * Context: can sleep
 *
 * Create an i2c device. Binding is handled through driver model
 * probe()/remove() methods.  A driver may be bound to this device when we
 * return from this function, or any later moment (e.g. maybe hotplugging will
 * load the driver module).  This call is not appropriate for use by mainboard
 * initialization logic, which usually runs during an arch_initcall() long
 * before any i2c_adapter could exist.
 *
 * This returns the new i2c client, which may be saved for later use with
 * i2c_unregister_device(); or NULL to indicate an error.
 */
struct i2c_client *
i2c_new_device(struct i2c_adapter *adap, struct i2c_board_info const *info)
{
	struct i2c_client	*client;
	int			status;

	client = kzalloc(sizeof *client, GFP_KERNEL);
	if (!client)
		return NULL;

	client->adapter = adap;

	client->dev.platform_data = info->platform_data;

	if (info->archdata)
		client->dev.archdata = *info->archdata;

	client->flags = info->flags;
	client->addr = info->addr;
	client->irq = info->irq;

	strlcpy(client->name, info->type, sizeof(client->name));

	/* Check for address validity */
	status = i2c_check_client_addr_validity(client);
	if (status) {
		dev_err(&adap->dev, "Invalid %d-bit I2C address 0x%02hx\n",
			client->flags & I2C_CLIENT_TEN ? 10 : 7, client->addr);
		goto out_err_silent;
	}

	/* Check for address business */
	status = i2c_check_addr_busy(adap, client->addr);
	if (status)
		goto out_err;

	client->dev.parent = &client->adapter->dev;
	client->dev.bus = &i2c_bus_type;
	client->dev.type = &i2c_client_type;
	client->dev.of_node = info->of_node;
	client->dev.fwnode = info->fwnode;

	i2c_dev_set_name(adap, client);
	status = device_register(&client->dev);
	if (status)
		goto out_err;

	dev_dbg(&adap->dev, "client [%s] registered with bus id %s\n",
		client->name, dev_name(&client->dev));

	return client;

out_err:
	dev_err(&adap->dev, "Failed to register i2c client %s at 0x%02x "
		"(%d)\n", client->name, client->addr, status);
out_err_silent:
	kfree(client);
	return NULL;
}
EXPORT_SYMBOL_GPL(i2c_new_device);


/**
 * i2c_unregister_device - reverse effect of i2c_new_device()
 * @client: value returned from i2c_new_device()
 * Context: can sleep
 */
void i2c_unregister_device(struct i2c_client *client)
{
	if (client->dev.of_node)
		of_node_clear_flag(client->dev.of_node, OF_POPULATED);
	device_unregister(&client->dev);
}
EXPORT_SYMBOL_GPL(i2c_unregister_device);


static const struct i2c_device_id dummy_id[] = {
	{ "dummy", 0 },
	{ },
};

static int dummy_probe(struct i2c_client *client,
		       const struct i2c_device_id *id)
{
	return 0;
}

static int dummy_remove(struct i2c_client *client)
{
	return 0;
}

static struct i2c_driver dummy_driver = {
	.driver.name	= "dummy",
	.probe		= dummy_probe,
	.remove		= dummy_remove,
	.id_table	= dummy_id,
};

/**
 * i2c_new_dummy - return a new i2c device bound to a dummy driver
 * @adapter: the adapter managing the device
 * @address: seven bit address to be used
 * Context: can sleep
 *
 * This returns an I2C client bound to the "dummy" driver, intended for use
 * with devices that consume multiple addresses.  Examples of such chips
 * include various EEPROMS (like 24c04 and 24c08 models).
 *
 * These dummy devices have two main uses.  First, most I2C and SMBus calls
 * except i2c_transfer() need a client handle; the dummy will be that handle.
 * And second, this prevents the specified address from being bound to a
 * different driver.
 *
 * This returns the new i2c client, which should be saved for later use with
 * i2c_unregister_device(); or NULL to indicate an error.
 */
struct i2c_client *i2c_new_dummy(struct i2c_adapter *adapter, u16 address)
{
	struct i2c_board_info info = {
		I2C_BOARD_INFO("dummy", address),
	};

	return i2c_new_device(adapter, &info);
}
EXPORT_SYMBOL_GPL(i2c_new_dummy);

/* ------------------------------------------------------------------------- */

/* I2C bus adapters -- one roots each I2C or SMBUS segment */

static void i2c_adapter_dev_release(struct device *dev)
{
	struct i2c_adapter *adap = to_i2c_adapter(dev);
	complete(&adap->dev_released);
}

/*
 * This function is only needed for mutex_lock_nested, so it is never
 * called unless locking correctness checking is enabled. Thus we
 * make it inline to avoid a compiler warning. That's what gcc ends up
 * doing anyway.
 */
static inline unsigned int i2c_adapter_depth(struct i2c_adapter *adapter)
{
	unsigned int depth = 0;

	while ((adapter = i2c_parent_is_i2c_adapter(adapter)))
		depth++;

	return depth;
}

/*
 * Let users instantiate I2C devices through sysfs. This can be used when
 * platform initialization code doesn't contain the proper data for
 * whatever reason. Also useful for drivers that do device detection and
 * detection fails, either because the device uses an unexpected address,
 * or this is a compatible device with different ID register values.
 *
 * Parameter checking may look overzealous, but we really don't want
 * the user to provide incorrect parameters.
 */
static ssize_t
i2c_sysfs_new_device(struct device *dev, struct device_attribute *attr,
		     const char *buf, size_t count)
{
	struct i2c_adapter *adap = to_i2c_adapter(dev);
	struct i2c_board_info info;
	struct i2c_client *client;
	char *blank, end;
	int res;

	memset(&info, 0, sizeof(struct i2c_board_info));

	blank = strchr(buf, ' ');
	if (!blank) {
		dev_err(dev, "%s: Missing parameters\n", "new_device");
		return -EINVAL;
	}
	if (blank - buf > I2C_NAME_SIZE - 1) {
		dev_err(dev, "%s: Invalid device name\n", "new_device");
		return -EINVAL;
	}
	memcpy(info.type, buf, blank - buf);

	/* Parse remaining parameters, reject extra parameters */
	res = sscanf(++blank, "%hi%c", &info.addr, &end);
	if (res < 1) {
		dev_err(dev, "%s: Can't parse I2C address\n", "new_device");
		return -EINVAL;
	}
	if (res > 1  && end != '\n') {
		dev_err(dev, "%s: Extra parameters\n", "new_device");
		return -EINVAL;
	}

	client = i2c_new_device(adap, &info);
	if (!client)
		return -EINVAL;

	/* Keep track of the added device */
	mutex_lock(&adap->userspace_clients_lock);
	list_add_tail(&client->detected, &adap->userspace_clients);
	mutex_unlock(&adap->userspace_clients_lock);
	dev_info(dev, "%s: Instantiated device %s at 0x%02hx\n", "new_device",
		 info.type, info.addr);

	return count;
}
static DEVICE_ATTR(new_device, S_IWUSR, NULL, i2c_sysfs_new_device);

/*
 * And of course let the users delete the devices they instantiated, if
 * they got it wrong. This interface can only be used to delete devices
 * instantiated by i2c_sysfs_new_device above. This guarantees that we
 * don't delete devices to which some kernel code still has references.
 *
 * Parameter checking may look overzealous, but we really don't want
 * the user to delete the wrong device.
 */
static ssize_t
i2c_sysfs_delete_device(struct device *dev, struct device_attribute *attr,
			const char *buf, size_t count)
{
	struct i2c_adapter *adap = to_i2c_adapter(dev);
	struct i2c_client *client, *next;
	unsigned short addr;
	char end;
	int res;

	/* Parse parameters, reject extra parameters */
	res = sscanf(buf, "%hi%c", &addr, &end);
	if (res < 1) {
		dev_err(dev, "%s: Can't parse I2C address\n", "delete_device");
		return -EINVAL;
	}
	if (res > 1  && end != '\n') {
		dev_err(dev, "%s: Extra parameters\n", "delete_device");
		return -EINVAL;
	}

	/* Make sure the device was added through sysfs */
	res = -ENOENT;
	mutex_lock_nested(&adap->userspace_clients_lock,
			  i2c_adapter_depth(adap));
	list_for_each_entry_safe(client, next, &adap->userspace_clients,
				 detected) {
		if (client->addr == addr) {
			dev_info(dev, "%s: Deleting device %s at 0x%02hx\n",
				 "delete_device", client->name, client->addr);

			list_del(&client->detected);
			i2c_unregister_device(client);
			res = count;
			break;
		}
	}
	mutex_unlock(&adap->userspace_clients_lock);

	if (res < 0)
		dev_err(dev, "%s: Can't find device in list\n",
			"delete_device");
	return res;
}
static DEVICE_ATTR_IGNORE_LOCKDEP(delete_device, S_IWUSR, NULL,
				   i2c_sysfs_delete_device);

static struct attribute *i2c_adapter_attrs[] = {
	&dev_attr_name.attr,
	&dev_attr_new_device.attr,
	&dev_attr_delete_device.attr,
	NULL
};
ATTRIBUTE_GROUPS(i2c_adapter);

struct device_type i2c_adapter_type = {
	.groups		= i2c_adapter_groups,
	.release	= i2c_adapter_dev_release,
};
EXPORT_SYMBOL_GPL(i2c_adapter_type);

/**
 * i2c_verify_adapter - return parameter as i2c_adapter or NULL
 * @dev: device, probably from some driver model iterator
 *
 * When traversing the driver model tree, perhaps using driver model
 * iterators like @device_for_each_child(), you can't assume very much
 * about the nodes you find.  Use this function to avoid oopses caused
 * by wrongly treating some non-I2C device as an i2c_adapter.
 */
struct i2c_adapter *i2c_verify_adapter(struct device *dev)
{
	return (dev->type == &i2c_adapter_type)
			? to_i2c_adapter(dev)
			: NULL;
}
EXPORT_SYMBOL(i2c_verify_adapter);

#ifdef CONFIG_I2C_COMPAT
static struct class_compat *i2c_adapter_compat_class;
#endif

static void i2c_scan_static_board_info(struct i2c_adapter *adapter)
{
	struct i2c_devinfo	*devinfo;

	down_read(&__i2c_board_lock);
	list_for_each_entry(devinfo, &__i2c_board_list, list) {
		if (devinfo->busnum == adapter->nr
				&& !i2c_new_device(adapter,
						&devinfo->board_info))
			dev_err(&adapter->dev,
				"Can't create device at 0x%02x\n",
				devinfo->board_info.addr);
	}
	up_read(&__i2c_board_lock);
}

/* OF support code */

#if IS_ENABLED(CONFIG_OF)
static struct i2c_client *of_i2c_register_device(struct i2c_adapter *adap,
						 struct device_node *node)
{
	struct i2c_client *result;
	struct i2c_board_info info = {};
	struct dev_archdata dev_ad = {};
	const __be32 *addr;
	int len;

	dev_dbg(&adap->dev, "of_i2c: register %s\n", node->full_name);

	if (of_modalias_node(node, info.type, sizeof(info.type)) < 0) {
		dev_err(&adap->dev, "of_i2c: modalias failure on %s\n",
			node->full_name);
		return ERR_PTR(-EINVAL);
	}

	addr = of_get_property(node, "reg", &len);
	if (!addr || (len < sizeof(*addr))) {
		dev_err(&adap->dev, "of_i2c: invalid reg on %s\n",
			node->full_name);
		return ERR_PTR(-EINVAL);
	}

	info.addr = be32_to_cpup(addr);
	if (info.addr > (1 << 10) - 1) {
		dev_err(&adap->dev, "of_i2c: invalid addr=%x on %s\n",
			info.addr, node->full_name);
		return ERR_PTR(-EINVAL);
	}

	info.of_node = of_node_get(node);
	info.archdata = &dev_ad;

	if (of_get_property(node, "wakeup-source", NULL))
		info.flags |= I2C_CLIENT_WAKE;

	result = i2c_new_device(adap, &info);
	if (result == NULL) {
		dev_err(&adap->dev, "of_i2c: Failure registering %s\n",
			node->full_name);
		of_node_put(node);
		return ERR_PTR(-EINVAL);
	}
	return result;
}

static void of_i2c_register_devices(struct i2c_adapter *adap)
{
	struct device_node *node;

	/* Only register child devices if the adapter has a node pointer set */
	if (!adap->dev.of_node)
		return;

	dev_dbg(&adap->dev, "of_i2c: walking child nodes\n");

	for_each_available_child_of_node(adap->dev.of_node, node) {
		if (of_node_test_and_set_flag(node, OF_POPULATED))
			continue;
		of_i2c_register_device(adap, node);
	}
}

static int of_dev_node_match(struct device *dev, void *data)
{
	return dev->of_node == data;
}

/* must call put_device() when done with returned i2c_client device */
struct i2c_client *of_find_i2c_device_by_node(struct device_node *node)
{
	struct device *dev;
	struct i2c_client *client;

	dev = bus_find_device(&i2c_bus_type, NULL, node, of_dev_node_match);
	if (!dev)
		return NULL;

	client = i2c_verify_client(dev);
	if (!client)
		put_device(dev);

	return client;
}
EXPORT_SYMBOL(of_find_i2c_device_by_node);

/* must call put_device() when done with returned i2c_adapter device */
struct i2c_adapter *of_find_i2c_adapter_by_node(struct device_node *node)
{
	struct device *dev;
	struct i2c_adapter *adapter;

	dev = bus_find_device(&i2c_bus_type, NULL, node, of_dev_node_match);
	if (!dev)
		return NULL;

	adapter = i2c_verify_adapter(dev);
	if (!adapter)
		put_device(dev);

	return adapter;
}
EXPORT_SYMBOL(of_find_i2c_adapter_by_node);
#else
static void of_i2c_register_devices(struct i2c_adapter *adap) { }
#endif /* CONFIG_OF */

static int i2c_do_add_adapter(struct i2c_driver *driver,
			      struct i2c_adapter *adap)
{
	/* Detect supported devices on that bus, and instantiate them */
	i2c_detect(adap, driver);

	/* Let legacy drivers scan this bus for matching devices */
	if (driver->attach_adapter) {
		dev_warn(&adap->dev, "%s: attach_adapter method is deprecated\n",
			 driver->driver.name);
		dev_warn(&adap->dev, "Please use another way to instantiate "
			 "your i2c_client\n");
		/* We ignore the return code; if it fails, too bad */
		driver->attach_adapter(adap);
	}
	return 0;
}

static int __process_new_adapter(struct device_driver *d, void *data)
{
	return i2c_do_add_adapter(to_i2c_driver(d), data);
}

static int i2c_register_adapter(struct i2c_adapter *adap)
{
	int res = 0;

	/* Can't register until after driver model init */
	if (unlikely(WARN_ON(!i2c_bus_type.p))) {
		res = -EAGAIN;
		goto out_list;
	}

	/* Sanity checks */
	if (unlikely(adap->name[0] == '\0')) {
		pr_err("i2c-core: Attempt to register an adapter with "
		       "no name!\n");
		return -EINVAL;
	}
	if (unlikely(!adap->algo)) {
		pr_err("i2c-core: Attempt to register adapter '%s' with "
		       "no algo!\n", adap->name);
		return -EINVAL;
	}

	rt_mutex_init(&adap->bus_lock);
	mutex_init(&adap->userspace_clients_lock);
	INIT_LIST_HEAD(&adap->userspace_clients);

	/* Set default timeout to 1 second if not already set */
	if (adap->timeout == 0)
		adap->timeout = HZ;

	dev_set_name(&adap->dev, "i2c-%d", adap->nr);
	adap->dev.bus = &i2c_bus_type;
	adap->dev.type = &i2c_adapter_type;
	res = device_register(&adap->dev);
	if (res)
		goto out_list;

	dev_dbg(&adap->dev, "adapter [%s] registered\n", adap->name);

	pm_runtime_no_callbacks(&adap->dev);

#ifdef CONFIG_I2C_COMPAT
	res = class_compat_create_link(i2c_adapter_compat_class, &adap->dev,
				       adap->dev.parent);
	if (res)
		dev_warn(&adap->dev,
			 "Failed to create compatibility class link\n");
#endif

	/* bus recovery specific initialization */
	if (adap->bus_recovery_info) {
		struct i2c_bus_recovery_info *bri = adap->bus_recovery_info;

		if (!bri->recover_bus) {
			dev_err(&adap->dev, "No recover_bus() found, not using recovery\n");
			adap->bus_recovery_info = NULL;
			goto exit_recovery;
		}

		/* Generic GPIO recovery */
		if (bri->recover_bus == i2c_generic_gpio_recovery) {
			if (!gpio_is_valid(bri->scl_gpio)) {
				dev_err(&adap->dev, "Invalid SCL gpio, not using recovery\n");
				adap->bus_recovery_info = NULL;
				goto exit_recovery;
			}

			if (gpio_is_valid(bri->sda_gpio))
				bri->get_sda = get_sda_gpio_value;
			else
				bri->get_sda = NULL;

			bri->get_scl = get_scl_gpio_value;
			bri->set_scl = set_scl_gpio_value;
		} else if (!bri->set_scl || !bri->get_scl) {
			/* Generic SCL recovery */
			dev_err(&adap->dev, "No {get|set}_gpio() found, not using recovery\n");
			adap->bus_recovery_info = NULL;
		}
	}

exit_recovery:
	/* create pre-declared device nodes */
	of_i2c_register_devices(adap);
	acpi_i2c_register_devices(adap);
	acpi_i2c_install_space_handler(adap);

	if (adap->nr < __i2c_first_dynamic_bus_num)
		i2c_scan_static_board_info(adap);

	/* Notify drivers */
	mutex_lock(&core_lock);
	bus_for_each_drv(&i2c_bus_type, NULL, adap, __process_new_adapter);
	mutex_unlock(&core_lock);

	return 0;

out_list:
	mutex_lock(&core_lock);
	idr_remove(&i2c_adapter_idr, adap->nr);
	mutex_unlock(&core_lock);
	return res;
}

/**
 * __i2c_add_numbered_adapter - i2c_add_numbered_adapter where nr is never -1
 * @adap: the adapter to register (with adap->nr initialized)
 * Context: can sleep
 *
 * See i2c_add_numbered_adapter() for details.
 */
static int __i2c_add_numbered_adapter(struct i2c_adapter *adap)
{
	int	id;

	mutex_lock(&core_lock);
	id = idr_alloc(&i2c_adapter_idr, adap, adap->nr, adap->nr + 1,
		       GFP_KERNEL);
	mutex_unlock(&core_lock);
	if (id < 0)
		return id == -ENOSPC ? -EBUSY : id;

	return i2c_register_adapter(adap);
}

/**
 * i2c_add_adapter - declare i2c adapter, use dynamic bus number
 * @adapter: the adapter to add
 * Context: can sleep
 *
 * This routine is used to declare an I2C adapter when its bus number
 * doesn't matter or when its bus number is specified by an dt alias.
 * Examples of bases when the bus number doesn't matter: I2C adapters
 * dynamically added by USB links or PCI plugin cards.
 *
 * When this returns zero, a new bus number was allocated and stored
 * in adap->nr, and the specified adapter became available for clients.
 * Otherwise, a negative errno value is returned.
 */
int i2c_add_adapter(struct i2c_adapter *adapter)
{
	struct device *dev = &adapter->dev;
	int id;

	if (dev->of_node) {
		id = of_alias_get_id(dev->of_node, "i2c");
		if (id >= 0) {
			adapter->nr = id;
			return __i2c_add_numbered_adapter(adapter);
		}
	}

	mutex_lock(&core_lock);
	id = idr_alloc(&i2c_adapter_idr, adapter,
		       __i2c_first_dynamic_bus_num, 0, GFP_KERNEL);
	mutex_unlock(&core_lock);
	if (id < 0)
		return id;

	adapter->nr = id;

	return i2c_register_adapter(adapter);
}
EXPORT_SYMBOL(i2c_add_adapter);

/**
 * i2c_add_numbered_adapter - declare i2c adapter, use static bus number
 * @adap: the adapter to register (with adap->nr initialized)
 * Context: can sleep
 *
 * This routine is used to declare an I2C adapter when its bus number
 * matters.  For example, use it for I2C adapters from system-on-chip CPUs,
 * or otherwise built in to the system's mainboard, and where i2c_board_info
 * is used to properly configure I2C devices.
 *
 * If the requested bus number is set to -1, then this function will behave
 * identically to i2c_add_adapter, and will dynamically assign a bus number.
 *
 * If no devices have pre-been declared for this bus, then be sure to
 * register the adapter before any dynamically allocated ones.  Otherwise
 * the required bus ID may not be available.
 *
 * When this returns zero, the specified adapter became available for
 * clients using the bus number provided in adap->nr.  Also, the table
 * of I2C devices pre-declared using i2c_register_board_info() is scanned,
 * and the appropriate driver model device nodes are created.  Otherwise, a
 * negative errno value is returned.
 */
int i2c_add_numbered_adapter(struct i2c_adapter *adap)
{
	if (adap->nr == -1) /* -1 means dynamically assign bus id */
		return i2c_add_adapter(adap);

	return __i2c_add_numbered_adapter(adap);
}
EXPORT_SYMBOL_GPL(i2c_add_numbered_adapter);

static void i2c_do_del_adapter(struct i2c_driver *driver,
			      struct i2c_adapter *adapter)
{
	struct i2c_client *client, *_n;

	/* Remove the devices we created ourselves as the result of hardware
	 * probing (using a driver's detect method) */
	list_for_each_entry_safe(client, _n, &driver->clients, detected) {
		if (client->adapter == adapter) {
			dev_dbg(&adapter->dev, "Removing %s at 0x%x\n",
				client->name, client->addr);
			list_del(&client->detected);
			i2c_unregister_device(client);
		}
	}
}

static int __unregister_client(struct device *dev, void *dummy)
{
	struct i2c_client *client = i2c_verify_client(dev);
	if (client && strcmp(client->name, "dummy"))
		i2c_unregister_device(client);
	return 0;
}

static int __unregister_dummy(struct device *dev, void *dummy)
{
	struct i2c_client *client = i2c_verify_client(dev);
	if (client)
		i2c_unregister_device(client);
	return 0;
}

static int __process_removed_adapter(struct device_driver *d, void *data)
{
	i2c_do_del_adapter(to_i2c_driver(d), data);
	return 0;
}

/**
 * i2c_del_adapter - unregister I2C adapter
 * @adap: the adapter being unregistered
 * Context: can sleep
 *
 * This unregisters an I2C adapter which was previously registered
 * by @i2c_add_adapter or @i2c_add_numbered_adapter.
 */
void i2c_del_adapter(struct i2c_adapter *adap)
{
	struct i2c_adapter *found;
	struct i2c_client *client, *next;

	/* First make sure that this adapter was ever added */
	mutex_lock(&core_lock);
	found = idr_find(&i2c_adapter_idr, adap->nr);
	mutex_unlock(&core_lock);
	if (found != adap) {
		pr_debug("i2c-core: attempting to delete unregistered "
			 "adapter [%s]\n", adap->name);
		return;
	}

	acpi_i2c_remove_space_handler(adap);
	/* Tell drivers about this removal */
	mutex_lock(&core_lock);
	bus_for_each_drv(&i2c_bus_type, NULL, adap,
			       __process_removed_adapter);
	mutex_unlock(&core_lock);

	/* Remove devices instantiated from sysfs */
	mutex_lock_nested(&adap->userspace_clients_lock,
			  i2c_adapter_depth(adap));
	list_for_each_entry_safe(client, next, &adap->userspace_clients,
				 detected) {
		dev_dbg(&adap->dev, "Removing %s at 0x%x\n", client->name,
			client->addr);
		list_del(&client->detected);
		i2c_unregister_device(client);
	}
	mutex_unlock(&adap->userspace_clients_lock);

	/* Detach any active clients. This can't fail, thus we do not
	 * check the returned value. This is a two-pass process, because
	 * we can't remove the dummy devices during the first pass: they
	 * could have been instantiated by real devices wishing to clean
	 * them up properly, so we give them a chance to do that first. */
	device_for_each_child(&adap->dev, NULL, __unregister_client);
	device_for_each_child(&adap->dev, NULL, __unregister_dummy);

#ifdef CONFIG_I2C_COMPAT
	class_compat_remove_link(i2c_adapter_compat_class, &adap->dev,
				 adap->dev.parent);
#endif

	/* device name is gone after device_unregister */
	dev_dbg(&adap->dev, "adapter [%s] unregistered\n", adap->name);

	/* wait until all references to the device are gone
	 *
	 * FIXME: This is old code and should ideally be replaced by an
	 * alternative which results in decoupling the lifetime of the struct
	 * device from the i2c_adapter, like spi or netdev do. Any solution
	 * should be thoroughly tested with DEBUG_KOBJECT_RELEASE enabled!
	 */
	init_completion(&adap->dev_released);
	device_unregister(&adap->dev);
	wait_for_completion(&adap->dev_released);

	/* free bus id */
	mutex_lock(&core_lock);
	idr_remove(&i2c_adapter_idr, adap->nr);
	mutex_unlock(&core_lock);

	/* Clear the device structure in case this adapter is ever going to be
	   added again */
	memset(&adap->dev, 0, sizeof(adap->dev));
}
EXPORT_SYMBOL(i2c_del_adapter);

/* ------------------------------------------------------------------------- */

int i2c_for_each_dev(void *data, int (*fn)(struct device *, void *))
{
	int res;

	mutex_lock(&core_lock);
	res = bus_for_each_dev(&i2c_bus_type, NULL, data, fn);
	mutex_unlock(&core_lock);

	return res;
}
EXPORT_SYMBOL_GPL(i2c_for_each_dev);

static int __process_new_driver(struct device *dev, void *data)
{
	if (dev->type != &i2c_adapter_type)
		return 0;
	return i2c_do_add_adapter(data, to_i2c_adapter(dev));
}

/*
 * An i2c_driver is used with one or more i2c_client (device) nodes to access
 * i2c slave chips, on a bus instance associated with some i2c_adapter.
 */

int i2c_register_driver(struct module *owner, struct i2c_driver *driver)
{
	int res;

	/* Can't register until after driver model init */
	if (unlikely(WARN_ON(!i2c_bus_type.p)))
		return -EAGAIN;

	/* add the driver to the list of i2c drivers in the driver core */
	driver->driver.owner = owner;
	driver->driver.bus = &i2c_bus_type;

	/* When registration returns, the driver core
	 * will have called probe() for all matching-but-unbound devices.
	 */
	res = driver_register(&driver->driver);
	if (res)
		return res;

	pr_debug("i2c-core: driver [%s] registered\n", driver->driver.name);

	INIT_LIST_HEAD(&driver->clients);
	/* Walk the adapters that are already present */
	i2c_for_each_dev(driver, __process_new_driver);

	return 0;
}
EXPORT_SYMBOL(i2c_register_driver);

static int __process_removed_driver(struct device *dev, void *data)
{
	if (dev->type == &i2c_adapter_type)
		i2c_do_del_adapter(data, to_i2c_adapter(dev));
	return 0;
}

/**
 * i2c_del_driver - unregister I2C driver
 * @driver: the driver being unregistered
 * Context: can sleep
 */
void i2c_del_driver(struct i2c_driver *driver)
{
	i2c_for_each_dev(driver, __process_removed_driver);

	driver_unregister(&driver->driver);
	pr_debug("i2c-core: driver [%s] unregistered\n", driver->driver.name);
}
EXPORT_SYMBOL(i2c_del_driver);

/* ------------------------------------------------------------------------- */

/**
 * i2c_use_client - increments the reference count of the i2c client structure
 * @client: the client being referenced
 *
 * Each live reference to a client should be refcounted. The driver model does
 * that automatically as part of driver binding, so that most drivers don't
 * need to do this explicitly: they hold a reference until they're unbound
 * from the device.
 *
 * A pointer to the client with the incremented reference counter is returned.
 */
struct i2c_client *i2c_use_client(struct i2c_client *client)
{
	if (client && get_device(&client->dev))
		return client;
	return NULL;
}
EXPORT_SYMBOL(i2c_use_client);

/**
 * i2c_release_client - release a use of the i2c client structure
 * @client: the client being no longer referenced
 *
 * Must be called when a user of a client is finished with it.
 */
void i2c_release_client(struct i2c_client *client)
{
	if (client)
		put_device(&client->dev);
}
EXPORT_SYMBOL(i2c_release_client);

struct i2c_cmd_arg {
	unsigned	cmd;
	void		*arg;
};

static int i2c_cmd(struct device *dev, void *_arg)
{
	struct i2c_client	*client = i2c_verify_client(dev);
	struct i2c_cmd_arg	*arg = _arg;
	struct i2c_driver	*driver;

	if (!client || !client->dev.driver)
		return 0;

	driver = to_i2c_driver(client->dev.driver);
	if (driver->command)
		driver->command(client, arg->cmd, arg->arg);
	return 0;
}

void i2c_clients_command(struct i2c_adapter *adap, unsigned int cmd, void *arg)
{
	struct i2c_cmd_arg	cmd_arg;

	cmd_arg.cmd = cmd;
	cmd_arg.arg = arg;
	device_for_each_child(&adap->dev, &cmd_arg, i2c_cmd);
}
EXPORT_SYMBOL(i2c_clients_command);

#if IS_ENABLED(CONFIG_OF_DYNAMIC)
static int of_i2c_notify(struct notifier_block *nb, unsigned long action,
			 void *arg)
{
	struct of_reconfig_data *rd = arg;
	struct i2c_adapter *adap;
	struct i2c_client *client;

	switch (of_reconfig_get_state_change(action, rd)) {
	case OF_RECONFIG_CHANGE_ADD:
		adap = of_find_i2c_adapter_by_node(rd->dn->parent);
		if (adap == NULL)
			return NOTIFY_OK;	/* not for us */

		if (of_node_test_and_set_flag(rd->dn, OF_POPULATED)) {
			put_device(&adap->dev);
			return NOTIFY_OK;
		}

		client = of_i2c_register_device(adap, rd->dn);
		put_device(&adap->dev);

		if (IS_ERR(client)) {
			pr_err("%s: failed to create for '%s'\n",
					__func__, rd->dn->full_name);
			return notifier_from_errno(PTR_ERR(client));
		}
		break;
	case OF_RECONFIG_CHANGE_REMOVE:
		/* already depopulated? */
		if (!of_node_check_flag(rd->dn, OF_POPULATED))
			return NOTIFY_OK;

		/* find our device by node */
		client = of_find_i2c_device_by_node(rd->dn);
		if (client == NULL)
			return NOTIFY_OK;	/* no? not meant for us */

		/* unregister takes one ref away */
		i2c_unregister_device(client);

		/* and put the reference of the find */
		put_device(&client->dev);
		break;
	}

	return NOTIFY_OK;
}
static struct notifier_block i2c_of_notifier = {
	.notifier_call = of_i2c_notify,
};
#else
extern struct notifier_block i2c_of_notifier;
#endif /* CONFIG_OF_DYNAMIC */

static int __init i2c_init(void)
{
	int retval;

	retval = of_alias_get_highest_id("i2c");

	down_write(&__i2c_board_lock);
	if (retval >= __i2c_first_dynamic_bus_num)
		__i2c_first_dynamic_bus_num = retval + 1;
	up_write(&__i2c_board_lock);

	retval = bus_register(&i2c_bus_type);
	if (retval)
		return retval;
#ifdef CONFIG_I2C_COMPAT
	i2c_adapter_compat_class = class_compat_register("i2c-adapter");
	if (!i2c_adapter_compat_class) {
		retval = -ENOMEM;
		goto bus_err;
	}
#endif
	retval = i2c_add_driver(&dummy_driver);
	if (retval)
		goto class_err;

	if (IS_ENABLED(CONFIG_OF_DYNAMIC))
		WARN_ON(of_reconfig_notifier_register(&i2c_of_notifier));

	return 0;

class_err:
#ifdef CONFIG_I2C_COMPAT
	class_compat_unregister(i2c_adapter_compat_class);
bus_err:
#endif
	bus_unregister(&i2c_bus_type);
	return retval;
}

static void __exit i2c_exit(void)
{
	if (IS_ENABLED(CONFIG_OF_DYNAMIC))
		WARN_ON(of_reconfig_notifier_unregister(&i2c_of_notifier));
	i2c_del_driver(&dummy_driver);
#ifdef CONFIG_I2C_COMPAT
	class_compat_unregister(i2c_adapter_compat_class);
#endif
	bus_unregister(&i2c_bus_type);
	tracepoint_synchronize_unregister();
}

/* We must initialize early, because some subsystems register i2c drivers
 * in subsys_initcall() code, but are linked (and initialized) before i2c.
 */
postcore_initcall(i2c_init);
module_exit(i2c_exit);

/* ----------------------------------------------------
 * the functional interface to the i2c busses.
 * ----------------------------------------------------
 */

/* Check if val is exceeding the quirk IFF quirk is non 0 */
#define i2c_quirk_exceeded(val, quirk) ((quirk) && ((val) > (quirk)))

static int i2c_quirk_error(struct i2c_adapter *adap, struct i2c_msg *msg, char *err_msg)
{
	dev_err_ratelimited(&adap->dev, "adapter quirk: %s (addr 0x%04x, size %u, %s)\n",
			    err_msg, msg->addr, msg->len,
			    msg->flags & I2C_M_RD ? "read" : "write");
	return -EOPNOTSUPP;
}

static int i2c_check_for_quirks(struct i2c_adapter *adap, struct i2c_msg *msgs, int num)
{
	const struct i2c_adapter_quirks *q = adap->quirks;
	int max_num = q->max_num_msgs, i;
	bool do_len_check = true;

	if (q->flags & I2C_AQ_COMB) {
		max_num = 2;

		/* special checks for combined messages */
		if (num == 2) {
			if (q->flags & I2C_AQ_COMB_WRITE_FIRST && msgs[0].flags & I2C_M_RD)
				return i2c_quirk_error(adap, &msgs[0], "1st comb msg must be write");

			if (q->flags & I2C_AQ_COMB_READ_SECOND && !(msgs[1].flags & I2C_M_RD))
				return i2c_quirk_error(adap, &msgs[1], "2nd comb msg must be read");

			if (q->flags & I2C_AQ_COMB_SAME_ADDR && msgs[0].addr != msgs[1].addr)
				return i2c_quirk_error(adap, &msgs[0], "comb msg only to same addr");

			if (i2c_quirk_exceeded(msgs[0].len, q->max_comb_1st_msg_len))
				return i2c_quirk_error(adap, &msgs[0], "msg too long");

			if (i2c_quirk_exceeded(msgs[1].len, q->max_comb_2nd_msg_len))
				return i2c_quirk_error(adap, &msgs[1], "msg too long");

			do_len_check = false;
		}
	}

	if (i2c_quirk_exceeded(num, max_num))
		return i2c_quirk_error(adap, &msgs[0], "too many messages");

	for (i = 0; i < num; i++) {
		u16 len = msgs[i].len;

		if (msgs[i].flags & I2C_M_RD) {
			if (do_len_check && i2c_quirk_exceeded(len, q->max_read_len))
				return i2c_quirk_error(adap, &msgs[i], "msg too long");
		} else {
			if (do_len_check && i2c_quirk_exceeded(len, q->max_write_len))
				return i2c_quirk_error(adap, &msgs[i], "msg too long");
		}
	}

	return 0;
}

/**
 * __i2c_transfer - unlocked flavor of i2c_transfer
 * @adap: Handle to I2C bus
 * @msgs: One or more messages to execute before STOP is issued to
 *	terminate the operation; each message begins with a START.
 * @num: Number of messages to be executed.
 *
 * Returns negative errno, else the number of messages executed.
 *
 * Adapter lock must be held when calling this function. No debug logging
 * takes place. adap->algo->master_xfer existence isn't checked.
 */
int __i2c_transfer(struct i2c_adapter *adap, struct i2c_msg *msgs, int num)
{
	unsigned long orig_jiffies;
	int ret, try;

	if (adap->quirks && i2c_check_for_quirks(adap, msgs, num))
		return -EOPNOTSUPP;

	/* i2c_trace_msg gets enabled when tracepoint i2c_transfer gets
	 * enabled.  This is an efficient way of keeping the for-loop from
	 * being executed when not needed.
	 */
	if (static_key_false(&i2c_trace_msg)) {
		int i;
		for (i = 0; i < num; i++)
			if (msgs[i].flags & I2C_M_RD)
				trace_i2c_read(adap, &msgs[i], i);
			else
				trace_i2c_write(adap, &msgs[i], i);
	}

	/* Retry automatically on arbitration loss */
	orig_jiffies = jiffies;
	for (ret = 0, try = 0; try <= adap->retries; try++) {
		ret = adap->algo->master_xfer(adap, msgs, num);
		if (ret != -EAGAIN)
			break;
		if (time_after(jiffies, orig_jiffies + adap->timeout))
			break;
	}

	if (static_key_false(&i2c_trace_msg)) {
		int i;
		for (i = 0; i < ret; i++)
			if (msgs[i].flags & I2C_M_RD)
				trace_i2c_reply(adap, &msgs[i], i);
		trace_i2c_result(adap, i, ret);
	}

	return ret;
}
EXPORT_SYMBOL(__i2c_transfer);

/**
 * i2c_transfer - execute a single or combined I2C message
 * @adap: Handle to I2C bus
 * @msgs: One or more messages to execute before STOP is issued to
 *	terminate the operation; each message begins with a START.
 * @num: Number of messages to be executed.
 *
 * Returns negative errno, else the number of messages executed.
 *
 * Note that there is no requirement that each message be sent to
 * the same slave address, although that is the most common model.
 */
int i2c_transfer(struct i2c_adapter *adap, struct i2c_msg *msgs, int num)
{
	int ret;

	/* REVISIT the fault reporting model here is weak:
	 *
	 *  - When we get an error after receiving N bytes from a slave,
	 *    there is no way to report "N".
	 *
	 *  - When we get a NAK after transmitting N bytes to a slave,
	 *    there is no way to report "N" ... or to let the master
	 *    continue executing the rest of this combined message, if
	 *    that's the appropriate response.
	 *
	 *  - When for example "num" is two and we successfully complete
	 *    the first message but get an error part way through the
	 *    second, it's unclear whether that should be reported as
	 *    one (discarding status on the second message) or errno
	 *    (discarding status on the first one).
	 */

	if (adap->algo->master_xfer) {
#ifdef DEBUG
		for (ret = 0; ret < num; ret++) {
			dev_dbg(&adap->dev, "master_xfer[%d] %c, addr=0x%02x, "
				"len=%d%s\n", ret, (msgs[ret].flags & I2C_M_RD)
				? 'R' : 'W', msgs[ret].addr, msgs[ret].len,
				(msgs[ret].flags & I2C_M_RECV_LEN) ? "+" : "");
		}
#endif

		if (in_atomic() || irqs_disabled()) {
			ret = i2c_trylock_adapter(adap);
			if (!ret)
				/* I2C activity is ongoing. */
				return -EAGAIN;
		} else {
			i2c_lock_adapter(adap);
		}

		ret = __i2c_transfer(adap, msgs, num);
		i2c_unlock_adapter(adap);

		return ret;
	} else {
		dev_dbg(&adap->dev, "I2C level transfers not supported\n");
		return -EOPNOTSUPP;
	}
}
EXPORT_SYMBOL(i2c_transfer);

/**
 * i2c_master_send - issue a single I2C message in master transmit mode
 * @client: Handle to slave device
 * @buf: Data that will be written to the slave
 * @count: How many bytes to write, must be less than 64k since msg.len is u16
 *
 * Returns negative errno, or else the number of bytes written.
 */
int i2c_master_send(const struct i2c_client *client, const char *buf, int count)
{
	int ret;
	struct i2c_adapter *adap = client->adapter;
	struct i2c_msg msg;

	msg.addr = client->addr;
	msg.flags = client->flags & I2C_M_TEN;
	msg.len = count;
	msg.buf = (char *)buf;

	ret = i2c_transfer(adap, &msg, 1);

	/*
	 * If everything went ok (i.e. 1 msg transmitted), return #bytes
	 * transmitted, else error code.
	 */
	return (ret == 1) ? count : ret;
}
EXPORT_SYMBOL(i2c_master_send);

/**
 * i2c_master_recv - issue a single I2C message in master receive mode
 * @client: Handle to slave device
 * @buf: Where to store data read from slave
 * @count: How many bytes to read, must be less than 64k since msg.len is u16
 *
 * Returns negative errno, or else the number of bytes read.
 */
int i2c_master_recv(const struct i2c_client *client, char *buf, int count)
{
	struct i2c_adapter *adap = client->adapter;
	struct i2c_msg msg;
	int ret;

	msg.addr = client->addr;
	msg.flags = client->flags & I2C_M_TEN;
	msg.flags |= I2C_M_RD;
	msg.len = count;
	msg.buf = buf;

	ret = i2c_transfer(adap, &msg, 1);

	/*
	 * If everything went ok (i.e. 1 msg received), return #bytes received,
	 * else error code.
	 */
	return (ret == 1) ? count : ret;
}
EXPORT_SYMBOL(i2c_master_recv);

/* ----------------------------------------------------
 * the i2c address scanning function
 * Will not work for 10-bit addresses!
 * ----------------------------------------------------
 */

/*
 * Legacy default probe function, mostly relevant for SMBus. The default
 * probe method is a quick write, but it is known to corrupt the 24RF08
 * EEPROMs due to a state machine bug, and could also irreversibly
 * write-protect some EEPROMs, so for address ranges 0x30-0x37 and 0x50-0x5f,
 * we use a short byte read instead. Also, some bus drivers don't implement
 * quick write, so we fallback to a byte read in that case too.
 * On x86, there is another special case for FSC hardware monitoring chips,
 * which want regular byte reads (address 0x73.) Fortunately, these are the
 * only known chips using this I2C address on PC hardware.
 * Returns 1 if probe succeeded, 0 if not.
 */
static int i2c_default_probe(struct i2c_adapter *adap, unsigned short addr)
{
	int err;
	union i2c_smbus_data dummy;

#ifdef CONFIG_X86
	if (addr == 0x73 && (adap->class & I2C_CLASS_HWMON)
	 && i2c_check_functionality(adap, I2C_FUNC_SMBUS_READ_BYTE_DATA))
		err = i2c_smbus_xfer(adap, addr, 0, I2C_SMBUS_READ, 0,
				     I2C_SMBUS_BYTE_DATA, &dummy);
	else
#endif
	if (!((addr & ~0x07) == 0x30 || (addr & ~0x0f) == 0x50)
	 && i2c_check_functionality(adap, I2C_FUNC_SMBUS_QUICK))
		err = i2c_smbus_xfer(adap, addr, 0, I2C_SMBUS_WRITE, 0,
				     I2C_SMBUS_QUICK, NULL);
	else if (i2c_check_functionality(adap, I2C_FUNC_SMBUS_READ_BYTE))
		err = i2c_smbus_xfer(adap, addr, 0, I2C_SMBUS_READ, 0,
				     I2C_SMBUS_BYTE, &dummy);
	else {
		dev_warn(&adap->dev, "No suitable probing method supported for address 0x%02X\n",
			 addr);
		err = -EOPNOTSUPP;
	}

	return err >= 0;
}

static int i2c_detect_address(struct i2c_client *temp_client,
			      struct i2c_driver *driver)
{
	struct i2c_board_info info;
	struct i2c_adapter *adapter = temp_client->adapter;
	int addr = temp_client->addr;
	int err;

	/* Make sure the address is valid */
	err = i2c_check_addr_validity(addr);
	if (err) {
		dev_warn(&adapter->dev, "Invalid probe address 0x%02x\n",
			 addr);
		return err;
	}

	/* Skip if already in use */
	if (i2c_check_addr_busy(adapter, addr))
		return 0;

	/* Make sure there is something at this address */
	if (!i2c_default_probe(adapter, addr))
		return 0;

	/* Finally call the custom detection function */
	memset(&info, 0, sizeof(struct i2c_board_info));
	info.addr = addr;
	err = driver->detect(temp_client, &info);
	if (err) {
		/* -ENODEV is returned if the detection fails. We catch it
		   here as this isn't an error. */
		return err == -ENODEV ? 0 : err;
	}

	/* Consistency check */
	if (info.type[0] == '\0') {
		dev_err(&adapter->dev, "%s detection function provided "
			"no name for 0x%x\n", driver->driver.name,
			addr);
	} else {
		struct i2c_client *client;

		/* Detection succeeded, instantiate the device */
		if (adapter->class & I2C_CLASS_DEPRECATED)
			dev_warn(&adapter->dev,
				"This adapter will soon drop class based instantiation of devices. "
				"Please make sure client 0x%02x gets instantiated by other means. "
				"Check 'Documentation/i2c/instantiating-devices' for details.\n",
				info.addr);

		dev_dbg(&adapter->dev, "Creating %s at 0x%02x\n",
			info.type, info.addr);
		client = i2c_new_device(adapter, &info);
		if (client)
			list_add_tail(&client->detected, &driver->clients);
		else
			dev_err(&adapter->dev, "Failed creating %s at 0x%02x\n",
				info.type, info.addr);
	}
	return 0;
}

static int i2c_detect(struct i2c_adapter *adapter, struct i2c_driver *driver)
{
	const unsigned short *address_list;
	struct i2c_client *temp_client;
	int i, err = 0;
	int adap_id = i2c_adapter_id(adapter);

	address_list = driver->address_list;
	if (!driver->detect || !address_list)
		return 0;

	/* Warn that the adapter lost class based instantiation */
	if (adapter->class == I2C_CLASS_DEPRECATED) {
		dev_dbg(&adapter->dev,
			"This adapter dropped support for I2C classes and "
			"won't auto-detect %s devices anymore. If you need it, check "
			"'Documentation/i2c/instantiating-devices' for alternatives.\n",
			driver->driver.name);
		return 0;
	}

	/* Stop here if the classes do not match */
	if (!(adapter->class & driver->class))
		return 0;

	/* Set up a temporary client to help detect callback */
	temp_client = kzalloc(sizeof(struct i2c_client), GFP_KERNEL);
	if (!temp_client)
		return -ENOMEM;
	temp_client->adapter = adapter;

	for (i = 0; address_list[i] != I2C_CLIENT_END; i += 1) {
		dev_dbg(&adapter->dev, "found normal entry for adapter %d, "
			"addr 0x%02x\n", adap_id, address_list[i]);
		temp_client->addr = address_list[i];
		err = i2c_detect_address(temp_client, driver);
		if (unlikely(err))
			break;
	}

	kfree(temp_client);
	return err;
}

int i2c_probe_func_quick_read(struct i2c_adapter *adap, unsigned short addr)
{
	return i2c_smbus_xfer(adap, addr, 0, I2C_SMBUS_READ, 0,
			      I2C_SMBUS_QUICK, NULL) >= 0;
}
EXPORT_SYMBOL_GPL(i2c_probe_func_quick_read);

struct i2c_client *
i2c_new_probed_device(struct i2c_adapter *adap,
		      struct i2c_board_info *info,
		      unsigned short const *addr_list,
		      int (*probe)(struct i2c_adapter *, unsigned short addr))
{
	int i;

	if (!probe)
		probe = i2c_default_probe;

	for (i = 0; addr_list[i] != I2C_CLIENT_END; i++) {
		/* Check address validity */
		if (i2c_check_addr_validity(addr_list[i]) < 0) {
			dev_warn(&adap->dev, "Invalid 7-bit address "
				 "0x%02x\n", addr_list[i]);
			continue;
		}

		/* Check address availability */
		if (i2c_check_addr_busy(adap, addr_list[i])) {
			dev_dbg(&adap->dev, "Address 0x%02x already in "
				"use, not probing\n", addr_list[i]);
			continue;
		}

		/* Test address responsiveness */
		if (probe(adap, addr_list[i]))
			break;
	}

	if (addr_list[i] == I2C_CLIENT_END) {
		dev_dbg(&adap->dev, "Probing failed, no device found\n");
		return NULL;
	}

	info->addr = addr_list[i];
	return i2c_new_device(adap, info);
}
EXPORT_SYMBOL_GPL(i2c_new_probed_device);

struct i2c_adapter *i2c_get_adapter(int nr)
{
	struct i2c_adapter *adapter;

	mutex_lock(&core_lock);
	adapter = idr_find(&i2c_adapter_idr, nr);
	if (adapter && !try_module_get(adapter->owner))
		adapter = NULL;

	mutex_unlock(&core_lock);
	return adapter;
}
EXPORT_SYMBOL(i2c_get_adapter);

void i2c_put_adapter(struct i2c_adapter *adap)
{
	if (adap)
		module_put(adap->owner);
}
EXPORT_SYMBOL(i2c_put_adapter);

/* The SMBus parts */

#define POLY    (0x1070U << 3)
static u8 crc8(u16 data)
{
	int i;

	for (i = 0; i < 8; i++) {
		if (data & 0x8000)
			data = data ^ POLY;
		data = data << 1;
	}
	return (u8)(data >> 8);
}

/* Incremental CRC8 over count bytes in the array pointed to by p */
static u8 i2c_smbus_pec(u8 crc, u8 *p, size_t count)
{
	int i;

	for (i = 0; i < count; i++)
		crc = crc8((crc ^ p[i]) << 8);
	return crc;
}

/* Assume a 7-bit address, which is reasonable for SMBus */
static u8 i2c_smbus_msg_pec(u8 pec, struct i2c_msg *msg)
{
	/* The address will be sent first */
	u8 addr = (msg->addr << 1) | !!(msg->flags & I2C_M_RD);
	pec = i2c_smbus_pec(pec, &addr, 1);

	/* The data buffer follows */
	return i2c_smbus_pec(pec, msg->buf, msg->len);
}

/* Used for write only transactions */
static inline void i2c_smbus_add_pec(struct i2c_msg *msg)
{
	msg->buf[msg->len] = i2c_smbus_msg_pec(0, msg);
	msg->len++;
}

/* Return <0 on CRC error
   If there was a write before this read (most cases) we need to take the
   partial CRC from the write part into account.
   Note that this function does modify the message (we need to decrease the
   message length to hide the CRC byte from the caller). */
static int i2c_smbus_check_pec(u8 cpec, struct i2c_msg *msg)
{
	u8 rpec = msg->buf[--msg->len];
	cpec = i2c_smbus_msg_pec(cpec, msg);

	if (rpec != cpec) {
		pr_debug("i2c-core: Bad PEC 0x%02x vs. 0x%02x\n",
			rpec, cpec);
		return -EBADMSG;
	}
	return 0;
}

/**
 * i2c_smbus_read_byte - SMBus "receive byte" protocol
 * @client: Handle to slave device
 *
 * This executes the SMBus "receive byte" protocol, returning negative errno
 * else the byte received from the device.
 */
s32 i2c_smbus_read_byte(const struct i2c_client *client)
{
	union i2c_smbus_data data;
	int status;

	status = i2c_smbus_xfer(client->adapter, client->addr, client->flags,
				I2C_SMBUS_READ, 0,
				I2C_SMBUS_BYTE, &data);
	return (status < 0) ? status : data.byte;
}
EXPORT_SYMBOL(i2c_smbus_read_byte);

/**
 * i2c_smbus_write_byte - SMBus "send byte" protocol
 * @client: Handle to slave device
 * @value: Byte to be sent
 *
 * This executes the SMBus "send byte" protocol, returning negative errno
 * else zero on success.
 */
s32 i2c_smbus_write_byte(const struct i2c_client *client, u8 value)
{
	return i2c_smbus_xfer(client->adapter, client->addr, client->flags,
	                      I2C_SMBUS_WRITE, value, I2C_SMBUS_BYTE, NULL);
}
EXPORT_SYMBOL(i2c_smbus_write_byte);

/**
 * i2c_smbus_read_byte_data - SMBus "read byte" protocol
 * @client: Handle to slave device
 * @command: Byte interpreted by slave
 *
 * This executes the SMBus "read byte" protocol, returning negative errno
 * else a data byte received from the device.
 */
s32 i2c_smbus_read_byte_data(const struct i2c_client *client, u8 command)
{
	union i2c_smbus_data data;
	int status;

	status = i2c_smbus_xfer(client->adapter, client->addr, client->flags,
				I2C_SMBUS_READ, command,
				I2C_SMBUS_BYTE_DATA, &data);
	return (status < 0) ? status : data.byte;
}
EXPORT_SYMBOL(i2c_smbus_read_byte_data);

/**
 * i2c_smbus_write_byte_data - SMBus "write byte" protocol
 * @client: Handle to slave device
 * @command: Byte interpreted by slave
 * @value: Byte being written
 *
 * This executes the SMBus "write byte" protocol, returning negative errno
 * else zero on success.
 */
s32 i2c_smbus_write_byte_data(const struct i2c_client *client, u8 command,
			      u8 value)
{
	union i2c_smbus_data data;
	data.byte = value;
	return i2c_smbus_xfer(client->adapter, client->addr, client->flags,
			      I2C_SMBUS_WRITE, command,
			      I2C_SMBUS_BYTE_DATA, &data);
}
EXPORT_SYMBOL(i2c_smbus_write_byte_data);

/**
 * i2c_smbus_read_word_data - SMBus "read word" protocol
 * @client: Handle to slave device
 * @command: Byte interpreted by slave
 *
 * This executes the SMBus "read word" protocol, returning negative errno
 * else a 16-bit unsigned "word" received from the device.
 */
s32 i2c_smbus_read_word_data(const struct i2c_client *client, u8 command)
{
	union i2c_smbus_data data;
	int status;

	status = i2c_smbus_xfer(client->adapter, client->addr, client->flags,
				I2C_SMBUS_READ, command,
				I2C_SMBUS_WORD_DATA, &data);
	return (status < 0) ? status : data.word;
}
EXPORT_SYMBOL(i2c_smbus_read_word_data);

/**
 * i2c_smbus_write_word_data - SMBus "write word" protocol
 * @client: Handle to slave device
 * @command: Byte interpreted by slave
 * @value: 16-bit "word" being written
 *
 * This executes the SMBus "write word" protocol, returning negative errno
 * else zero on success.
 */
s32 i2c_smbus_write_word_data(const struct i2c_client *client, u8 command,
			      u16 value)
{
	union i2c_smbus_data data;
	data.word = value;
	return i2c_smbus_xfer(client->adapter, client->addr, client->flags,
			      I2C_SMBUS_WRITE, command,
			      I2C_SMBUS_WORD_DATA, &data);
}
EXPORT_SYMBOL(i2c_smbus_write_word_data);

/**
 * i2c_smbus_read_block_data - SMBus "block read" protocol
 * @client: Handle to slave device
 * @command: Byte interpreted by slave
 * @values: Byte array into which data will be read; big enough to hold
 *	the data returned by the slave.  SMBus allows at most 32 bytes.
 *
 * This executes the SMBus "block read" protocol, returning negative errno
 * else the number of data bytes in the slave's response.
 *
 * Note that using this function requires that the client's adapter support
 * the I2C_FUNC_SMBUS_READ_BLOCK_DATA functionality.  Not all adapter drivers
 * support this; its emulation through I2C messaging relies on a specific
 * mechanism (I2C_M_RECV_LEN) which may not be implemented.
 */
s32 i2c_smbus_read_block_data(const struct i2c_client *client, u8 command,
			      u8 *values)
{
	union i2c_smbus_data data;
	int status;

	status = i2c_smbus_xfer(client->adapter, client->addr, client->flags,
				I2C_SMBUS_READ, command,
				I2C_SMBUS_BLOCK_DATA, &data);
	if (status)
		return status;

	memcpy(values, &data.block[1], data.block[0]);
	return data.block[0];
}
EXPORT_SYMBOL(i2c_smbus_read_block_data);

/**
 * i2c_smbus_write_block_data - SMBus "block write" protocol
 * @client: Handle to slave device
 * @command: Byte interpreted by slave
 * @length: Size of data block; SMBus allows at most 32 bytes
 * @values: Byte array which will be written.
 *
 * This executes the SMBus "block write" protocol, returning negative errno
 * else zero on success.
 */
s32 i2c_smbus_write_block_data(const struct i2c_client *client, u8 command,
			       u8 length, const u8 *values)
{
	union i2c_smbus_data data;

	if (length > I2C_SMBUS_BLOCK_MAX)
		length = I2C_SMBUS_BLOCK_MAX;
	data.block[0] = length;
	memcpy(&data.block[1], values, length);
	return i2c_smbus_xfer(client->adapter, client->addr, client->flags,
			      I2C_SMBUS_WRITE, command,
			      I2C_SMBUS_BLOCK_DATA, &data);
}
EXPORT_SYMBOL(i2c_smbus_write_block_data);

/* Returns the number of read bytes */
s32 i2c_smbus_read_i2c_block_data(const struct i2c_client *client, u8 command,
				  u8 length, u8 *values)
{
	union i2c_smbus_data data;
	int status;

	if (length > I2C_SMBUS_BLOCK_MAX)
		length = I2C_SMBUS_BLOCK_MAX;
	data.block[0] = length;
	status = i2c_smbus_xfer(client->adapter, client->addr, client->flags,
				I2C_SMBUS_READ, command,
				I2C_SMBUS_I2C_BLOCK_DATA, &data);
	if (status < 0)
		return status;

	memcpy(values, &data.block[1], data.block[0]);
	return data.block[0];
}
EXPORT_SYMBOL(i2c_smbus_read_i2c_block_data);

s32 i2c_smbus_write_i2c_block_data(const struct i2c_client *client, u8 command,
				   u8 length, const u8 *values)
{
	union i2c_smbus_data data;

	if (length > I2C_SMBUS_BLOCK_MAX)
		length = I2C_SMBUS_BLOCK_MAX;
	data.block[0] = length;
	memcpy(data.block + 1, values, length);
	return i2c_smbus_xfer(client->adapter, client->addr, client->flags,
			      I2C_SMBUS_WRITE, command,
			      I2C_SMBUS_I2C_BLOCK_DATA, &data);
}
EXPORT_SYMBOL(i2c_smbus_write_i2c_block_data);

/* Simulate a SMBus command using the i2c protocol
   No checking of parameters is done!  */
static s32 i2c_smbus_xfer_emulated(struct i2c_adapter *adapter, u16 addr,
				   unsigned short flags,
				   char read_write, u8 command, int size,
				   union i2c_smbus_data *data)
{
	/* So we need to generate a series of msgs. In the case of writing, we
	  need to use only one message; when reading, we need two. We initialize
	  most things with sane defaults, to keep the code below somewhat
	  simpler. */
	unsigned char msgbuf0[I2C_SMBUS_BLOCK_MAX+3];
	unsigned char msgbuf1[I2C_SMBUS_BLOCK_MAX+2];
	int num = read_write == I2C_SMBUS_READ ? 2 : 1;
	int i;
	u8 partial_pec = 0;
	int status;
	struct i2c_msg msg[2] = {
		{
			.addr = addr,
			.flags = flags,
			.len = 1,
			.buf = msgbuf0,
		}, {
			.addr = addr,
			.flags = flags | I2C_M_RD,
			.len = 0,
			.buf = msgbuf1,
		},
	};

	msgbuf0[0] = command;
	switch (size) {
	case I2C_SMBUS_QUICK:
		msg[0].len = 0;
		/* Special case: The read/write field is used as data */
		msg[0].flags = flags | (read_write == I2C_SMBUS_READ ?
					I2C_M_RD : 0);
		num = 1;
		break;
	case I2C_SMBUS_BYTE:
		if (read_write == I2C_SMBUS_READ) {
			/* Special case: only a read! */
			msg[0].flags = I2C_M_RD | flags;
			num = 1;
		}
		break;
	case I2C_SMBUS_BYTE_DATA:
		if (read_write == I2C_SMBUS_READ)
			msg[1].len = 1;
		else {
			msg[0].len = 2;
			msgbuf0[1] = data->byte;
		}
		break;
	case I2C_SMBUS_WORD_DATA:
		if (read_write == I2C_SMBUS_READ)
			msg[1].len = 2;
		else {
			msg[0].len = 3;
			msgbuf0[1] = data->word & 0xff;
			msgbuf0[2] = data->word >> 8;
		}
		break;
	case I2C_SMBUS_PROC_CALL:
		num = 2; /* Special case */
		read_write = I2C_SMBUS_READ;
		msg[0].len = 3;
		msg[1].len = 2;
		msgbuf0[1] = data->word & 0xff;
		msgbuf0[2] = data->word >> 8;
		break;
	case I2C_SMBUS_BLOCK_DATA:
		if (read_write == I2C_SMBUS_READ) {
			msg[1].flags |= I2C_M_RECV_LEN;
			msg[1].len = 1; /* block length will be added by
					   the underlying bus driver */
		} else {
			msg[0].len = data->block[0] + 2;
			if (msg[0].len > I2C_SMBUS_BLOCK_MAX + 2) {
				dev_err(&adapter->dev,
					"Invalid block write size %d\n",
					data->block[0]);
				return -EINVAL;
			}
			for (i = 1; i < msg[0].len; i++)
				msgbuf0[i] = data->block[i-1];
		}
		break;
	case I2C_SMBUS_BLOCK_PROC_CALL:
		num = 2; /* Another special case */
		read_write = I2C_SMBUS_READ;
		if (data->block[0] > I2C_SMBUS_BLOCK_MAX) {
			dev_err(&adapter->dev,
				"Invalid block write size %d\n",
				data->block[0]);
			return -EINVAL;
		}
		msg[0].len = data->block[0] + 2;
		for (i = 1; i < msg[0].len; i++)
			msgbuf0[i] = data->block[i-1];
		msg[1].flags |= I2C_M_RECV_LEN;
		msg[1].len = 1; /* block length will be added by
				   the underlying bus driver */
		break;
	case I2C_SMBUS_I2C_BLOCK_DATA:
		if (read_write == I2C_SMBUS_READ) {
			msg[1].len = data->block[0];
		} else {
			msg[0].len = data->block[0] + 1;
			if (msg[0].len > I2C_SMBUS_BLOCK_MAX + 1) {
				dev_err(&adapter->dev,
					"Invalid block write size %d\n",
					data->block[0]);
				return -EINVAL;
			}
			for (i = 1; i <= data->block[0]; i++)
				msgbuf0[i] = data->block[i];
		}
		break;
	default:
		dev_err(&adapter->dev, "Unsupported transaction %d\n", size);
		return -EOPNOTSUPP;
	}

	i = ((flags & I2C_CLIENT_PEC) && size != I2C_SMBUS_QUICK
				      && size != I2C_SMBUS_I2C_BLOCK_DATA);
	if (i) {
		/* Compute PEC if first message is a write */
		if (!(msg[0].flags & I2C_M_RD)) {
			if (num == 1) /* Write only */
				i2c_smbus_add_pec(&msg[0]);
			else /* Write followed by read */
				partial_pec = i2c_smbus_msg_pec(0, &msg[0]);
		}
		/* Ask for PEC if last message is a read */
		if (msg[num-1].flags & I2C_M_RD)
			msg[num-1].len++;
	}

	status = i2c_transfer(adapter, msg, num);
	if (status < 0)
		return status;

	/* Check PEC if last message is a read */
	if (i && (msg[num-1].flags & I2C_M_RD)) {
		status = i2c_smbus_check_pec(partial_pec, &msg[num-1]);
		if (status < 0)
			return status;
	}

	if (read_write == I2C_SMBUS_READ)
		switch (size) {
		case I2C_SMBUS_BYTE:
			data->byte = msgbuf0[0];
			break;
		case I2C_SMBUS_BYTE_DATA:
			data->byte = msgbuf1[0];
			break;
		case I2C_SMBUS_WORD_DATA:
		case I2C_SMBUS_PROC_CALL:
			data->word = msgbuf1[0] | (msgbuf1[1] << 8);
			break;
		case I2C_SMBUS_I2C_BLOCK_DATA:
			for (i = 0; i < data->block[0]; i++)
				data->block[i+1] = msgbuf1[i];
			break;
		case I2C_SMBUS_BLOCK_DATA:
		case I2C_SMBUS_BLOCK_PROC_CALL:
			for (i = 0; i < msgbuf1[0] + 1; i++)
				data->block[i] = msgbuf1[i];
			break;
		}
	return 0;
}

/**
 * i2c_smbus_xfer - execute SMBus protocol operations
 * @adapter: Handle to I2C bus
 * @addr: Address of SMBus slave on that bus
 * @flags: I2C_CLIENT_* flags (usually zero or I2C_CLIENT_PEC)
 * @read_write: I2C_SMBUS_READ or I2C_SMBUS_WRITE
 * @command: Byte interpreted by slave, for protocols which use such bytes
 * @protocol: SMBus protocol operation to execute, such as I2C_SMBUS_PROC_CALL
 * @data: Data to be read or written
 *
 * This executes an SMBus protocol operation, and returns a negative
 * errno code else zero on success.
 */
s32 i2c_smbus_xfer(struct i2c_adapter *adapter, u16 addr, unsigned short flags,
		   char read_write, u8 command, int protocol,
		   union i2c_smbus_data *data)
{
	unsigned long orig_jiffies;
	int try;
	s32 res;

	/* If enabled, the following two tracepoints are conditional on
	 * read_write and protocol.
	 */
	trace_smbus_write(adapter, addr, flags, read_write,
			  command, protocol, data);
	trace_smbus_read(adapter, addr, flags, read_write,
			 command, protocol);

	flags &= I2C_M_TEN | I2C_CLIENT_PEC | I2C_CLIENT_SCCB;

	if (adapter->algo->smbus_xfer) {
		i2c_lock_adapter(adapter);

		/* Retry automatically on arbitration loss */
		orig_jiffies = jiffies;
		for (res = 0, try = 0; try <= adapter->retries; try++) {
			res = adapter->algo->smbus_xfer(adapter, addr, flags,
							read_write, command,
							protocol, data);
			if (res != -EAGAIN)
				break;
			if (time_after(jiffies,
				       orig_jiffies + adapter->timeout))
				break;
		}
		i2c_unlock_adapter(adapter);

		if (res != -EOPNOTSUPP || !adapter->algo->master_xfer)
			goto trace;
		/*
		 * Fall back to i2c_smbus_xfer_emulated if the adapter doesn't
		 * implement native support for the SMBus operation.
		 */
	}

	res = i2c_smbus_xfer_emulated(adapter, addr, flags, read_write,
				      command, protocol, data);

trace:
	/* If enabled, the reply tracepoint is conditional on read_write. */
	trace_smbus_reply(adapter, addr, flags, read_write,
			  command, protocol, data);
	trace_smbus_result(adapter, addr, flags, read_write,
			   command, protocol, res);

	return res;
}
EXPORT_SYMBOL(i2c_smbus_xfer);

#if IS_ENABLED(CONFIG_I2C_SLAVE)
int i2c_slave_register(struct i2c_client *client, i2c_slave_cb_t slave_cb)
{
	int ret;

	if (!client || !slave_cb) {
		WARN(1, "insufficent data\n");
		return -EINVAL;
	}

	if (!(client->flags & I2C_CLIENT_TEN)) {
		/* Enforce stricter address checking */
		ret = i2c_check_addr_validity(client->addr);
		if (ret) {
			dev_err(&client->dev, "%s: invalid address\n", __func__);
			return ret;
		}
	}

	if (!client->adapter->algo->reg_slave) {
		dev_err(&client->dev, "%s: not supported by adapter\n", __func__);
		return -EOPNOTSUPP;
	}

	client->slave_cb = slave_cb;

	i2c_lock_adapter(client->adapter);
	ret = client->adapter->algo->reg_slave(client);
	i2c_unlock_adapter(client->adapter);

	if (ret) {
		client->slave_cb = NULL;
		dev_err(&client->dev, "%s: adapter returned error %d\n", __func__, ret);
	}

	return ret;
}
EXPORT_SYMBOL_GPL(i2c_slave_register);

int i2c_slave_unregister(struct i2c_client *client)
{
	int ret;

	if (!client->adapter->algo->unreg_slave) {
		dev_err(&client->dev, "%s: not supported by adapter\n", __func__);
		return -EOPNOTSUPP;
	}

	i2c_lock_adapter(client->adapter);
	ret = client->adapter->algo->unreg_slave(client);
	i2c_unlock_adapter(client->adapter);

	if (ret == 0)
		client->slave_cb = NULL;
	else
		dev_err(&client->dev, "%s: adapter returned error %d\n", __func__, ret);

	return ret;
}
EXPORT_SYMBOL_GPL(i2c_slave_unregister);
#endif

MODULE_AUTHOR("Simon G. Vogl <simon@tk.uni-linz.ac.at>");
MODULE_DESCRIPTION("I2C-Bus main module");
MODULE_LICENSE("GPL");<|MERGE_RESOLUTION|>--- conflicted
+++ resolved
@@ -566,12 +566,9 @@
 
 	if (bri->prepare_recovery)
 		bri->prepare_recovery(adap);
-<<<<<<< HEAD
-=======
 
 	bri->set_scl(adap, val);
 	ndelay(RECOVERY_NDELAY);
->>>>>>> 2c6625cd
 
 	/*
 	 * By this time SCL is high, as we need to give 9 falling-rising edges
