--- conflicted
+++ resolved
@@ -593,11 +593,7 @@
 	}
 
 	spin_unlock(&queue->syn_wait_lock);
-<<<<<<< HEAD
-	if (del_timer(&req->rsk_timer))
-=======
 	if (del_timer_sync(&req->rsk_timer))
->>>>>>> 2c6625cd
 		reqsk_put(req);
 	return found;
 }
