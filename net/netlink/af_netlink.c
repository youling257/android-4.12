--- conflicted
+++ resolved
@@ -1096,14 +1096,11 @@
 
 	err = __netlink_insert(table, sk);
 	if (err) {
-<<<<<<< HEAD
-=======
 		/* In case the hashtable backend returns with -EBUSY
 		 * from here, it must not escape to the caller.
 		 */
 		if (unlikely(err == -EBUSY))
 			err = -EOVERFLOW;
->>>>>>> 2c6625cd
 		if (err == -EEXIST)
 			err = -EADDRINUSE;
 		nlk_sk(sk)->portid = 0;
