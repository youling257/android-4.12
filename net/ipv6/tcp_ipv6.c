/*
 *	TCP over IPv6
 *	Linux INET6 implementation
 *
 *	Authors:
 *	Pedro Roque		<roque@di.fc.ul.pt>
 *
 *	Based on:
 *	linux/net/ipv4/tcp.c
 *	linux/net/ipv4/tcp_input.c
 *	linux/net/ipv4/tcp_output.c
 *
 *	Fixes:
 *	Hideaki YOSHIFUJI	:	sin6_scope_id support
 *	YOSHIFUJI Hideaki @USAGI and:	Support IPV6_V6ONLY socket option, which
 *	Alexey Kuznetsov		allow both IPv4 and IPv6 sockets to bind
 *					a single port at the same time.
 *	YOSHIFUJI Hideaki @USAGI:	convert /proc/net/tcp6 to seq_file.
 *
 *	This program is free software; you can redistribute it and/or
 *      modify it under the terms of the GNU General Public License
 *      as published by the Free Software Foundation; either version
 *      2 of the License, or (at your option) any later version.
 */

#include <linux/bottom_half.h>
#include <linux/module.h>
#include <linux/errno.h>
#include <linux/types.h>
#include <linux/socket.h>
#include <linux/sockios.h>
#include <linux/net.h>
#include <linux/jiffies.h>
#include <linux/in.h>
#include <linux/in6.h>
#include <linux/netdevice.h>
#include <linux/init.h>
#include <linux/jhash.h>
#include <linux/ipsec.h>
#include <linux/times.h>
#include <linux/slab.h>
#include <linux/uaccess.h>
#include <linux/ipv6.h>
#include <linux/icmpv6.h>
#include <linux/random.h>

#include <net/tcp.h>
#include <net/ndisc.h>
#include <net/inet6_hashtables.h>
#include <net/inet6_connection_sock.h>
#include <net/ipv6.h>
#include <net/transp_v6.h>
#include <net/addrconf.h>
#include <net/ip6_route.h>
#include <net/ip6_checksum.h>
#include <net/inet_ecn.h>
#include <net/protocol.h>
#include <net/xfrm.h>
#include <net/snmp.h>
#include <net/dsfield.h>
#include <net/timewait_sock.h>
#include <net/inet_common.h>
#include <net/secure_seq.h>
#include <net/tcp_memcontrol.h>
#include <net/busy_poll.h>

#include <linux/proc_fs.h>
#include <linux/seq_file.h>

#include <linux/crypto.h>
#include <linux/scatterlist.h>

static void	tcp_v6_send_reset(struct sock *sk, struct sk_buff *skb);
static void	tcp_v6_reqsk_send_ack(struct sock *sk, struct sk_buff *skb,
				      struct request_sock *req);

static int	tcp_v6_do_rcv(struct sock *sk, struct sk_buff *skb);

static const struct inet_connection_sock_af_ops ipv6_mapped;
static const struct inet_connection_sock_af_ops ipv6_specific;
#ifdef CONFIG_TCP_MD5SIG
static const struct tcp_sock_af_ops tcp_sock_ipv6_specific;
static const struct tcp_sock_af_ops tcp_sock_ipv6_mapped_specific;
#else
static struct tcp_md5sig_key *tcp_v6_md5_do_lookup(struct sock *sk,
						   const struct in6_addr *addr)
{
	return NULL;
}
#endif

static void inet6_sk_rx_dst_set(struct sock *sk, const struct sk_buff *skb)
{
	struct dst_entry *dst = skb_dst(skb);

	if (dst) {
		const struct rt6_info *rt = (const struct rt6_info *)dst;

		dst_hold(dst);
		sk->sk_rx_dst = dst;
		inet_sk(sk)->rx_dst_ifindex = skb->skb_iif;
		inet6_sk(sk)->rx_dst_cookie = rt6_get_cookie(rt);
	}
}

static __u32 tcp_v6_init_sequence(const struct sk_buff *skb)
{
	return secure_tcpv6_sequence_number(ipv6_hdr(skb)->daddr.s6_addr32,
					    ipv6_hdr(skb)->saddr.s6_addr32,
					    tcp_hdr(skb)->dest,
					    tcp_hdr(skb)->source);
}

static int tcp_v6_connect(struct sock *sk, struct sockaddr *uaddr,
			  int addr_len)
{
	struct sockaddr_in6 *usin = (struct sockaddr_in6 *) uaddr;
	struct inet_sock *inet = inet_sk(sk);
	struct inet_connection_sock *icsk = inet_csk(sk);
	struct ipv6_pinfo *np = inet6_sk(sk);
	struct tcp_sock *tp = tcp_sk(sk);
	struct in6_addr *saddr = NULL, *final_p, final;
	struct flowi6 fl6;
	struct dst_entry *dst;
	int addr_type;
	int err;

	if (addr_len < SIN6_LEN_RFC2133)
		return -EINVAL;

	if (usin->sin6_family != AF_INET6)
		return -EAFNOSUPPORT;

	memset(&fl6, 0, sizeof(fl6));

	if (np->sndflow) {
		fl6.flowlabel = usin->sin6_flowinfo&IPV6_FLOWINFO_MASK;
		IP6_ECN_flow_init(fl6.flowlabel);
		if (fl6.flowlabel&IPV6_FLOWLABEL_MASK) {
			struct ip6_flowlabel *flowlabel;
			flowlabel = fl6_sock_lookup(sk, fl6.flowlabel);
			if (!flowlabel)
				return -EINVAL;
			fl6_sock_release(flowlabel);
		}
	}

	/*
	 *	connect() to INADDR_ANY means loopback (BSD'ism).
	 */

	if (ipv6_addr_any(&usin->sin6_addr))
		usin->sin6_addr.s6_addr[15] = 0x1;

	addr_type = ipv6_addr_type(&usin->sin6_addr);

	if (addr_type & IPV6_ADDR_MULTICAST)
		return -ENETUNREACH;

	if (addr_type&IPV6_ADDR_LINKLOCAL) {
		if (addr_len >= sizeof(struct sockaddr_in6) &&
		    usin->sin6_scope_id) {
			/* If interface is set while binding, indices
			 * must coincide.
			 */
			if (sk->sk_bound_dev_if &&
			    sk->sk_bound_dev_if != usin->sin6_scope_id)
				return -EINVAL;

			sk->sk_bound_dev_if = usin->sin6_scope_id;
		}

		/* Connect to link-local address requires an interface */
		if (!sk->sk_bound_dev_if)
			return -EINVAL;
	}

	if (tp->rx_opt.ts_recent_stamp &&
	    !ipv6_addr_equal(&sk->sk_v6_daddr, &usin->sin6_addr)) {
		tp->rx_opt.ts_recent = 0;
		tp->rx_opt.ts_recent_stamp = 0;
		tp->write_seq = 0;
	}

	sk->sk_v6_daddr = usin->sin6_addr;
	np->flow_label = fl6.flowlabel;

	/*
	 *	TCP over IPv4
	 */

	if (addr_type == IPV6_ADDR_MAPPED) {
		u32 exthdrlen = icsk->icsk_ext_hdr_len;
		struct sockaddr_in sin;

		SOCK_DEBUG(sk, "connect: ipv4 mapped\n");

		if (__ipv6_only_sock(sk))
			return -ENETUNREACH;

		sin.sin_family = AF_INET;
		sin.sin_port = usin->sin6_port;
		sin.sin_addr.s_addr = usin->sin6_addr.s6_addr32[3];

		icsk->icsk_af_ops = &ipv6_mapped;
		sk->sk_backlog_rcv = tcp_v4_do_rcv;
#ifdef CONFIG_TCP_MD5SIG
		tp->af_specific = &tcp_sock_ipv6_mapped_specific;
#endif

		err = tcp_v4_connect(sk, (struct sockaddr *)&sin, sizeof(sin));

		if (err) {
			icsk->icsk_ext_hdr_len = exthdrlen;
			icsk->icsk_af_ops = &ipv6_specific;
			sk->sk_backlog_rcv = tcp_v6_do_rcv;
#ifdef CONFIG_TCP_MD5SIG
			tp->af_specific = &tcp_sock_ipv6_specific;
#endif
			goto failure;
		}
		np->saddr = sk->sk_v6_rcv_saddr;

		return err;
	}

	if (!ipv6_addr_any(&sk->sk_v6_rcv_saddr))
		saddr = &sk->sk_v6_rcv_saddr;

	fl6.flowi6_proto = IPPROTO_TCP;
	fl6.daddr = sk->sk_v6_daddr;
	fl6.saddr = saddr ? *saddr : np->saddr;
	fl6.flowi6_oif = sk->sk_bound_dev_if;
	fl6.flowi6_mark = sk->sk_mark;
	fl6.fl6_dport = usin->sin6_port;
	fl6.fl6_sport = inet->inet_sport;

	final_p = fl6_update_dst(&fl6, np->opt, &final);

	security_sk_classify_flow(sk, flowi6_to_flowi(&fl6));

	dst = ip6_dst_lookup_flow(sk, &fl6, final_p);
	if (IS_ERR(dst)) {
		err = PTR_ERR(dst);
		goto failure;
	}

	if (!saddr) {
		saddr = &fl6.saddr;
		sk->sk_v6_rcv_saddr = *saddr;
	}

	/* set the source address */
	np->saddr = *saddr;
	inet->inet_rcv_saddr = LOOPBACK4_IPV6;

	sk->sk_gso_type = SKB_GSO_TCPV6;
	__ip6_dst_store(sk, dst, NULL, NULL);

	if (tcp_death_row.sysctl_tw_recycle &&
	    !tp->rx_opt.ts_recent_stamp &&
	    ipv6_addr_equal(&fl6.daddr, &sk->sk_v6_daddr))
		tcp_fetch_timewait_stamp(sk, dst);

	icsk->icsk_ext_hdr_len = 0;
	if (np->opt)
		icsk->icsk_ext_hdr_len = (np->opt->opt_flen +
					  np->opt->opt_nflen);

	tp->rx_opt.mss_clamp = IPV6_MIN_MTU - sizeof(struct tcphdr) - sizeof(struct ipv6hdr);

	inet->inet_dport = usin->sin6_port;

	tcp_set_state(sk, TCP_SYN_SENT);
	err = inet6_hash_connect(&tcp_death_row, sk);
	if (err)
		goto late_failure;

	ip6_set_txhash(sk);

	if (!tp->write_seq && likely(!tp->repair))
		tp->write_seq = secure_tcpv6_sequence_number(np->saddr.s6_addr32,
							     sk->sk_v6_daddr.s6_addr32,
							     inet->inet_sport,
							     inet->inet_dport);

	err = tcp_connect(sk);
	if (err)
		goto late_failure;

	return 0;

late_failure:
	tcp_set_state(sk, TCP_CLOSE);
	__sk_dst_reset(sk);
failure:
	inet->inet_dport = 0;
	sk->sk_route_caps = 0;
	return err;
}

static void tcp_v6_mtu_reduced(struct sock *sk)
{
	struct dst_entry *dst;

	if ((1 << sk->sk_state) & (TCPF_LISTEN | TCPF_CLOSE))
		return;

	dst = inet6_csk_update_pmtu(sk, tcp_sk(sk)->mtu_info);
	if (!dst)
		return;

	if (inet_csk(sk)->icsk_pmtu_cookie > dst_mtu(dst)) {
		tcp_sync_mss(sk, dst_mtu(dst));
		tcp_simple_retransmit(sk);
	}
}

static void tcp_v6_err(struct sk_buff *skb, struct inet6_skb_parm *opt,
		u8 type, u8 code, int offset, __be32 info)
{
	const struct ipv6hdr *hdr = (const struct ipv6hdr *)skb->data;
	const struct tcphdr *th = (struct tcphdr *)(skb->data+offset);
	struct net *net = dev_net(skb->dev);
	struct request_sock *fastopen;
	struct ipv6_pinfo *np;
	struct tcp_sock *tp;
	__u32 seq, snd_una;
	struct sock *sk;
	int err;

	sk = __inet6_lookup_established(net, &tcp_hashinfo,
					&hdr->daddr, th->dest,
					&hdr->saddr, ntohs(th->source),
					skb->dev->ifindex);

	if (!sk) {
		ICMP6_INC_STATS_BH(net, __in6_dev_get(skb->dev),
				   ICMP6_MIB_INERRORS);
		return;
	}

	if (sk->sk_state == TCP_TIME_WAIT) {
		inet_twsk_put(inet_twsk(sk));
		return;
	}
	seq = ntohl(th->seq);
	if (sk->sk_state == TCP_NEW_SYN_RECV)
		return tcp_req_err(sk, seq);

	bh_lock_sock(sk);
	if (sock_owned_by_user(sk) && type != ICMPV6_PKT_TOOBIG)
		NET_INC_STATS_BH(net, LINUX_MIB_LOCKDROPPEDICMPS);

	if (sk->sk_state == TCP_CLOSE)
		goto out;

	if (ipv6_hdr(skb)->hop_limit < inet6_sk(sk)->min_hopcount) {
		NET_INC_STATS_BH(net, LINUX_MIB_TCPMINTTLDROP);
		goto out;
	}

	tp = tcp_sk(sk);
	/* XXX (TFO) - tp->snd_una should be ISN (tcp_create_openreq_child() */
	fastopen = tp->fastopen_rsk;
	snd_una = fastopen ? tcp_rsk(fastopen)->snt_isn : tp->snd_una;
	if (sk->sk_state != TCP_LISTEN &&
	    !between(seq, snd_una, tp->snd_nxt)) {
		NET_INC_STATS_BH(net, LINUX_MIB_OUTOFWINDOWICMPS);
		goto out;
	}

	np = inet6_sk(sk);

	if (type == NDISC_REDIRECT) {
		struct dst_entry *dst = __sk_dst_check(sk, np->dst_cookie);

		if (dst)
			dst->ops->redirect(dst, sk, skb);
		goto out;
	}

	if (type == ICMPV6_PKT_TOOBIG) {
		/* We are not interested in TCP_LISTEN and open_requests
		 * (SYN-ACKs send out by Linux are always <576bytes so
		 * they should go through unfragmented).
		 */
		if (sk->sk_state == TCP_LISTEN)
			goto out;

		if (!ip6_sk_accept_pmtu(sk))
			goto out;

		tp->mtu_info = ntohl(info);
		if (!sock_owned_by_user(sk))
			tcp_v6_mtu_reduced(sk);
		else if (!test_and_set_bit(TCP_MTU_REDUCED_DEFERRED,
					   &tp->tsq_flags))
			sock_hold(sk);
		goto out;
	}

	icmpv6_err_convert(type, code, &err);

	/* Might be for an request_sock */
	switch (sk->sk_state) {
	case TCP_SYN_SENT:
	case TCP_SYN_RECV:
		/* Only in fast or simultaneous open. If a fast open socket is
		 * is already accepted it is treated as a connected one below.
		 */
		if (fastopen && !fastopen->sk)
			break;

		if (!sock_owned_by_user(sk)) {
			sk->sk_err = err;
			sk->sk_error_report(sk);		/* Wake people up to see the error (see connect in sock.c) */

			tcp_done(sk);
		} else
			sk->sk_err_soft = err;
		goto out;
	}

	if (!sock_owned_by_user(sk) && np->recverr) {
		sk->sk_err = err;
		sk->sk_error_report(sk);
	} else
		sk->sk_err_soft = err;

out:
	bh_unlock_sock(sk);
	sock_put(sk);
}


static int tcp_v6_send_synack(struct sock *sk, struct dst_entry *dst,
			      struct flowi *fl,
			      struct request_sock *req,
			      u16 queue_mapping,
			      struct tcp_fastopen_cookie *foc)
{
	struct inet_request_sock *ireq = inet_rsk(req);
	struct ipv6_pinfo *np = inet6_sk(sk);
	struct flowi6 *fl6 = &fl->u.ip6;
	struct sk_buff *skb;
	int err = -ENOMEM;

	/* First, grab a route. */
	if (!dst && (dst = inet6_csk_route_req(sk, fl6, req)) == NULL)
		goto done;

	skb = tcp_make_synack(sk, dst, req, foc);

	if (skb) {
		__tcp_v6_send_check(skb, &ireq->ir_v6_loc_addr,
				    &ireq->ir_v6_rmt_addr);

		fl6->daddr = ireq->ir_v6_rmt_addr;
		if (np->repflow && ireq->pktopts)
			fl6->flowlabel = ip6_flowlabel(ipv6_hdr(ireq->pktopts));

		skb_set_queue_mapping(skb, queue_mapping);
		err = ip6_xmit(sk, skb, fl6, np->opt, np->tclass);
		err = net_xmit_eval(err);
	}

done:
	return err;
}


static void tcp_v6_reqsk_destructor(struct request_sock *req)
{
	kfree_skb(inet_rsk(req)->pktopts);
}

#ifdef CONFIG_TCP_MD5SIG
static struct tcp_md5sig_key *tcp_v6_md5_do_lookup(struct sock *sk,
						   const struct in6_addr *addr)
{
	return tcp_md5_do_lookup(sk, (union tcp_md5_addr *)addr, AF_INET6);
}

static struct tcp_md5sig_key *tcp_v6_md5_lookup(struct sock *sk,
						const struct sock *addr_sk)
{
	return tcp_v6_md5_do_lookup(sk, &addr_sk->sk_v6_daddr);
}

static int tcp_v6_parse_md5_keys(struct sock *sk, char __user *optval,
				 int optlen)
{
	struct tcp_md5sig cmd;
	struct sockaddr_in6 *sin6 = (struct sockaddr_in6 *)&cmd.tcpm_addr;

	if (optlen < sizeof(cmd))
		return -EINVAL;

	if (copy_from_user(&cmd, optval, sizeof(cmd)))
		return -EFAULT;

	if (sin6->sin6_family != AF_INET6)
		return -EINVAL;

	if (!cmd.tcpm_keylen) {
		if (ipv6_addr_v4mapped(&sin6->sin6_addr))
			return tcp_md5_do_del(sk, (union tcp_md5_addr *)&sin6->sin6_addr.s6_addr32[3],
					      AF_INET);
		return tcp_md5_do_del(sk, (union tcp_md5_addr *)&sin6->sin6_addr,
				      AF_INET6);
	}

	if (cmd.tcpm_keylen > TCP_MD5SIG_MAXKEYLEN)
		return -EINVAL;

	if (ipv6_addr_v4mapped(&sin6->sin6_addr))
		return tcp_md5_do_add(sk, (union tcp_md5_addr *)&sin6->sin6_addr.s6_addr32[3],
				      AF_INET, cmd.tcpm_key, cmd.tcpm_keylen, GFP_KERNEL);

	return tcp_md5_do_add(sk, (union tcp_md5_addr *)&sin6->sin6_addr,
			      AF_INET6, cmd.tcpm_key, cmd.tcpm_keylen, GFP_KERNEL);
}

static int tcp_v6_md5_hash_pseudoheader(struct tcp_md5sig_pool *hp,
					const struct in6_addr *daddr,
					const struct in6_addr *saddr, int nbytes)
{
	struct tcp6_pseudohdr *bp;
	struct scatterlist sg;

	bp = &hp->md5_blk.ip6;
	/* 1. TCP pseudo-header (RFC2460) */
	bp->saddr = *saddr;
	bp->daddr = *daddr;
	bp->protocol = cpu_to_be32(IPPROTO_TCP);
	bp->len = cpu_to_be32(nbytes);

	sg_init_one(&sg, bp, sizeof(*bp));
	return crypto_hash_update(&hp->md5_desc, &sg, sizeof(*bp));
}

static int tcp_v6_md5_hash_hdr(char *md5_hash, struct tcp_md5sig_key *key,
			       const struct in6_addr *daddr, struct in6_addr *saddr,
			       const struct tcphdr *th)
{
	struct tcp_md5sig_pool *hp;
	struct hash_desc *desc;

	hp = tcp_get_md5sig_pool();
	if (!hp)
		goto clear_hash_noput;
	desc = &hp->md5_desc;

	if (crypto_hash_init(desc))
		goto clear_hash;
	if (tcp_v6_md5_hash_pseudoheader(hp, daddr, saddr, th->doff << 2))
		goto clear_hash;
	if (tcp_md5_hash_header(hp, th))
		goto clear_hash;
	if (tcp_md5_hash_key(hp, key))
		goto clear_hash;
	if (crypto_hash_final(desc, md5_hash))
		goto clear_hash;

	tcp_put_md5sig_pool();
	return 0;

clear_hash:
	tcp_put_md5sig_pool();
clear_hash_noput:
	memset(md5_hash, 0, 16);
	return 1;
}

static int tcp_v6_md5_hash_skb(char *md5_hash,
			       const struct tcp_md5sig_key *key,
			       const struct sock *sk,
			       const struct sk_buff *skb)
{
	const struct in6_addr *saddr, *daddr;
	struct tcp_md5sig_pool *hp;
	struct hash_desc *desc;
	const struct tcphdr *th = tcp_hdr(skb);

	if (sk) { /* valid for establish/request sockets */
		saddr = &sk->sk_v6_rcv_saddr;
		daddr = &sk->sk_v6_daddr;
	} else {
		const struct ipv6hdr *ip6h = ipv6_hdr(skb);
		saddr = &ip6h->saddr;
		daddr = &ip6h->daddr;
	}

	hp = tcp_get_md5sig_pool();
	if (!hp)
		goto clear_hash_noput;
	desc = &hp->md5_desc;

	if (crypto_hash_init(desc))
		goto clear_hash;

	if (tcp_v6_md5_hash_pseudoheader(hp, daddr, saddr, skb->len))
		goto clear_hash;
	if (tcp_md5_hash_header(hp, th))
		goto clear_hash;
	if (tcp_md5_hash_skb_data(hp, skb, th->doff << 2))
		goto clear_hash;
	if (tcp_md5_hash_key(hp, key))
		goto clear_hash;
	if (crypto_hash_final(desc, md5_hash))
		goto clear_hash;

	tcp_put_md5sig_pool();
	return 0;

clear_hash:
	tcp_put_md5sig_pool();
clear_hash_noput:
	memset(md5_hash, 0, 16);
	return 1;
}

static bool tcp_v6_inbound_md5_hash(struct sock *sk, const struct sk_buff *skb)
{
	const __u8 *hash_location = NULL;
	struct tcp_md5sig_key *hash_expected;
	const struct ipv6hdr *ip6h = ipv6_hdr(skb);
	const struct tcphdr *th = tcp_hdr(skb);
	int genhash;
	u8 newhash[16];

	hash_expected = tcp_v6_md5_do_lookup(sk, &ip6h->saddr);
	hash_location = tcp_parse_md5sig_option(th);

	/* We've parsed the options - do we have a hash? */
	if (!hash_expected && !hash_location)
		return false;

	if (hash_expected && !hash_location) {
		NET_INC_STATS_BH(sock_net(sk), LINUX_MIB_TCPMD5NOTFOUND);
		return true;
	}

	if (!hash_expected && hash_location) {
		NET_INC_STATS_BH(sock_net(sk), LINUX_MIB_TCPMD5UNEXPECTED);
		return true;
	}

	/* check the signature */
	genhash = tcp_v6_md5_hash_skb(newhash,
				      hash_expected,
				      NULL, skb);

	if (genhash || memcmp(hash_location, newhash, 16) != 0) {
		net_info_ratelimited("MD5 Hash %s for [%pI6c]:%u->[%pI6c]:%u\n",
				     genhash ? "failed" : "mismatch",
				     &ip6h->saddr, ntohs(th->source),
				     &ip6h->daddr, ntohs(th->dest));
		return true;
	}
	return false;
}
#endif

static void tcp_v6_init_req(struct request_sock *req, struct sock *sk,
			    struct sk_buff *skb)
{
	struct inet_request_sock *ireq = inet_rsk(req);
	struct ipv6_pinfo *np = inet6_sk(sk);

	ireq->ir_v6_rmt_addr = ipv6_hdr(skb)->saddr;
	ireq->ir_v6_loc_addr = ipv6_hdr(skb)->daddr;

	/* So that link locals have meaning */
	if (!sk->sk_bound_dev_if &&
	    ipv6_addr_type(&ireq->ir_v6_rmt_addr) & IPV6_ADDR_LINKLOCAL)
		ireq->ir_iif = tcp_v6_iif(skb);

	if (!TCP_SKB_CB(skb)->tcp_tw_isn &&
	    (ipv6_opt_accepted(sk, skb, &TCP_SKB_CB(skb)->header.h6) ||
	     np->rxopt.bits.rxinfo ||
	     np->rxopt.bits.rxoinfo || np->rxopt.bits.rxhlim ||
	     np->rxopt.bits.rxohlim || np->repflow)) {
		atomic_inc(&skb->users);
		ireq->pktopts = skb;
	}
}

static struct dst_entry *tcp_v6_route_req(struct sock *sk, struct flowi *fl,
					  const struct request_sock *req,
					  bool *strict)
{
	if (strict)
		*strict = true;
	return inet6_csk_route_req(sk, &fl->u.ip6, req);
}

struct request_sock_ops tcp6_request_sock_ops __read_mostly = {
	.family		=	AF_INET6,
	.obj_size	=	sizeof(struct tcp6_request_sock),
	.rtx_syn_ack	=	tcp_rtx_synack,
	.send_ack	=	tcp_v6_reqsk_send_ack,
	.destructor	=	tcp_v6_reqsk_destructor,
	.send_reset	=	tcp_v6_send_reset,
	.syn_ack_timeout =	tcp_syn_ack_timeout,
};

static const struct tcp_request_sock_ops tcp_request_sock_ipv6_ops = {
	.mss_clamp	=	IPV6_MIN_MTU - sizeof(struct tcphdr) -
				sizeof(struct ipv6hdr),
#ifdef CONFIG_TCP_MD5SIG
	.req_md5_lookup	=	tcp_v6_md5_lookup,
	.calc_md5_hash	=	tcp_v6_md5_hash_skb,
#endif
	.init_req	=	tcp_v6_init_req,
#ifdef CONFIG_SYN_COOKIES
	.cookie_init_seq =	cookie_v6_init_sequence,
#endif
	.route_req	=	tcp_v6_route_req,
	.init_seq	=	tcp_v6_init_sequence,
	.send_synack	=	tcp_v6_send_synack,
	.queue_hash_add =	inet6_csk_reqsk_queue_hash_add,
};

static void tcp_v6_send_response(struct sock *sk, struct sk_buff *skb, u32 seq,
				 u32 ack, u32 win, u32 tsval, u32 tsecr,
				 int oif, struct tcp_md5sig_key *key, int rst,
				 u8 tclass, u32 label)
{
	const struct tcphdr *th = tcp_hdr(skb);
	struct tcphdr *t1;
	struct sk_buff *buff;
	struct flowi6 fl6;
	struct net *net = sk ? sock_net(sk) : dev_net(skb_dst(skb)->dev);
	struct sock *ctl_sk = net->ipv6.tcp_sk;
	unsigned int tot_len = sizeof(struct tcphdr);
	struct dst_entry *dst;
	__be32 *topt;

	if (tsecr)
		tot_len += TCPOLEN_TSTAMP_ALIGNED;
#ifdef CONFIG_TCP_MD5SIG
	if (key)
		tot_len += TCPOLEN_MD5SIG_ALIGNED;
#endif

	buff = alloc_skb(MAX_HEADER + sizeof(struct ipv6hdr) + tot_len,
			 GFP_ATOMIC);
	if (!buff)
		return;

	skb_reserve(buff, MAX_HEADER + sizeof(struct ipv6hdr) + tot_len);

	t1 = (struct tcphdr *) skb_push(buff, tot_len);
	skb_reset_transport_header(buff);

	/* Swap the send and the receive. */
	memset(t1, 0, sizeof(*t1));
	t1->dest = th->source;
	t1->source = th->dest;
	t1->doff = tot_len / 4;
	t1->seq = htonl(seq);
	t1->ack_seq = htonl(ack);
	t1->ack = !rst || !th->ack;
	t1->rst = rst;
	t1->window = htons(win);

	topt = (__be32 *)(t1 + 1);

	if (tsecr) {
		*topt++ = htonl((TCPOPT_NOP << 24) | (TCPOPT_NOP << 16) |
				(TCPOPT_TIMESTAMP << 8) | TCPOLEN_TIMESTAMP);
		*topt++ = htonl(tsval);
		*topt++ = htonl(tsecr);
	}

#ifdef CONFIG_TCP_MD5SIG
	if (key) {
		*topt++ = htonl((TCPOPT_NOP << 24) | (TCPOPT_NOP << 16) |
				(TCPOPT_MD5SIG << 8) | TCPOLEN_MD5SIG);
		tcp_v6_md5_hash_hdr((__u8 *)topt, key,
				    &ipv6_hdr(skb)->saddr,
				    &ipv6_hdr(skb)->daddr, t1);
	}
#endif

	memset(&fl6, 0, sizeof(fl6));
	fl6.daddr = ipv6_hdr(skb)->saddr;
	fl6.saddr = ipv6_hdr(skb)->daddr;
	fl6.flowlabel = label;

	buff->ip_summed = CHECKSUM_PARTIAL;
	buff->csum = 0;

	__tcp_v6_send_check(buff, &fl6.saddr, &fl6.daddr);

	fl6.flowi6_proto = IPPROTO_TCP;
	if (rt6_need_strict(&fl6.daddr) && !oif)
		fl6.flowi6_oif = tcp_v6_iif(skb);
	else
		fl6.flowi6_oif = oif;
	fl6.flowi6_mark = IP6_REPLY_MARK(net, skb->mark);
	fl6.fl6_dport = t1->dest;
	fl6.fl6_sport = t1->source;
	security_skb_classify_flow(skb, flowi6_to_flowi(&fl6));

	/* Pass a socket to ip6_dst_lookup either it is for RST
	 * Underlying function will use this to retrieve the network
	 * namespace
	 */
	dst = ip6_dst_lookup_flow(ctl_sk, &fl6, NULL);
	if (!IS_ERR(dst)) {
		skb_dst_set(buff, dst);
		ip6_xmit(ctl_sk, buff, &fl6, NULL, tclass);
		TCP_INC_STATS_BH(net, TCP_MIB_OUTSEGS);
		if (rst)
			TCP_INC_STATS_BH(net, TCP_MIB_OUTRSTS);
		return;
	}

	kfree_skb(buff);
}

static void tcp_v6_send_reset(struct sock *sk, struct sk_buff *skb)
{
	const struct tcphdr *th = tcp_hdr(skb);
	u32 seq = 0, ack_seq = 0;
	struct tcp_md5sig_key *key = NULL;
#ifdef CONFIG_TCP_MD5SIG
	const __u8 *hash_location = NULL;
	struct ipv6hdr *ipv6h = ipv6_hdr(skb);
	unsigned char newhash[16];
	int genhash;
	struct sock *sk1 = NULL;
#endif
	int oif;

	if (th->rst)
		return;

	/* If sk not NULL, it means we did a successful lookup and incoming
	 * route had to be correct. prequeue might have dropped our dst.
	 */
	if (!sk && !ipv6_unicast_destination(skb))
		return;

#ifdef CONFIG_TCP_MD5SIG
	hash_location = tcp_parse_md5sig_option(th);
	if (!sk && hash_location) {
		/*
		 * active side is lost. Try to find listening socket through
		 * source port, and then find md5 key through listening socket.
		 * we are not loose security here:
		 * Incoming packet is checked with md5 hash with finding key,
		 * no RST generated if md5 hash doesn't match.
		 */
		sk1 = inet6_lookup_listener(dev_net(skb_dst(skb)->dev),
					   &tcp_hashinfo, &ipv6h->saddr,
					   th->source, &ipv6h->daddr,
					   ntohs(th->source), tcp_v6_iif(skb));
		if (!sk1)
			return;

		rcu_read_lock();
		key = tcp_v6_md5_do_lookup(sk1, &ipv6h->saddr);
		if (!key)
			goto release_sk1;

		genhash = tcp_v6_md5_hash_skb(newhash, key, NULL, skb);
		if (genhash || memcmp(hash_location, newhash, 16) != 0)
			goto release_sk1;
	} else {
		key = sk ? tcp_v6_md5_do_lookup(sk, &ipv6h->saddr) : NULL;
	}
#endif

	if (th->ack)
		seq = ntohl(th->ack_seq);
	else
		ack_seq = ntohl(th->seq) + th->syn + th->fin + skb->len -
			  (th->doff << 2);

	oif = sk ? sk->sk_bound_dev_if : 0;
	tcp_v6_send_response(sk, skb, seq, ack_seq, 0, 0, 0, oif, key, 1, 0, 0);

#ifdef CONFIG_TCP_MD5SIG
release_sk1:
	if (sk1) {
		rcu_read_unlock();
		sock_put(sk1);
	}
#endif
}

static void tcp_v6_send_ack(struct sock *sk, struct sk_buff *skb, u32 seq,
			    u32 ack, u32 win, u32 tsval, u32 tsecr, int oif,
			    struct tcp_md5sig_key *key, u8 tclass,
			    u32 label)
{
	tcp_v6_send_response(sk, skb, seq, ack, win, tsval, tsecr, oif, key, 0,
			     tclass, label);
}

static void tcp_v6_timewait_ack(struct sock *sk, struct sk_buff *skb)
{
	struct inet_timewait_sock *tw = inet_twsk(sk);
	struct tcp_timewait_sock *tcptw = tcp_twsk(sk);

	tcp_v6_send_ack(sk, skb, tcptw->tw_snd_nxt, tcptw->tw_rcv_nxt,
			tcptw->tw_rcv_wnd >> tw->tw_rcv_wscale,
			tcp_time_stamp + tcptw->tw_ts_offset,
			tcptw->tw_ts_recent, tw->tw_bound_dev_if, tcp_twsk_md5_key(tcptw),
			tw->tw_tclass, cpu_to_be32(tw->tw_flowlabel));

	inet_twsk_put(tw);
}

static void tcp_v6_reqsk_send_ack(struct sock *sk, struct sk_buff *skb,
				  struct request_sock *req)
{
	/* sk->sk_state == TCP_LISTEN -> for regular TCP_SYN_RECV
	 * sk->sk_state == TCP_SYN_RECV -> for Fast Open.
	 */
	tcp_v6_send_ack(sk, skb, (sk->sk_state == TCP_LISTEN) ?
			tcp_rsk(req)->snt_isn + 1 : tcp_sk(sk)->snd_nxt,
			tcp_rsk(req)->rcv_nxt, req->rcv_wnd,
			tcp_time_stamp, req->ts_recent, sk->sk_bound_dev_if,
			tcp_v6_md5_do_lookup(sk, &ipv6_hdr(skb)->daddr),
			0, 0);
}


static struct sock *tcp_v6_hnd_req(struct sock *sk, struct sk_buff *skb)
{
	const struct tcphdr *th = tcp_hdr(skb);
	struct request_sock *req;
	struct sock *nsk;

	/* Find possible connection requests. */
	req = inet6_csk_search_req(sk, th->source,
				   &ipv6_hdr(skb)->saddr,
				   &ipv6_hdr(skb)->daddr, tcp_v6_iif(skb));
	if (req) {
		nsk = tcp_check_req(sk, skb, req, false);
<<<<<<< HEAD
		if (!nsk)
=======
		if (!nsk || nsk == sk)
>>>>>>> 2c6625cd
			reqsk_put(req);
		return nsk;
	}
	nsk = __inet6_lookup_established(sock_net(sk), &tcp_hashinfo,
					 &ipv6_hdr(skb)->saddr, th->source,
					 &ipv6_hdr(skb)->daddr, ntohs(th->dest),
					 tcp_v6_iif(skb));

	if (nsk) {
		if (nsk->sk_state != TCP_TIME_WAIT) {
			bh_lock_sock(nsk);
			return nsk;
		}
		inet_twsk_put(inet_twsk(nsk));
		return NULL;
	}

#ifdef CONFIG_SYN_COOKIES
	if (!th->syn)
		sk = cookie_v6_check(sk, skb);
#endif
	return sk;
}

static int tcp_v6_conn_request(struct sock *sk, struct sk_buff *skb)
{
	if (skb->protocol == htons(ETH_P_IP))
		return tcp_v4_conn_request(sk, skb);

	if (!ipv6_unicast_destination(skb))
		goto drop;

	return tcp_conn_request(&tcp6_request_sock_ops,
				&tcp_request_sock_ipv6_ops, sk, skb);

drop:
	NET_INC_STATS_BH(sock_net(sk), LINUX_MIB_LISTENDROPS);
	return 0; /* don't send reset */
}

static struct sock *tcp_v6_syn_recv_sock(struct sock *sk, struct sk_buff *skb,
					 struct request_sock *req,
					 struct dst_entry *dst)
{
	struct inet_request_sock *ireq;
	struct ipv6_pinfo *newnp, *np = inet6_sk(sk);
	struct tcp6_sock *newtcp6sk;
	struct inet_sock *newinet;
	struct tcp_sock *newtp;
	struct sock *newsk;
#ifdef CONFIG_TCP_MD5SIG
	struct tcp_md5sig_key *key;
#endif
	struct flowi6 fl6;

	if (skb->protocol == htons(ETH_P_IP)) {
		/*
		 *	v6 mapped
		 */

		newsk = tcp_v4_syn_recv_sock(sk, skb, req, dst);

		if (!newsk)
			return NULL;

		newtcp6sk = (struct tcp6_sock *)newsk;
		inet_sk(newsk)->pinet6 = &newtcp6sk->inet6;

		newinet = inet_sk(newsk);
		newnp = inet6_sk(newsk);
		newtp = tcp_sk(newsk);

		memcpy(newnp, np, sizeof(struct ipv6_pinfo));

		newnp->saddr = newsk->sk_v6_rcv_saddr;

		inet_csk(newsk)->icsk_af_ops = &ipv6_mapped;
		newsk->sk_backlog_rcv = tcp_v4_do_rcv;
#ifdef CONFIG_TCP_MD5SIG
		newtp->af_specific = &tcp_sock_ipv6_mapped_specific;
#endif

		newnp->ipv6_ac_list = NULL;
		newnp->ipv6_fl_list = NULL;
		newnp->pktoptions  = NULL;
		newnp->opt	   = NULL;
		newnp->mcast_oif   = tcp_v6_iif(skb);
		newnp->mcast_hops  = ipv6_hdr(skb)->hop_limit;
		newnp->rcv_flowinfo = ip6_flowinfo(ipv6_hdr(skb));
		if (np->repflow)
			newnp->flow_label = ip6_flowlabel(ipv6_hdr(skb));

		/*
		 * No need to charge this sock to the relevant IPv6 refcnt debug socks count
		 * here, tcp_create_openreq_child now does this for us, see the comment in
		 * that function for the gory details. -acme
		 */

		/* It is tricky place. Until this moment IPv4 tcp
		   worked with IPv6 icsk.icsk_af_ops.
		   Sync it now.
		 */
		tcp_sync_mss(newsk, inet_csk(newsk)->icsk_pmtu_cookie);

		return newsk;
	}

	ireq = inet_rsk(req);

	if (sk_acceptq_is_full(sk))
		goto out_overflow;

	if (!dst) {
		dst = inet6_csk_route_req(sk, &fl6, req);
		if (!dst)
			goto out;
	}

	newsk = tcp_create_openreq_child(sk, req, skb);
	if (!newsk)
		goto out_nonewsk;

	/*
	 * No need to charge this sock to the relevant IPv6 refcnt debug socks
	 * count here, tcp_create_openreq_child now does this for us, see the
	 * comment in that function for the gory details. -acme
	 */

	newsk->sk_gso_type = SKB_GSO_TCPV6;
	__ip6_dst_store(newsk, dst, NULL, NULL);
	inet6_sk_rx_dst_set(newsk, skb);

	newtcp6sk = (struct tcp6_sock *)newsk;
	inet_sk(newsk)->pinet6 = &newtcp6sk->inet6;

	newtp = tcp_sk(newsk);
	newinet = inet_sk(newsk);
	newnp = inet6_sk(newsk);

	memcpy(newnp, np, sizeof(struct ipv6_pinfo));

	newsk->sk_v6_daddr = ireq->ir_v6_rmt_addr;
	newnp->saddr = ireq->ir_v6_loc_addr;
	newsk->sk_v6_rcv_saddr = ireq->ir_v6_loc_addr;
	newsk->sk_bound_dev_if = ireq->ir_iif;

	ip6_set_txhash(newsk);

	/* Now IPv6 options...

	   First: no IPv4 options.
	 */
	newinet->inet_opt = NULL;
	newnp->ipv6_ac_list = NULL;
	newnp->ipv6_fl_list = NULL;

	/* Clone RX bits */
	newnp->rxopt.all = np->rxopt.all;

	/* Clone pktoptions received with SYN */
	newnp->pktoptions = NULL;
	if (ireq->pktopts) {
		newnp->pktoptions = skb_clone(ireq->pktopts,
					      sk_gfp_atomic(sk, GFP_ATOMIC));
		consume_skb(ireq->pktopts);
		ireq->pktopts = NULL;
		if (newnp->pktoptions)
			skb_set_owner_r(newnp->pktoptions, newsk);
	}
	newnp->opt	  = NULL;
	newnp->mcast_oif  = tcp_v6_iif(skb);
	newnp->mcast_hops = ipv6_hdr(skb)->hop_limit;
	newnp->rcv_flowinfo = ip6_flowinfo(ipv6_hdr(skb));
	if (np->repflow)
		newnp->flow_label = ip6_flowlabel(ipv6_hdr(skb));

	/* Clone native IPv6 options from listening socket (if any)

	   Yes, keeping reference count would be much more clever,
	   but we make one more one thing there: reattach optmem
	   to newsk.
	 */
	if (np->opt)
		newnp->opt = ipv6_dup_options(newsk, np->opt);

	inet_csk(newsk)->icsk_ext_hdr_len = 0;
	if (newnp->opt)
		inet_csk(newsk)->icsk_ext_hdr_len = (newnp->opt->opt_nflen +
						     newnp->opt->opt_flen);

	tcp_ca_openreq_child(newsk, dst);

	tcp_sync_mss(newsk, dst_mtu(dst));
	newtp->advmss = dst_metric_advmss(dst);
	if (tcp_sk(sk)->rx_opt.user_mss &&
	    tcp_sk(sk)->rx_opt.user_mss < newtp->advmss)
		newtp->advmss = tcp_sk(sk)->rx_opt.user_mss;

	tcp_initialize_rcv_mss(newsk);

	newinet->inet_daddr = newinet->inet_saddr = LOOPBACK4_IPV6;
	newinet->inet_rcv_saddr = LOOPBACK4_IPV6;

#ifdef CONFIG_TCP_MD5SIG
	/* Copy over the MD5 key from the original socket */
	key = tcp_v6_md5_do_lookup(sk, &newsk->sk_v6_daddr);
	if (key) {
		/* We're using one, so create a matching key
		 * on the newsk structure. If we fail to get
		 * memory, then we end up not copying the key
		 * across. Shucks.
		 */
		tcp_md5_do_add(newsk, (union tcp_md5_addr *)&newsk->sk_v6_daddr,
			       AF_INET6, key->key, key->keylen,
			       sk_gfp_atomic(sk, GFP_ATOMIC));
	}
#endif

	if (__inet_inherit_port(sk, newsk) < 0) {
		inet_csk_prepare_forced_close(newsk);
		tcp_done(newsk);
		goto out;
	}
	__inet_hash(newsk, NULL);

	return newsk;

out_overflow:
	NET_INC_STATS_BH(sock_net(sk), LINUX_MIB_LISTENOVERFLOWS);
out_nonewsk:
	dst_release(dst);
out:
	NET_INC_STATS_BH(sock_net(sk), LINUX_MIB_LISTENDROPS);
	return NULL;
}

/* The socket must have it's spinlock held when we get
 * here.
 *
 * We have a potential double-lock case here, so even when
 * doing backlog processing we use the BH locking scheme.
 * This is because we cannot sleep with the original spinlock
 * held.
 */
static int tcp_v6_do_rcv(struct sock *sk, struct sk_buff *skb)
{
	struct ipv6_pinfo *np = inet6_sk(sk);
	struct tcp_sock *tp;
	struct sk_buff *opt_skb = NULL;

	/* Imagine: socket is IPv6. IPv4 packet arrives,
	   goes to IPv4 receive handler and backlogged.
	   From backlog it always goes here. Kerboom...
	   Fortunately, tcp_rcv_established and rcv_established
	   handle them correctly, but it is not case with
	   tcp_v6_hnd_req and tcp_v6_send_reset().   --ANK
	 */

	if (skb->protocol == htons(ETH_P_IP))
		return tcp_v4_do_rcv(sk, skb);

	if (sk_filter(sk, skb))
		goto discard;

	/*
	 *	socket locking is here for SMP purposes as backlog rcv
	 *	is currently called with bh processing disabled.
	 */

	/* Do Stevens' IPV6_PKTOPTIONS.

	   Yes, guys, it is the only place in our code, where we
	   may make it not affecting IPv4.
	   The rest of code is protocol independent,
	   and I do not like idea to uglify IPv4.

	   Actually, all the idea behind IPV6_PKTOPTIONS
	   looks not very well thought. For now we latch
	   options, received in the last packet, enqueued
	   by tcp. Feel free to propose better solution.
					       --ANK (980728)
	 */
	if (np->rxopt.all)
		opt_skb = skb_clone(skb, sk_gfp_atomic(sk, GFP_ATOMIC));

	if (sk->sk_state == TCP_ESTABLISHED) { /* Fast path */
		struct dst_entry *dst = sk->sk_rx_dst;

		sock_rps_save_rxhash(sk, skb);
		sk_mark_napi_id(sk, skb);
		if (dst) {
			if (inet_sk(sk)->rx_dst_ifindex != skb->skb_iif ||
			    dst->ops->check(dst, np->rx_dst_cookie) == NULL) {
				dst_release(dst);
				sk->sk_rx_dst = NULL;
			}
		}

		tcp_rcv_established(sk, skb, tcp_hdr(skb), skb->len);
		if (opt_skb)
			goto ipv6_pktoptions;
		return 0;
	}

	if (tcp_checksum_complete(skb))
		goto csum_err;

	if (sk->sk_state == TCP_LISTEN) {
		struct sock *nsk = tcp_v6_hnd_req(sk, skb);
		if (!nsk)
			goto discard;

		/*
		 * Queue it on the new socket if the new socket is active,
		 * otherwise we just shortcircuit this and continue with
		 * the new socket..
		 */
		if (nsk != sk) {
			sock_rps_save_rxhash(nsk, skb);
			sk_mark_napi_id(sk, skb);
			if (tcp_child_process(sk, nsk, skb))
				goto reset;
			if (opt_skb)
				__kfree_skb(opt_skb);
			return 0;
		}
	} else
		sock_rps_save_rxhash(sk, skb);

	if (tcp_rcv_state_process(sk, skb, tcp_hdr(skb), skb->len))
		goto reset;
	if (opt_skb)
		goto ipv6_pktoptions;
	return 0;

reset:
	tcp_v6_send_reset(sk, skb);
discard:
	if (opt_skb)
		__kfree_skb(opt_skb);
	kfree_skb(skb);
	return 0;
csum_err:
	TCP_INC_STATS_BH(sock_net(sk), TCP_MIB_CSUMERRORS);
	TCP_INC_STATS_BH(sock_net(sk), TCP_MIB_INERRS);
	goto discard;


ipv6_pktoptions:
	/* Do you ask, what is it?

	   1. skb was enqueued by tcp.
	   2. skb is added to tail of read queue, rather than out of order.
	   3. socket is not in passive state.
	   4. Finally, it really contains options, which user wants to receive.
	 */
	tp = tcp_sk(sk);
	if (TCP_SKB_CB(opt_skb)->end_seq == tp->rcv_nxt &&
	    !((1 << sk->sk_state) & (TCPF_CLOSE | TCPF_LISTEN))) {
		if (np->rxopt.bits.rxinfo || np->rxopt.bits.rxoinfo)
			np->mcast_oif = tcp_v6_iif(opt_skb);
		if (np->rxopt.bits.rxhlim || np->rxopt.bits.rxohlim)
			np->mcast_hops = ipv6_hdr(opt_skb)->hop_limit;
		if (np->rxopt.bits.rxflow || np->rxopt.bits.rxtclass)
			np->rcv_flowinfo = ip6_flowinfo(ipv6_hdr(opt_skb));
		if (np->repflow)
			np->flow_label = ip6_flowlabel(ipv6_hdr(opt_skb));
		if (ipv6_opt_accepted(sk, opt_skb, &TCP_SKB_CB(opt_skb)->header.h6)) {
			skb_set_owner_r(opt_skb, sk);
			opt_skb = xchg(&np->pktoptions, opt_skb);
		} else {
			__kfree_skb(opt_skb);
			opt_skb = xchg(&np->pktoptions, NULL);
		}
	}

	kfree_skb(opt_skb);
	return 0;
}

static void tcp_v6_fill_cb(struct sk_buff *skb, const struct ipv6hdr *hdr,
			   const struct tcphdr *th)
{
	/* This is tricky: we move IP6CB at its correct location into
	 * TCP_SKB_CB(). It must be done after xfrm6_policy_check(), because
	 * _decode_session6() uses IP6CB().
	 * barrier() makes sure compiler won't play aliasing games.
	 */
	memmove(&TCP_SKB_CB(skb)->header.h6, IP6CB(skb),
		sizeof(struct inet6_skb_parm));
	barrier();

	TCP_SKB_CB(skb)->seq = ntohl(th->seq);
	TCP_SKB_CB(skb)->end_seq = (TCP_SKB_CB(skb)->seq + th->syn + th->fin +
				    skb->len - th->doff*4);
	TCP_SKB_CB(skb)->ack_seq = ntohl(th->ack_seq);
	TCP_SKB_CB(skb)->tcp_flags = tcp_flag_byte(th);
	TCP_SKB_CB(skb)->tcp_tw_isn = 0;
	TCP_SKB_CB(skb)->ip_dsfield = ipv6_get_dsfield(hdr);
	TCP_SKB_CB(skb)->sacked = 0;
}

static void tcp_v6_restore_cb(struct sk_buff *skb)
{
	/* We need to move header back to the beginning if xfrm6_policy_check()
	 * and tcp_v6_fill_cb() are going to be called again.
	 */
	memmove(IP6CB(skb), &TCP_SKB_CB(skb)->header.h6,
		sizeof(struct inet6_skb_parm));
}

static int tcp_v6_rcv(struct sk_buff *skb)
{
	const struct tcphdr *th;
	const struct ipv6hdr *hdr;
	struct sock *sk;
	int ret;
	struct net *net = dev_net(skb->dev);

	if (skb->pkt_type != PACKET_HOST)
		goto discard_it;

	/*
	 *	Count it even if it's bad.
	 */
	TCP_INC_STATS_BH(net, TCP_MIB_INSEGS);

	if (!pskb_may_pull(skb, sizeof(struct tcphdr)))
		goto discard_it;

	th = tcp_hdr(skb);

	if (th->doff < sizeof(struct tcphdr)/4)
		goto bad_packet;
	if (!pskb_may_pull(skb, th->doff*4))
		goto discard_it;

	if (skb_checksum_init(skb, IPPROTO_TCP, ip6_compute_pseudo))
		goto csum_error;

	th = tcp_hdr(skb);
	hdr = ipv6_hdr(skb);

	sk = __inet6_lookup_skb(&tcp_hashinfo, skb, th->source, th->dest,
				inet6_iif(skb));
	if (!sk)
		goto no_tcp_socket;

process:
	if (sk->sk_state == TCP_TIME_WAIT)
		goto do_time_wait;

	if (hdr->hop_limit < inet6_sk(sk)->min_hopcount) {
		NET_INC_STATS_BH(net, LINUX_MIB_TCPMINTTLDROP);
		goto discard_and_relse;
	}

	if (!xfrm6_policy_check(sk, XFRM_POLICY_IN, skb))
		goto discard_and_relse;

	tcp_v6_fill_cb(skb, hdr, th);

#ifdef CONFIG_TCP_MD5SIG
	if (tcp_v6_inbound_md5_hash(sk, skb))
		goto discard_and_relse;
#endif

	if (sk_filter(sk, skb))
		goto discard_and_relse;

	sk_incoming_cpu_update(sk);
	skb->dev = NULL;

	bh_lock_sock_nested(sk);
	tcp_sk(sk)->segs_in += max_t(u16, 1, skb_shinfo(skb)->gso_segs);
	ret = 0;
	if (!sock_owned_by_user(sk)) {
		if (!tcp_prequeue(sk, skb))
			ret = tcp_v6_do_rcv(sk, skb);
	} else if (unlikely(sk_add_backlog(sk, skb,
					   sk->sk_rcvbuf + sk->sk_sndbuf))) {
		bh_unlock_sock(sk);
		NET_INC_STATS_BH(net, LINUX_MIB_TCPBACKLOGDROP);
		goto discard_and_relse;
	}
	bh_unlock_sock(sk);

	sock_put(sk);
	return ret ? -1 : 0;

no_tcp_socket:
	if (!xfrm6_policy_check(NULL, XFRM_POLICY_IN, skb))
		goto discard_it;

	tcp_v6_fill_cb(skb, hdr, th);

	if (tcp_checksum_complete(skb)) {
csum_error:
		TCP_INC_STATS_BH(net, TCP_MIB_CSUMERRORS);
bad_packet:
		TCP_INC_STATS_BH(net, TCP_MIB_INERRS);
	} else {
		tcp_v6_send_reset(NULL, skb);
	}

discard_it:
	kfree_skb(skb);
	return 0;

discard_and_relse:
	sock_put(sk);
	goto discard_it;

do_time_wait:
	if (!xfrm6_policy_check(NULL, XFRM_POLICY_IN, skb)) {
		inet_twsk_put(inet_twsk(sk));
		goto discard_it;
	}

	tcp_v6_fill_cb(skb, hdr, th);

	if (tcp_checksum_complete(skb)) {
		inet_twsk_put(inet_twsk(sk));
		goto csum_error;
	}

	switch (tcp_timewait_state_process(inet_twsk(sk), skb, th)) {
	case TCP_TW_SYN:
	{
		struct sock *sk2;

		sk2 = inet6_lookup_listener(dev_net(skb->dev), &tcp_hashinfo,
					    &ipv6_hdr(skb)->saddr, th->source,
					    &ipv6_hdr(skb)->daddr,
					    ntohs(th->dest), tcp_v6_iif(skb));
		if (sk2) {
			struct inet_timewait_sock *tw = inet_twsk(sk);
			inet_twsk_deschedule(tw);
			inet_twsk_put(tw);
			sk = sk2;
			tcp_v6_restore_cb(skb);
			goto process;
		}
		/* Fall through to ACK */
	}
	case TCP_TW_ACK:
		tcp_v6_timewait_ack(sk, skb);
		break;
	case TCP_TW_RST:
		tcp_v6_restore_cb(skb);
		goto no_tcp_socket;
	case TCP_TW_SUCCESS:
		;
	}
	goto discard_it;
}

static void tcp_v6_early_demux(struct sk_buff *skb)
{
	const struct ipv6hdr *hdr;
	const struct tcphdr *th;
	struct sock *sk;

	if (skb->pkt_type != PACKET_HOST)
		return;

	if (!pskb_may_pull(skb, skb_transport_offset(skb) + sizeof(struct tcphdr)))
		return;

	hdr = ipv6_hdr(skb);
	th = tcp_hdr(skb);

	if (th->doff < sizeof(struct tcphdr) / 4)
		return;

	/* Note : We use inet6_iif() here, not tcp_v6_iif() */
	sk = __inet6_lookup_established(dev_net(skb->dev), &tcp_hashinfo,
					&hdr->saddr, th->source,
					&hdr->daddr, ntohs(th->dest),
					inet6_iif(skb));
	if (sk) {
		skb->sk = sk;
		skb->destructor = sock_edemux;
		if (sk_fullsock(sk)) {
			struct dst_entry *dst = READ_ONCE(sk->sk_rx_dst);

			if (dst)
				dst = dst_check(dst, inet6_sk(sk)->rx_dst_cookie);
			if (dst &&
			    inet_sk(sk)->rx_dst_ifindex == skb->skb_iif)
				skb_dst_set_noref(skb, dst);
		}
	}
}

static struct timewait_sock_ops tcp6_timewait_sock_ops = {
	.twsk_obj_size	= sizeof(struct tcp6_timewait_sock),
	.twsk_unique	= tcp_twsk_unique,
	.twsk_destructor = tcp_twsk_destructor,
};

static const struct inet_connection_sock_af_ops ipv6_specific = {
	.queue_xmit	   = inet6_csk_xmit,
	.send_check	   = tcp_v6_send_check,
	.rebuild_header	   = inet6_sk_rebuild_header,
	.sk_rx_dst_set	   = inet6_sk_rx_dst_set,
	.conn_request	   = tcp_v6_conn_request,
	.syn_recv_sock	   = tcp_v6_syn_recv_sock,
	.net_header_len	   = sizeof(struct ipv6hdr),
	.net_frag_header_len = sizeof(struct frag_hdr),
	.setsockopt	   = ipv6_setsockopt,
	.getsockopt	   = ipv6_getsockopt,
	.addr2sockaddr	   = inet6_csk_addr2sockaddr,
	.sockaddr_len	   = sizeof(struct sockaddr_in6),
	.bind_conflict	   = inet6_csk_bind_conflict,
#ifdef CONFIG_COMPAT
	.compat_setsockopt = compat_ipv6_setsockopt,
	.compat_getsockopt = compat_ipv6_getsockopt,
#endif
	.mtu_reduced	   = tcp_v6_mtu_reduced,
};

#ifdef CONFIG_TCP_MD5SIG
static const struct tcp_sock_af_ops tcp_sock_ipv6_specific = {
	.md5_lookup	=	tcp_v6_md5_lookup,
	.calc_md5_hash	=	tcp_v6_md5_hash_skb,
	.md5_parse	=	tcp_v6_parse_md5_keys,
};
#endif

/*
 *	TCP over IPv4 via INET6 API
 */
static const struct inet_connection_sock_af_ops ipv6_mapped = {
	.queue_xmit	   = ip_queue_xmit,
	.send_check	   = tcp_v4_send_check,
	.rebuild_header	   = inet_sk_rebuild_header,
	.sk_rx_dst_set	   = inet_sk_rx_dst_set,
	.conn_request	   = tcp_v6_conn_request,
	.syn_recv_sock	   = tcp_v6_syn_recv_sock,
	.net_header_len	   = sizeof(struct iphdr),
	.setsockopt	   = ipv6_setsockopt,
	.getsockopt	   = ipv6_getsockopt,
	.addr2sockaddr	   = inet6_csk_addr2sockaddr,
	.sockaddr_len	   = sizeof(struct sockaddr_in6),
	.bind_conflict	   = inet6_csk_bind_conflict,
#ifdef CONFIG_COMPAT
	.compat_setsockopt = compat_ipv6_setsockopt,
	.compat_getsockopt = compat_ipv6_getsockopt,
#endif
	.mtu_reduced	   = tcp_v4_mtu_reduced,
};

#ifdef CONFIG_TCP_MD5SIG
static const struct tcp_sock_af_ops tcp_sock_ipv6_mapped_specific = {
	.md5_lookup	=	tcp_v4_md5_lookup,
	.calc_md5_hash	=	tcp_v4_md5_hash_skb,
	.md5_parse	=	tcp_v6_parse_md5_keys,
};
#endif

/* NOTE: A lot of things set to zero explicitly by call to
 *       sk_alloc() so need not be done here.
 */
static int tcp_v6_init_sock(struct sock *sk)
{
	struct inet_connection_sock *icsk = inet_csk(sk);

	tcp_init_sock(sk);

	icsk->icsk_af_ops = &ipv6_specific;

#ifdef CONFIG_TCP_MD5SIG
	tcp_sk(sk)->af_specific = &tcp_sock_ipv6_specific;
#endif

	return 0;
}

static void tcp_v6_destroy_sock(struct sock *sk)
{
	tcp_v4_destroy_sock(sk);
	inet6_destroy_sock(sk);
}

#ifdef CONFIG_PROC_FS
/* Proc filesystem TCPv6 sock list dumping. */
static void get_openreq6(struct seq_file *seq,
			 struct request_sock *req, int i, kuid_t uid)
{
	long ttd = req->rsk_timer.expires - jiffies;
	const struct in6_addr *src = &inet_rsk(req)->ir_v6_loc_addr;
	const struct in6_addr *dest = &inet_rsk(req)->ir_v6_rmt_addr;

	if (ttd < 0)
		ttd = 0;

	seq_printf(seq,
		   "%4d: %08X%08X%08X%08X:%04X %08X%08X%08X%08X:%04X "
		   "%02X %08X:%08X %02X:%08lX %08X %5u %8d %d %d %pK\n",
		   i,
		   src->s6_addr32[0], src->s6_addr32[1],
		   src->s6_addr32[2], src->s6_addr32[3],
		   inet_rsk(req)->ir_num,
		   dest->s6_addr32[0], dest->s6_addr32[1],
		   dest->s6_addr32[2], dest->s6_addr32[3],
		   ntohs(inet_rsk(req)->ir_rmt_port),
		   TCP_SYN_RECV,
		   0, 0, /* could print option size, but that is af dependent. */
		   1,   /* timers active (only the expire timer) */
		   jiffies_to_clock_t(ttd),
		   req->num_timeout,
		   from_kuid_munged(seq_user_ns(seq), uid),
		   0,  /* non standard timer */
		   0, /* open_requests have no inode */
		   0, req);
}

static void get_tcp6_sock(struct seq_file *seq, struct sock *sp, int i)
{
	const struct in6_addr *dest, *src;
	__u16 destp, srcp;
	int timer_active;
	unsigned long timer_expires;
	const struct inet_sock *inet = inet_sk(sp);
	const struct tcp_sock *tp = tcp_sk(sp);
	const struct inet_connection_sock *icsk = inet_csk(sp);
	struct fastopen_queue *fastopenq = icsk->icsk_accept_queue.fastopenq;

	dest  = &sp->sk_v6_daddr;
	src   = &sp->sk_v6_rcv_saddr;
	destp = ntohs(inet->inet_dport);
	srcp  = ntohs(inet->inet_sport);

	if (icsk->icsk_pending == ICSK_TIME_RETRANS) {
		timer_active	= 1;
		timer_expires	= icsk->icsk_timeout;
	} else if (icsk->icsk_pending == ICSK_TIME_PROBE0) {
		timer_active	= 4;
		timer_expires	= icsk->icsk_timeout;
	} else if (timer_pending(&sp->sk_timer)) {
		timer_active	= 2;
		timer_expires	= sp->sk_timer.expires;
	} else {
		timer_active	= 0;
		timer_expires = jiffies;
	}

	seq_printf(seq,
		   "%4d: %08X%08X%08X%08X:%04X %08X%08X%08X%08X:%04X "
		   "%02X %08X:%08X %02X:%08lX %08X %5u %8d %lu %d %pK %lu %lu %u %u %d\n",
		   i,
		   src->s6_addr32[0], src->s6_addr32[1],
		   src->s6_addr32[2], src->s6_addr32[3], srcp,
		   dest->s6_addr32[0], dest->s6_addr32[1],
		   dest->s6_addr32[2], dest->s6_addr32[3], destp,
		   sp->sk_state,
		   tp->write_seq-tp->snd_una,
		   (sp->sk_state == TCP_LISTEN) ? sp->sk_ack_backlog : (tp->rcv_nxt - tp->copied_seq),
		   timer_active,
		   jiffies_delta_to_clock_t(timer_expires - jiffies),
		   icsk->icsk_retransmits,
		   from_kuid_munged(seq_user_ns(seq), sock_i_uid(sp)),
		   icsk->icsk_probes_out,
		   sock_i_ino(sp),
		   atomic_read(&sp->sk_refcnt), sp,
		   jiffies_to_clock_t(icsk->icsk_rto),
		   jiffies_to_clock_t(icsk->icsk_ack.ato),
		   (icsk->icsk_ack.quick << 1) | icsk->icsk_ack.pingpong,
		   tp->snd_cwnd,
		   sp->sk_state == TCP_LISTEN ?
			(fastopenq ? fastopenq->max_qlen : 0) :
			(tcp_in_initial_slowstart(tp) ? -1 : tp->snd_ssthresh)
		   );
}

static void get_timewait6_sock(struct seq_file *seq,
			       struct inet_timewait_sock *tw, int i)
{
	long delta = tw->tw_timer.expires - jiffies;
	const struct in6_addr *dest, *src;
	__u16 destp, srcp;

	dest = &tw->tw_v6_daddr;
	src  = &tw->tw_v6_rcv_saddr;
	destp = ntohs(tw->tw_dport);
	srcp  = ntohs(tw->tw_sport);

	seq_printf(seq,
		   "%4d: %08X%08X%08X%08X:%04X %08X%08X%08X%08X:%04X "
		   "%02X %08X:%08X %02X:%08lX %08X %5d %8d %d %d %pK\n",
		   i,
		   src->s6_addr32[0], src->s6_addr32[1],
		   src->s6_addr32[2], src->s6_addr32[3], srcp,
		   dest->s6_addr32[0], dest->s6_addr32[1],
		   dest->s6_addr32[2], dest->s6_addr32[3], destp,
		   tw->tw_substate, 0, 0,
		   3, jiffies_delta_to_clock_t(delta), 0, 0, 0, 0,
		   atomic_read(&tw->tw_refcnt), tw);
}

static int tcp6_seq_show(struct seq_file *seq, void *v)
{
	struct tcp_iter_state *st;
	struct sock *sk = v;

	if (v == SEQ_START_TOKEN) {
		seq_puts(seq,
			 "  sl  "
			 "local_address                         "
			 "remote_address                        "
			 "st tx_queue rx_queue tr tm->when retrnsmt"
			 "   uid  timeout inode\n");
		goto out;
	}
	st = seq->private;

	switch (st->state) {
	case TCP_SEQ_STATE_LISTENING:
	case TCP_SEQ_STATE_ESTABLISHED:
		if (sk->sk_state == TCP_TIME_WAIT)
			get_timewait6_sock(seq, v, st->num);
		else
			get_tcp6_sock(seq, v, st->num);
		break;
	case TCP_SEQ_STATE_OPENREQ:
		get_openreq6(seq, v, st->num, st->uid);
		break;
	}
out:
	return 0;
}

static const struct file_operations tcp6_afinfo_seq_fops = {
	.owner   = THIS_MODULE,
	.open    = tcp_seq_open,
	.read    = seq_read,
	.llseek  = seq_lseek,
	.release = seq_release_net
};

static struct tcp_seq_afinfo tcp6_seq_afinfo = {
	.name		= "tcp6",
	.family		= AF_INET6,
	.seq_fops	= &tcp6_afinfo_seq_fops,
	.seq_ops	= {
		.show		= tcp6_seq_show,
	},
};

int __net_init tcp6_proc_init(struct net *net)
{
	return tcp_proc_register(net, &tcp6_seq_afinfo);
}

void tcp6_proc_exit(struct net *net)
{
	tcp_proc_unregister(net, &tcp6_seq_afinfo);
}
#endif

static void tcp_v6_clear_sk(struct sock *sk, int size)
{
	struct inet_sock *inet = inet_sk(sk);

	/* we do not want to clear pinet6 field, because of RCU lookups */
	sk_prot_clear_nulls(sk, offsetof(struct inet_sock, pinet6));

	size -= offsetof(struct inet_sock, pinet6) + sizeof(inet->pinet6);
	memset(&inet->pinet6 + 1, 0, size);
}

struct proto tcpv6_prot = {
	.name			= "TCPv6",
	.owner			= THIS_MODULE,
	.close			= tcp_close,
	.connect		= tcp_v6_connect,
	.disconnect		= tcp_disconnect,
	.accept			= inet_csk_accept,
	.ioctl			= tcp_ioctl,
	.init			= tcp_v6_init_sock,
	.destroy		= tcp_v6_destroy_sock,
	.shutdown		= tcp_shutdown,
	.setsockopt		= tcp_setsockopt,
	.getsockopt		= tcp_getsockopt,
	.recvmsg		= tcp_recvmsg,
	.sendmsg		= tcp_sendmsg,
	.sendpage		= tcp_sendpage,
	.backlog_rcv		= tcp_v6_do_rcv,
	.release_cb		= tcp_release_cb,
	.hash			= inet_hash,
	.unhash			= inet_unhash,
	.get_port		= inet_csk_get_port,
	.enter_memory_pressure	= tcp_enter_memory_pressure,
	.stream_memory_free	= tcp_stream_memory_free,
	.sockets_allocated	= &tcp_sockets_allocated,
	.memory_allocated	= &tcp_memory_allocated,
	.memory_pressure	= &tcp_memory_pressure,
	.orphan_count		= &tcp_orphan_count,
	.sysctl_mem		= sysctl_tcp_mem,
	.sysctl_wmem		= sysctl_tcp_wmem,
	.sysctl_rmem		= sysctl_tcp_rmem,
	.max_header		= MAX_TCP_HEADER,
	.obj_size		= sizeof(struct tcp6_sock),
	.slab_flags		= SLAB_DESTROY_BY_RCU,
	.twsk_prot		= &tcp6_timewait_sock_ops,
	.rsk_prot		= &tcp6_request_sock_ops,
	.h.hashinfo		= &tcp_hashinfo,
	.no_autobind		= true,
#ifdef CONFIG_COMPAT
	.compat_setsockopt	= compat_tcp_setsockopt,
	.compat_getsockopt	= compat_tcp_getsockopt,
#endif
#ifdef CONFIG_MEMCG_KMEM
	.proto_cgroup		= tcp_proto_cgroup,
#endif
	.clear_sk		= tcp_v6_clear_sk,
};

static const struct inet6_protocol tcpv6_protocol = {
	.early_demux	=	tcp_v6_early_demux,
	.handler	=	tcp_v6_rcv,
	.err_handler	=	tcp_v6_err,
	.flags		=	INET6_PROTO_NOPOLICY|INET6_PROTO_FINAL,
};

static struct inet_protosw tcpv6_protosw = {
	.type		=	SOCK_STREAM,
	.protocol	=	IPPROTO_TCP,
	.prot		=	&tcpv6_prot,
	.ops		=	&inet6_stream_ops,
	.flags		=	INET_PROTOSW_PERMANENT |
				INET_PROTOSW_ICSK,
};

static int __net_init tcpv6_net_init(struct net *net)
{
	return inet_ctl_sock_create(&net->ipv6.tcp_sk, PF_INET6,
				    SOCK_RAW, IPPROTO_TCP, net);
}

static void __net_exit tcpv6_net_exit(struct net *net)
{
	inet_ctl_sock_destroy(net->ipv6.tcp_sk);
}

static void __net_exit tcpv6_net_exit_batch(struct list_head *net_exit_list)
{
	inet_twsk_purge(&tcp_hashinfo, &tcp_death_row, AF_INET6);
}

static struct pernet_operations tcpv6_net_ops = {
	.init	    = tcpv6_net_init,
	.exit	    = tcpv6_net_exit,
	.exit_batch = tcpv6_net_exit_batch,
};

int __init tcpv6_init(void)
{
	int ret;

	ret = inet6_add_protocol(&tcpv6_protocol, IPPROTO_TCP);
	if (ret)
		goto out;

	/* register inet6 protocol */
	ret = inet6_register_protosw(&tcpv6_protosw);
	if (ret)
		goto out_tcpv6_protocol;

	ret = register_pernet_subsys(&tcpv6_net_ops);
	if (ret)
		goto out_tcpv6_protosw;
out:
	return ret;

out_tcpv6_protosw:
	inet6_unregister_protosw(&tcpv6_protosw);
out_tcpv6_protocol:
	inet6_del_protocol(&tcpv6_protocol, IPPROTO_TCP);
	goto out;
}

void tcpv6_exit(void)
{
	unregister_pernet_subsys(&tcpv6_net_ops);
	inet6_unregister_protosw(&tcpv6_protosw);
	inet6_del_protocol(&tcpv6_protocol, IPPROTO_TCP);
}<|MERGE_RESOLUTION|>--- conflicted
+++ resolved
@@ -943,11 +943,7 @@
 				   &ipv6_hdr(skb)->daddr, tcp_v6_iif(skb));
 	if (req) {
 		nsk = tcp_check_req(sk, skb, req, false);
-<<<<<<< HEAD
-		if (!nsk)
-=======
 		if (!nsk || nsk == sk)
->>>>>>> 2c6625cd
 			reqsk_put(req);
 		return nsk;
 	}
