/*
 * ip_vs_xmit.c: various packet transmitters for IPVS
 *
 * Authors:     Wensong Zhang <wensong@linuxvirtualserver.org>
 *              Julian Anastasov <ja@ssi.bg>
 *
 *              This program is free software; you can redistribute it and/or
 *              modify it under the terms of the GNU General Public License
 *              as published by the Free Software Foundation; either version
 *              2 of the License, or (at your option) any later version.
 *
 * Changes:
 *
 * Description of forwarding methods:
 * - all transmitters are called from LOCAL_IN (remote clients) and
 * LOCAL_OUT (local clients) but for ICMP can be called from FORWARD
 * - not all connections have destination server, for example,
 * connections in backup server when fwmark is used
 * - bypass connections use daddr from packet
 * - we can use dst without ref while sending in RCU section, we use
 * ref when returning NF_ACCEPT for NAT-ed packet via loopback
 * LOCAL_OUT rules:
 * - skb->dev is NULL, skb->protocol is not set (both are set in POST_ROUTING)
 * - skb->pkt_type is not set yet
 * - the only place where we can see skb->sk != NULL
 */

#define KMSG_COMPONENT "IPVS"
#define pr_fmt(fmt) KMSG_COMPONENT ": " fmt

#include <linux/kernel.h>
#include <linux/slab.h>
#include <linux/tcp.h>                  /* for tcphdr */
#include <net/ip.h>
#include <net/tcp.h>                    /* for csum_tcpudp_magic */
#include <net/udp.h>
#include <net/icmp.h>                   /* for icmp_send */
#include <net/route.h>                  /* for ip_route_output */
#include <net/ipv6.h>
#include <net/ip6_route.h>
#include <net/ip_tunnels.h>
#include <net/addrconf.h>
#include <linux/icmpv6.h>
#include <linux/netfilter.h>
#include <linux/netfilter_ipv4.h>

#include <net/ip_vs.h>

enum {
	IP_VS_RT_MODE_LOCAL	= 1, /* Allow local dest */
	IP_VS_RT_MODE_NON_LOCAL	= 2, /* Allow non-local dest */
	IP_VS_RT_MODE_RDR	= 4, /* Allow redirect from remote daddr to
				      * local
				      */
	IP_VS_RT_MODE_CONNECT	= 8, /* Always bind route to saddr */
	IP_VS_RT_MODE_KNOWN_NH	= 16,/* Route via remote addr */
	IP_VS_RT_MODE_TUNNEL	= 32,/* Tunnel mode */
};

static inline struct ip_vs_dest_dst *ip_vs_dest_dst_alloc(void)
{
	return kmalloc(sizeof(struct ip_vs_dest_dst), GFP_ATOMIC);
}

static inline void ip_vs_dest_dst_free(struct ip_vs_dest_dst *dest_dst)
{
	kfree(dest_dst);
}

/*
 *      Destination cache to speed up outgoing route lookup
 */
static inline void
__ip_vs_dst_set(struct ip_vs_dest *dest, struct ip_vs_dest_dst *dest_dst,
		struct dst_entry *dst, u32 dst_cookie)
{
	struct ip_vs_dest_dst *old;

	old = rcu_dereference_protected(dest->dest_dst,
					lockdep_is_held(&dest->dst_lock));

	if (dest_dst) {
		dest_dst->dst_cache = dst;
		dest_dst->dst_cookie = dst_cookie;
	}
	rcu_assign_pointer(dest->dest_dst, dest_dst);

	if (old)
		call_rcu(&old->rcu_head, ip_vs_dest_dst_rcu_free);
}

static inline struct ip_vs_dest_dst *
__ip_vs_dst_check(struct ip_vs_dest *dest)
{
	struct ip_vs_dest_dst *dest_dst = rcu_dereference(dest->dest_dst);
	struct dst_entry *dst;

	if (!dest_dst)
		return NULL;
	dst = dest_dst->dst_cache;
	if (dst->obsolete &&
	    dst->ops->check(dst, dest_dst->dst_cookie) == NULL)
		return NULL;
	return dest_dst;
}

static inline bool
__mtu_check_toobig_v6(const struct sk_buff *skb, u32 mtu)
{
	if (IP6CB(skb)->frag_max_size) {
		/* frag_max_size tell us that, this packet have been
		 * defragmented by netfilter IPv6 conntrack module.
		 */
		if (IP6CB(skb)->frag_max_size > mtu)
			return true; /* largest fragment violate MTU */
	}
	else if (skb->len > mtu && !skb_is_gso(skb)) {
		return true; /* Packet size violate MTU size */
	}
	return false;
}

/* Get route to daddr, update *saddr, optionally bind route to saddr */
static struct rtable *do_output_route4(struct net *net, __be32 daddr,
				       int rt_mode, __be32 *saddr)
{
	struct flowi4 fl4;
	struct rtable *rt;
	int loop = 0;

	memset(&fl4, 0, sizeof(fl4));
	fl4.daddr = daddr;
	fl4.flowi4_flags = (rt_mode & IP_VS_RT_MODE_KNOWN_NH) ?
			   FLOWI_FLAG_KNOWN_NH : 0;

retry:
	rt = ip_route_output_key(net, &fl4);
	if (IS_ERR(rt)) {
		/* Invalid saddr ? */
		if (PTR_ERR(rt) == -EINVAL && *saddr &&
		    rt_mode & IP_VS_RT_MODE_CONNECT && !loop) {
			*saddr = 0;
			flowi4_update_output(&fl4, 0, 0, daddr, 0);
			goto retry;
		}
		IP_VS_DBG_RL("ip_route_output error, dest: %pI4\n", &daddr);
		return NULL;
	} else if (!*saddr && rt_mode & IP_VS_RT_MODE_CONNECT && fl4.saddr) {
		ip_rt_put(rt);
		*saddr = fl4.saddr;
		flowi4_update_output(&fl4, 0, 0, daddr, fl4.saddr);
		loop++;
		goto retry;
	}
	*saddr = fl4.saddr;
	return rt;
}

#ifdef CONFIG_IP_VS_IPV6
static inline int __ip_vs_is_local_route6(struct rt6_info *rt)
{
	return rt->dst.dev && rt->dst.dev->flags & IFF_LOOPBACK;
}
#endif

static inline bool crosses_local_route_boundary(int skb_af, struct sk_buff *skb,
						int rt_mode,
						bool new_rt_is_local)
{
	bool rt_mode_allow_local = !!(rt_mode & IP_VS_RT_MODE_LOCAL);
	bool rt_mode_allow_non_local = !!(rt_mode & IP_VS_RT_MODE_LOCAL);
	bool rt_mode_allow_redirect = !!(rt_mode & IP_VS_RT_MODE_RDR);
	bool source_is_loopback;
	bool old_rt_is_local;

#ifdef CONFIG_IP_VS_IPV6
	if (skb_af == AF_INET6) {
		int addr_type = ipv6_addr_type(&ipv6_hdr(skb)->saddr);

		source_is_loopback =
			(!skb->dev || skb->dev->flags & IFF_LOOPBACK) &&
			(addr_type & IPV6_ADDR_LOOPBACK);
		old_rt_is_local = __ip_vs_is_local_route6(
			(struct rt6_info *)skb_dst(skb));
	} else
#endif
	{
		source_is_loopback = ipv4_is_loopback(ip_hdr(skb)->saddr);
		old_rt_is_local = skb_rtable(skb)->rt_flags & RTCF_LOCAL;
	}

	if (unlikely(new_rt_is_local)) {
		if (!rt_mode_allow_local)
			return true;
		if (!rt_mode_allow_redirect && !old_rt_is_local)
			return true;
	} else {
		if (!rt_mode_allow_non_local)
			return true;
		if (source_is_loopback)
			return true;
	}
	return false;
}

static inline void maybe_update_pmtu(int skb_af, struct sk_buff *skb, int mtu)
{
	struct sock *sk = skb->sk;
	struct rtable *ort = skb_rtable(skb);

	if (!skb->dev && sk && sk_fullsock(sk))
		ort->dst.ops->update_pmtu(&ort->dst, sk, NULL, mtu);
}

static inline bool ensure_mtu_is_adequate(int skb_af, int rt_mode,
					  struct ip_vs_iphdr *ipvsh,
					  struct sk_buff *skb, int mtu)
{
#ifdef CONFIG_IP_VS_IPV6
	if (skb_af == AF_INET6) {
		struct net *net = dev_net(skb_dst(skb)->dev);

		if (unlikely(__mtu_check_toobig_v6(skb, mtu))) {
			if (!skb->dev)
				skb->dev = net->loopback_dev;
			/* only send ICMP too big on first fragment */
			if (!ipvsh->fragoffs)
				icmpv6_send(skb, ICMPV6_PKT_TOOBIG, 0, mtu);
			IP_VS_DBG(1, "frag needed for %pI6c\n",
				  &ipv6_hdr(skb)->saddr);
			return false;
		}
	} else
#endif
	{
		struct netns_ipvs *ipvs = net_ipvs(skb_net(skb));

		/* If we're going to tunnel the packet and pmtu discovery
		 * is disabled, we'll just fragment it anyway
		 */
		if ((rt_mode & IP_VS_RT_MODE_TUNNEL) && !sysctl_pmtu_disc(ipvs))
			return true;

		if (unlikely(ip_hdr(skb)->frag_off & htons(IP_DF) &&
			     skb->len > mtu && !skb_is_gso(skb))) {
			icmp_send(skb, ICMP_DEST_UNREACH, ICMP_FRAG_NEEDED,
				  htonl(mtu));
			IP_VS_DBG(1, "frag needed for %pI4\n",
				  &ip_hdr(skb)->saddr);
			return false;
		}
	}

	return true;
}

/* Get route to destination or remote server */
static int
__ip_vs_get_out_rt(int skb_af, struct sk_buff *skb, struct ip_vs_dest *dest,
		   __be32 daddr, int rt_mode, __be32 *ret_saddr,
		   struct ip_vs_iphdr *ipvsh)
{
	struct net *net = dev_net(skb_dst(skb)->dev);
	struct ip_vs_dest_dst *dest_dst;
	struct rtable *rt;			/* Route to the other host */
	int mtu;
	int local, noref = 1;

	if (dest) {
		dest_dst = __ip_vs_dst_check(dest);
		if (likely(dest_dst))
			rt = (struct rtable *) dest_dst->dst_cache;
		else {
			dest_dst = ip_vs_dest_dst_alloc();
			spin_lock_bh(&dest->dst_lock);
			if (!dest_dst) {
				__ip_vs_dst_set(dest, NULL, NULL, 0);
				spin_unlock_bh(&dest->dst_lock);
				goto err_unreach;
			}
			rt = do_output_route4(net, dest->addr.ip, rt_mode,
					      &dest_dst->dst_saddr.ip);
			if (!rt) {
				__ip_vs_dst_set(dest, NULL, NULL, 0);
				spin_unlock_bh(&dest->dst_lock);
				ip_vs_dest_dst_free(dest_dst);
				goto err_unreach;
			}
			__ip_vs_dst_set(dest, dest_dst, &rt->dst, 0);
			spin_unlock_bh(&dest->dst_lock);
			IP_VS_DBG(10, "new dst %pI4, src %pI4, refcnt=%d\n",
				  &dest->addr.ip, &dest_dst->dst_saddr.ip,
				  atomic_read(&rt->dst.__refcnt));
		}
		if (ret_saddr)
			*ret_saddr = dest_dst->dst_saddr.ip;
	} else {
		__be32 saddr = htonl(INADDR_ANY);

		noref = 0;

		/* For such unconfigured boxes avoid many route lookups
		 * for performance reasons because we do not remember saddr
		 */
		rt_mode &= ~IP_VS_RT_MODE_CONNECT;
		rt = do_output_route4(net, daddr, rt_mode, &saddr);
		if (!rt)
			goto err_unreach;
		if (ret_saddr)
			*ret_saddr = saddr;
	}

	local = (rt->rt_flags & RTCF_LOCAL) ? 1 : 0;
	if (unlikely(crosses_local_route_boundary(skb_af, skb, rt_mode,
						  local))) {
		IP_VS_DBG_RL("We are crossing local and non-local addresses"
			     " daddr=%pI4\n", &daddr);
		goto err_put;
	}

	if (unlikely(local)) {
		/* skb to local stack, preserve old route */
		if (!noref)
			ip_rt_put(rt);
		return local;
	}

	if (likely(!(rt_mode & IP_VS_RT_MODE_TUNNEL))) {
		mtu = dst_mtu(&rt->dst);
	} else {
		mtu = dst_mtu(&rt->dst) - sizeof(struct iphdr);
		if (mtu < 68) {
			IP_VS_DBG_RL("%s(): mtu less than 68\n", __func__);
			goto err_put;
		}
		maybe_update_pmtu(skb_af, skb, mtu);
	}

	if (!ensure_mtu_is_adequate(skb_af, rt_mode, ipvsh, skb, mtu))
		goto err_put;

	skb_dst_drop(skb);
	if (noref) {
		if (!local)
			skb_dst_set_noref(skb, &rt->dst);
		else
			skb_dst_set(skb, dst_clone(&rt->dst));
	} else
		skb_dst_set(skb, &rt->dst);

	return local;

err_put:
	if (!noref)
		ip_rt_put(rt);
	return -1;

err_unreach:
	dst_link_failure(skb);
	return -1;
}

#ifdef CONFIG_IP_VS_IPV6
static struct dst_entry *
__ip_vs_route_output_v6(struct net *net, struct in6_addr *daddr,
			struct in6_addr *ret_saddr, int do_xfrm, int rt_mode)
{
	struct dst_entry *dst;
	struct flowi6 fl6 = {
		.daddr = *daddr,
	};

	if (rt_mode & IP_VS_RT_MODE_KNOWN_NH)
		fl6.flowi6_flags = FLOWI_FLAG_KNOWN_NH;

	dst = ip6_route_output(net, NULL, &fl6);
	if (dst->error)
		goto out_err;
	if (!ret_saddr)
		return dst;
	if (ipv6_addr_any(&fl6.saddr) &&
	    ipv6_dev_get_saddr(net, ip6_dst_idev(dst)->dev,
			       &fl6.daddr, 0, &fl6.saddr) < 0)
		goto out_err;
	if (do_xfrm) {
		dst = xfrm_lookup(net, dst, flowi6_to_flowi(&fl6), NULL, 0);
		if (IS_ERR(dst)) {
			dst = NULL;
			goto out_err;
		}
	}
	*ret_saddr = fl6.saddr;
	return dst;

out_err:
	dst_release(dst);
	IP_VS_DBG_RL("ip6_route_output error, dest: %pI6\n", daddr);
	return NULL;
}

/*
 * Get route to destination or remote server
 */
static int
__ip_vs_get_out_rt_v6(int skb_af, struct sk_buff *skb, struct ip_vs_dest *dest,
		      struct in6_addr *daddr, struct in6_addr *ret_saddr,
		      struct ip_vs_iphdr *ipvsh, int do_xfrm, int rt_mode)
{
	struct net *net = dev_net(skb_dst(skb)->dev);
	struct ip_vs_dest_dst *dest_dst;
	struct rt6_info *rt;			/* Route to the other host */
	struct dst_entry *dst;
	int mtu;
	int local, noref = 1;

	if (dest) {
		dest_dst = __ip_vs_dst_check(dest);
		if (likely(dest_dst))
			rt = (struct rt6_info *) dest_dst->dst_cache;
		else {
			u32 cookie;

			dest_dst = ip_vs_dest_dst_alloc();
			spin_lock_bh(&dest->dst_lock);
			if (!dest_dst) {
				__ip_vs_dst_set(dest, NULL, NULL, 0);
				spin_unlock_bh(&dest->dst_lock);
				goto err_unreach;
			}
			dst = __ip_vs_route_output_v6(net, &dest->addr.in6,
						      &dest_dst->dst_saddr.in6,
						      do_xfrm, rt_mode);
			if (!dst) {
				__ip_vs_dst_set(dest, NULL, NULL, 0);
				spin_unlock_bh(&dest->dst_lock);
				ip_vs_dest_dst_free(dest_dst);
				goto err_unreach;
			}
			rt = (struct rt6_info *) dst;
			cookie = rt6_get_cookie(rt);
			__ip_vs_dst_set(dest, dest_dst, &rt->dst, cookie);
			spin_unlock_bh(&dest->dst_lock);
			IP_VS_DBG(10, "new dst %pI6, src %pI6, refcnt=%d\n",
				  &dest->addr.in6, &dest_dst->dst_saddr.in6,
				  atomic_read(&rt->dst.__refcnt));
		}
		if (ret_saddr)
			*ret_saddr = dest_dst->dst_saddr.in6;
	} else {
		noref = 0;
		dst = __ip_vs_route_output_v6(net, daddr, ret_saddr, do_xfrm,
					      rt_mode);
		if (!dst)
			goto err_unreach;
		rt = (struct rt6_info *) dst;
	}

	local = __ip_vs_is_local_route6(rt);

	if (unlikely(crosses_local_route_boundary(skb_af, skb, rt_mode,
						  local))) {
		IP_VS_DBG_RL("We are crossing local and non-local addresses"
			     " daddr=%pI6\n", daddr);
		goto err_put;
	}

	if (unlikely(local)) {
		/* skb to local stack, preserve old route */
		if (!noref)
			dst_release(&rt->dst);
		return local;
	}

	/* MTU checking */
	if (likely(!(rt_mode & IP_VS_RT_MODE_TUNNEL)))
		mtu = dst_mtu(&rt->dst);
	else {
		mtu = dst_mtu(&rt->dst) - sizeof(struct ipv6hdr);
		if (mtu < IPV6_MIN_MTU) {
			IP_VS_DBG_RL("%s(): mtu less than %d\n", __func__,
				     IPV6_MIN_MTU);
			goto err_put;
		}
		maybe_update_pmtu(skb_af, skb, mtu);
	}

	if (!ensure_mtu_is_adequate(skb_af, rt_mode, ipvsh, skb, mtu))
		goto err_put;

	skb_dst_drop(skb);
	if (noref) {
		if (!local)
			skb_dst_set_noref(skb, &rt->dst);
		else
			skb_dst_set(skb, dst_clone(&rt->dst));
	} else
		skb_dst_set(skb, &rt->dst);

	return local;

err_put:
	if (!noref)
		dst_release(&rt->dst);
	return -1;

err_unreach:
	/* The ip6_link_failure function requires the dev field to be set
	 * in order to get the net (further for the sake of fwmark
	 * reflection).
	 */
	if (!skb->dev)
		skb->dev = skb_dst(skb)->dev;

	dst_link_failure(skb);
	return -1;
}
#endif


/* return NF_ACCEPT to allow forwarding or other NF_xxx on error */
static inline int ip_vs_tunnel_xmit_prepare(struct sk_buff *skb,
					    struct ip_vs_conn *cp)
{
	int ret = NF_ACCEPT;

	skb->ipvs_property = 1;
	if (unlikely(cp->flags & IP_VS_CONN_F_NFCT))
		ret = ip_vs_confirm_conntrack(skb);
	if (ret == NF_ACCEPT) {
		nf_reset(skb);
		skb_forward_csum(skb);
		if (!skb->sk)
			skb_sender_cpu_clear(skb);
	}
	return ret;
}

/* In the event of a remote destination, it's possible that we would have
 * matches against an old socket (particularly a TIME-WAIT socket). This
 * causes havoc down the line (ip_local_out et. al. expect regular sockets
 * and invalid memory accesses will happen) so simply drop the association
 * in this case.
*/
static inline void ip_vs_drop_early_demux_sk(struct sk_buff *skb)
{
	/* If dev is set, the packet came from the LOCAL_IN callback and
	 * not from a local TCP socket.
	 */
	if (skb->dev)
		skb_orphan(skb);
}

/* return NF_STOLEN (sent) or NF_ACCEPT if local=1 (not sent) */
static inline int ip_vs_nat_send_or_cont(int pf, struct sk_buff *skb,
					 struct ip_vs_conn *cp, int local)
{
	int ret = NF_STOLEN;

	skb->ipvs_property = 1;
	if (likely(!(cp->flags & IP_VS_CONN_F_NFCT)))
		ip_vs_notrack(skb);
	else
		ip_vs_update_conntrack(skb, cp, 1);

	/* Remove the early_demux association unless it's bound for the
	 * exact same port and address on this host after translation.
	 */
	if (!local || cp->vport != cp->dport ||
	    !ip_vs_addr_equal(cp->af, &cp->vaddr, &cp->daddr))
		ip_vs_drop_early_demux_sk(skb);

	if (!local) {
		skb_forward_csum(skb);
<<<<<<< HEAD
=======
		if (!skb->sk)
			skb_sender_cpu_clear(skb);
>>>>>>> 2c6625cd
		NF_HOOK(pf, NF_INET_LOCAL_OUT, NULL, skb,
			NULL, skb_dst(skb)->dev, dst_output_sk);
	} else
		ret = NF_ACCEPT;

	return ret;
}

/* return NF_STOLEN (sent) or NF_ACCEPT if local=1 (not sent) */
static inline int ip_vs_send_or_cont(int pf, struct sk_buff *skb,
				     struct ip_vs_conn *cp, int local)
{
	int ret = NF_STOLEN;

	skb->ipvs_property = 1;
	if (likely(!(cp->flags & IP_VS_CONN_F_NFCT)))
		ip_vs_notrack(skb);
	if (!local) {
		ip_vs_drop_early_demux_sk(skb);
		skb_forward_csum(skb);
<<<<<<< HEAD
=======
		if (!skb->sk)
			skb_sender_cpu_clear(skb);
>>>>>>> 2c6625cd
		NF_HOOK(pf, NF_INET_LOCAL_OUT, NULL, skb,
			NULL, skb_dst(skb)->dev, dst_output_sk);
	} else
		ret = NF_ACCEPT;
	return ret;
}


/*
 *      NULL transmitter (do nothing except return NF_ACCEPT)
 */
int
ip_vs_null_xmit(struct sk_buff *skb, struct ip_vs_conn *cp,
		struct ip_vs_protocol *pp, struct ip_vs_iphdr *ipvsh)
{
	/* we do not touch skb and do not need pskb ptr */
	return ip_vs_send_or_cont(NFPROTO_IPV4, skb, cp, 1);
}


/*
 *      Bypass transmitter
 *      Let packets bypass the destination when the destination is not
 *      available, it may be only used in transparent cache cluster.
 */
int
ip_vs_bypass_xmit(struct sk_buff *skb, struct ip_vs_conn *cp,
		  struct ip_vs_protocol *pp, struct ip_vs_iphdr *ipvsh)
{
	struct iphdr  *iph = ip_hdr(skb);

	EnterFunction(10);

	rcu_read_lock();
	if (__ip_vs_get_out_rt(cp->af, skb, NULL, iph->daddr,
			       IP_VS_RT_MODE_NON_LOCAL, NULL, ipvsh) < 0)
		goto tx_error;

	ip_send_check(iph);

	/* Another hack: avoid icmp_send in ip_fragment */
	skb->ignore_df = 1;

	ip_vs_send_or_cont(NFPROTO_IPV4, skb, cp, 0);
	rcu_read_unlock();

	LeaveFunction(10);
	return NF_STOLEN;

 tx_error:
	kfree_skb(skb);
	rcu_read_unlock();
	LeaveFunction(10);
	return NF_STOLEN;
}

#ifdef CONFIG_IP_VS_IPV6
int
ip_vs_bypass_xmit_v6(struct sk_buff *skb, struct ip_vs_conn *cp,
		     struct ip_vs_protocol *pp, struct ip_vs_iphdr *ipvsh)
{
	EnterFunction(10);

	rcu_read_lock();
	if (__ip_vs_get_out_rt_v6(cp->af, skb, NULL, &ipvsh->daddr.in6, NULL,
				  ipvsh, 0, IP_VS_RT_MODE_NON_LOCAL) < 0)
		goto tx_error;

	/* Another hack: avoid icmp_send in ip_fragment */
	skb->ignore_df = 1;

	ip_vs_send_or_cont(NFPROTO_IPV6, skb, cp, 0);
	rcu_read_unlock();

	LeaveFunction(10);
	return NF_STOLEN;

 tx_error:
	kfree_skb(skb);
	rcu_read_unlock();
	LeaveFunction(10);
	return NF_STOLEN;
}
#endif

/*
 *      NAT transmitter (only for outside-to-inside nat forwarding)
 *      Not used for related ICMP
 */
int
ip_vs_nat_xmit(struct sk_buff *skb, struct ip_vs_conn *cp,
	       struct ip_vs_protocol *pp, struct ip_vs_iphdr *ipvsh)
{
	struct rtable *rt;		/* Route to the other host */
	int local, rc, was_input;

	EnterFunction(10);

	rcu_read_lock();
	/* check if it is a connection of no-client-port */
	if (unlikely(cp->flags & IP_VS_CONN_F_NO_CPORT)) {
		__be16 _pt, *p;

		p = skb_header_pointer(skb, ipvsh->len, sizeof(_pt), &_pt);
		if (p == NULL)
			goto tx_error;
		ip_vs_conn_fill_cport(cp, *p);
		IP_VS_DBG(10, "filled cport=%d\n", ntohs(*p));
	}

	was_input = rt_is_input_route(skb_rtable(skb));
	local = __ip_vs_get_out_rt(cp->af, skb, cp->dest, cp->daddr.ip,
				   IP_VS_RT_MODE_LOCAL |
				   IP_VS_RT_MODE_NON_LOCAL |
				   IP_VS_RT_MODE_RDR, NULL, ipvsh);
	if (local < 0)
		goto tx_error;
	rt = skb_rtable(skb);
	/*
	 * Avoid duplicate tuple in reply direction for NAT traffic
	 * to local address when connection is sync-ed
	 */
#if IS_ENABLED(CONFIG_NF_CONNTRACK)
	if (cp->flags & IP_VS_CONN_F_SYNC && local) {
		enum ip_conntrack_info ctinfo;
		struct nf_conn *ct = nf_ct_get(skb, &ctinfo);

		if (ct && !nf_ct_is_untracked(ct)) {
			IP_VS_DBG_RL_PKT(10, AF_INET, pp, skb, 0,
					 "ip_vs_nat_xmit(): "
					 "stopping DNAT to local address");
			goto tx_error;
		}
	}
#endif

	/* From world but DNAT to loopback address? */
	if (local && ipv4_is_loopback(cp->daddr.ip) && was_input) {
		IP_VS_DBG_RL_PKT(1, AF_INET, pp, skb, 0, "ip_vs_nat_xmit(): "
				 "stopping DNAT to loopback address");
		goto tx_error;
	}

	/* copy-on-write the packet before mangling it */
	if (!skb_make_writable(skb, sizeof(struct iphdr)))
		goto tx_error;

	if (skb_cow(skb, rt->dst.dev->hard_header_len))
		goto tx_error;

	/* mangle the packet */
	if (pp->dnat_handler && !pp->dnat_handler(skb, pp, cp, ipvsh))
		goto tx_error;
	ip_hdr(skb)->daddr = cp->daddr.ip;
	ip_send_check(ip_hdr(skb));

	IP_VS_DBG_PKT(10, AF_INET, pp, skb, 0, "After DNAT");

	/* FIXME: when application helper enlarges the packet and the length
	   is larger than the MTU of outgoing device, there will be still
	   MTU problem. */

	/* Another hack: avoid icmp_send in ip_fragment */
	skb->ignore_df = 1;

	rc = ip_vs_nat_send_or_cont(NFPROTO_IPV4, skb, cp, local);
	rcu_read_unlock();

	LeaveFunction(10);
	return rc;

  tx_error:
	kfree_skb(skb);
	rcu_read_unlock();
	LeaveFunction(10);
	return NF_STOLEN;
}

#ifdef CONFIG_IP_VS_IPV6
int
ip_vs_nat_xmit_v6(struct sk_buff *skb, struct ip_vs_conn *cp,
		  struct ip_vs_protocol *pp, struct ip_vs_iphdr *ipvsh)
{
	struct rt6_info *rt;		/* Route to the other host */
	int local, rc;

	EnterFunction(10);

	rcu_read_lock();
	/* check if it is a connection of no-client-port */
	if (unlikely(cp->flags & IP_VS_CONN_F_NO_CPORT && !ipvsh->fragoffs)) {
		__be16 _pt, *p;
		p = skb_header_pointer(skb, ipvsh->len, sizeof(_pt), &_pt);
		if (p == NULL)
			goto tx_error;
		ip_vs_conn_fill_cport(cp, *p);
		IP_VS_DBG(10, "filled cport=%d\n", ntohs(*p));
	}

	local = __ip_vs_get_out_rt_v6(cp->af, skb, cp->dest, &cp->daddr.in6,
				      NULL, ipvsh, 0,
				      IP_VS_RT_MODE_LOCAL |
				      IP_VS_RT_MODE_NON_LOCAL |
				      IP_VS_RT_MODE_RDR);
	if (local < 0)
		goto tx_error;
	rt = (struct rt6_info *) skb_dst(skb);
	/*
	 * Avoid duplicate tuple in reply direction for NAT traffic
	 * to local address when connection is sync-ed
	 */
#if IS_ENABLED(CONFIG_NF_CONNTRACK)
	if (cp->flags & IP_VS_CONN_F_SYNC && local) {
		enum ip_conntrack_info ctinfo;
		struct nf_conn *ct = nf_ct_get(skb, &ctinfo);

		if (ct && !nf_ct_is_untracked(ct)) {
			IP_VS_DBG_RL_PKT(10, AF_INET6, pp, skb, 0,
					 "ip_vs_nat_xmit_v6(): "
					 "stopping DNAT to local address");
			goto tx_error;
		}
	}
#endif

	/* From world but DNAT to loopback address? */
	if (local && skb->dev && !(skb->dev->flags & IFF_LOOPBACK) &&
	    ipv6_addr_type(&cp->daddr.in6) & IPV6_ADDR_LOOPBACK) {
		IP_VS_DBG_RL_PKT(1, AF_INET6, pp, skb, 0,
				 "ip_vs_nat_xmit_v6(): "
				 "stopping DNAT to loopback address");
		goto tx_error;
	}

	/* copy-on-write the packet before mangling it */
	if (!skb_make_writable(skb, sizeof(struct ipv6hdr)))
		goto tx_error;

	if (skb_cow(skb, rt->dst.dev->hard_header_len))
		goto tx_error;

	/* mangle the packet */
	if (pp->dnat_handler && !pp->dnat_handler(skb, pp, cp, ipvsh))
		goto tx_error;
	ipv6_hdr(skb)->daddr = cp->daddr.in6;

	IP_VS_DBG_PKT(10, AF_INET6, pp, skb, 0, "After DNAT");

	/* FIXME: when application helper enlarges the packet and the length
	   is larger than the MTU of outgoing device, there will be still
	   MTU problem. */

	/* Another hack: avoid icmp_send in ip_fragment */
	skb->ignore_df = 1;

	rc = ip_vs_nat_send_or_cont(NFPROTO_IPV6, skb, cp, local);
	rcu_read_unlock();

	LeaveFunction(10);
	return rc;

tx_error:
	LeaveFunction(10);
	kfree_skb(skb);
	rcu_read_unlock();
	return NF_STOLEN;
}
#endif

/* When forwarding a packet, we must ensure that we've got enough headroom
 * for the encapsulation packet in the skb.  This also gives us an
 * opportunity to figure out what the payload_len, dsfield, ttl, and df
 * values should be, so that we won't need to look at the old ip header
 * again
 */
static struct sk_buff *
ip_vs_prepare_tunneled_skb(struct sk_buff *skb, int skb_af,
			   unsigned int max_headroom, __u8 *next_protocol,
			   __u32 *payload_len, __u8 *dsfield, __u8 *ttl,
			   __be16 *df)
{
	struct sk_buff *new_skb = NULL;
	struct iphdr *old_iph = NULL;
#ifdef CONFIG_IP_VS_IPV6
	struct ipv6hdr *old_ipv6h = NULL;
#endif

	ip_vs_drop_early_demux_sk(skb);

	if (skb_headroom(skb) < max_headroom || skb_cloned(skb)) {
		new_skb = skb_realloc_headroom(skb, max_headroom);
		if (!new_skb)
			goto error;
		if (skb->sk)
			skb_set_owner_w(new_skb, skb->sk);
		consume_skb(skb);
		skb = new_skb;
	}

#ifdef CONFIG_IP_VS_IPV6
	if (skb_af == AF_INET6) {
		old_ipv6h = ipv6_hdr(skb);
		*next_protocol = IPPROTO_IPV6;
		if (payload_len)
			*payload_len =
				ntohs(old_ipv6h->payload_len) +
				sizeof(*old_ipv6h);
		*dsfield = ipv6_get_dsfield(old_ipv6h);
		*ttl = old_ipv6h->hop_limit;
		if (df)
			*df = 0;
	} else
#endif
	{
		old_iph = ip_hdr(skb);
		/* Copy DF, reset fragment offset and MF */
		if (df)
			*df = (old_iph->frag_off & htons(IP_DF));
		*next_protocol = IPPROTO_IPIP;

		/* fix old IP header checksum */
		ip_send_check(old_iph);
		*dsfield = ipv4_get_dsfield(old_iph);
		*ttl = old_iph->ttl;
		if (payload_len)
			*payload_len = ntohs(old_iph->tot_len);
	}

	return skb;
error:
	kfree_skb(skb);
	return ERR_PTR(-ENOMEM);
}

static inline int __tun_gso_type_mask(int encaps_af, int orig_af)
{
	if (encaps_af == AF_INET) {
		if (orig_af == AF_INET)
			return SKB_GSO_IPIP;

		return SKB_GSO_SIT;
	}

	/* GSO: we need to provide proper SKB_GSO_ value for IPv6:
	 * SKB_GSO_SIT/IPV6
	 */
	return 0;
}

/*
 *   IP Tunneling transmitter
 *
 *   This function encapsulates the packet in a new IP packet, its
 *   destination will be set to cp->daddr. Most code of this function
 *   is taken from ipip.c.
 *
 *   It is used in VS/TUN cluster. The load balancer selects a real
 *   server from a cluster based on a scheduling algorithm,
 *   encapsulates the request packet and forwards it to the selected
 *   server. For example, all real servers are configured with
 *   "ifconfig tunl0 <Virtual IP Address> up". When the server receives
 *   the encapsulated packet, it will decapsulate the packet, processe
 *   the request and return the response packets directly to the client
 *   without passing the load balancer. This can greatly increase the
 *   scalability of virtual server.
 *
 *   Used for ANY protocol
 */
int
ip_vs_tunnel_xmit(struct sk_buff *skb, struct ip_vs_conn *cp,
		  struct ip_vs_protocol *pp, struct ip_vs_iphdr *ipvsh)
{
	struct net *net = skb_net(skb);
	struct netns_ipvs *ipvs = net_ipvs(net);
	struct rtable *rt;			/* Route to the other host */
	__be32 saddr;				/* Source for tunnel */
	struct net_device *tdev;		/* Device to other host */
	__u8 next_protocol = 0;
	__u8 dsfield = 0;
	__u8 ttl = 0;
	__be16 df = 0;
	__be16 *dfp = NULL;
	struct iphdr  *iph;			/* Our new IP header */
	unsigned int max_headroom;		/* The extra header space needed */
	int ret, local;

	EnterFunction(10);

	rcu_read_lock();
	local = __ip_vs_get_out_rt(cp->af, skb, cp->dest, cp->daddr.ip,
				   IP_VS_RT_MODE_LOCAL |
				   IP_VS_RT_MODE_NON_LOCAL |
				   IP_VS_RT_MODE_CONNECT |
				   IP_VS_RT_MODE_TUNNEL, &saddr, ipvsh);
	if (local < 0)
		goto tx_error;
	if (local) {
		rcu_read_unlock();
		return ip_vs_send_or_cont(NFPROTO_IPV4, skb, cp, 1);
	}

	rt = skb_rtable(skb);
	tdev = rt->dst.dev;

	/*
	 * Okay, now see if we can stuff it in the buffer as-is.
	 */
	max_headroom = LL_RESERVED_SPACE(tdev) + sizeof(struct iphdr);

	/* We only care about the df field if sysctl_pmtu_disc(ipvs) is set */
	dfp = sysctl_pmtu_disc(ipvs) ? &df : NULL;
	skb = ip_vs_prepare_tunneled_skb(skb, cp->af, max_headroom,
					 &next_protocol, NULL, &dsfield,
					 &ttl, dfp);
	if (IS_ERR(skb))
		goto tx_error;

	skb = iptunnel_handle_offloads(
		skb, false, __tun_gso_type_mask(AF_INET, cp->af));
	if (IS_ERR(skb))
		goto tx_error;

	skb->transport_header = skb->network_header;

	skb_push(skb, sizeof(struct iphdr));
	skb_reset_network_header(skb);
	memset(&(IPCB(skb)->opt), 0, sizeof(IPCB(skb)->opt));

	/*
	 *	Push down and install the IPIP header.
	 */
	iph			=	ip_hdr(skb);
	iph->version		=	4;
	iph->ihl		=	sizeof(struct iphdr)>>2;
	iph->frag_off		=	df;
	iph->protocol		=	next_protocol;
	iph->tos		=	dsfield;
	iph->daddr		=	cp->daddr.ip;
	iph->saddr		=	saddr;
	iph->ttl		=	ttl;
	ip_select_ident(net, skb, NULL);

	/* Another hack: avoid icmp_send in ip_fragment */
	skb->ignore_df = 1;

	ret = ip_vs_tunnel_xmit_prepare(skb, cp);
	if (ret == NF_ACCEPT)
		ip_local_out(skb);
	else if (ret == NF_DROP)
		kfree_skb(skb);
	rcu_read_unlock();

	LeaveFunction(10);

	return NF_STOLEN;

  tx_error:
	if (!IS_ERR(skb))
		kfree_skb(skb);
	rcu_read_unlock();
	LeaveFunction(10);
	return NF_STOLEN;
}

#ifdef CONFIG_IP_VS_IPV6
int
ip_vs_tunnel_xmit_v6(struct sk_buff *skb, struct ip_vs_conn *cp,
		     struct ip_vs_protocol *pp, struct ip_vs_iphdr *ipvsh)
{
	struct rt6_info *rt;		/* Route to the other host */
	struct in6_addr saddr;		/* Source for tunnel */
	struct net_device *tdev;	/* Device to other host */
	__u8 next_protocol = 0;
	__u32 payload_len = 0;
	__u8 dsfield = 0;
	__u8 ttl = 0;
	struct ipv6hdr  *iph;		/* Our new IP header */
	unsigned int max_headroom;	/* The extra header space needed */
	int ret, local;

	EnterFunction(10);

	rcu_read_lock();
	local = __ip_vs_get_out_rt_v6(cp->af, skb, cp->dest, &cp->daddr.in6,
				      &saddr, ipvsh, 1,
				      IP_VS_RT_MODE_LOCAL |
				      IP_VS_RT_MODE_NON_LOCAL |
				      IP_VS_RT_MODE_TUNNEL);
	if (local < 0)
		goto tx_error;
	if (local) {
		rcu_read_unlock();
		return ip_vs_send_or_cont(NFPROTO_IPV6, skb, cp, 1);
	}

	rt = (struct rt6_info *) skb_dst(skb);
	tdev = rt->dst.dev;

	/*
	 * Okay, now see if we can stuff it in the buffer as-is.
	 */
	max_headroom = LL_RESERVED_SPACE(tdev) + sizeof(struct ipv6hdr);

	skb = ip_vs_prepare_tunneled_skb(skb, cp->af, max_headroom,
					 &next_protocol, &payload_len,
					 &dsfield, &ttl, NULL);
	if (IS_ERR(skb))
		goto tx_error;

	skb = iptunnel_handle_offloads(
		skb, false, __tun_gso_type_mask(AF_INET6, cp->af));
	if (IS_ERR(skb))
		goto tx_error;

	skb->transport_header = skb->network_header;

	skb_push(skb, sizeof(struct ipv6hdr));
	skb_reset_network_header(skb);
	memset(&(IPCB(skb)->opt), 0, sizeof(IPCB(skb)->opt));

	/*
	 *	Push down and install the IPIP header.
	 */
	iph			=	ipv6_hdr(skb);
	iph->version		=	6;
	iph->nexthdr		=	next_protocol;
	iph->payload_len	=	htons(payload_len);
	memset(&iph->flow_lbl, 0, sizeof(iph->flow_lbl));
	ipv6_change_dsfield(iph, 0, dsfield);
	iph->daddr = cp->daddr.in6;
	iph->saddr = saddr;
	iph->hop_limit		=	ttl;

	/* Another hack: avoid icmp_send in ip_fragment */
	skb->ignore_df = 1;

	ret = ip_vs_tunnel_xmit_prepare(skb, cp);
	if (ret == NF_ACCEPT)
		ip6_local_out(skb);
	else if (ret == NF_DROP)
		kfree_skb(skb);
	rcu_read_unlock();

	LeaveFunction(10);

	return NF_STOLEN;

tx_error:
	if (!IS_ERR(skb))
		kfree_skb(skb);
	rcu_read_unlock();
	LeaveFunction(10);
	return NF_STOLEN;
}
#endif


/*
 *      Direct Routing transmitter
 *      Used for ANY protocol
 */
int
ip_vs_dr_xmit(struct sk_buff *skb, struct ip_vs_conn *cp,
	      struct ip_vs_protocol *pp, struct ip_vs_iphdr *ipvsh)
{
	int local;

	EnterFunction(10);

	rcu_read_lock();
	local = __ip_vs_get_out_rt(cp->af, skb, cp->dest, cp->daddr.ip,
				   IP_VS_RT_MODE_LOCAL |
				   IP_VS_RT_MODE_NON_LOCAL |
				   IP_VS_RT_MODE_KNOWN_NH, NULL, ipvsh);
	if (local < 0)
		goto tx_error;
	if (local) {
		rcu_read_unlock();
		return ip_vs_send_or_cont(NFPROTO_IPV4, skb, cp, 1);
	}

	ip_send_check(ip_hdr(skb));

	/* Another hack: avoid icmp_send in ip_fragment */
	skb->ignore_df = 1;

	ip_vs_send_or_cont(NFPROTO_IPV4, skb, cp, 0);
	rcu_read_unlock();

	LeaveFunction(10);
	return NF_STOLEN;

  tx_error:
	kfree_skb(skb);
	rcu_read_unlock();
	LeaveFunction(10);
	return NF_STOLEN;
}

#ifdef CONFIG_IP_VS_IPV6
int
ip_vs_dr_xmit_v6(struct sk_buff *skb, struct ip_vs_conn *cp,
		 struct ip_vs_protocol *pp, struct ip_vs_iphdr *ipvsh)
{
	int local;

	EnterFunction(10);

	rcu_read_lock();
	local = __ip_vs_get_out_rt_v6(cp->af, skb, cp->dest, &cp->daddr.in6,
				      NULL, ipvsh, 0,
				      IP_VS_RT_MODE_LOCAL |
				      IP_VS_RT_MODE_NON_LOCAL |
				      IP_VS_RT_MODE_KNOWN_NH);
	if (local < 0)
		goto tx_error;
	if (local) {
		rcu_read_unlock();
		return ip_vs_send_or_cont(NFPROTO_IPV6, skb, cp, 1);
	}

	/* Another hack: avoid icmp_send in ip_fragment */
	skb->ignore_df = 1;

	ip_vs_send_or_cont(NFPROTO_IPV6, skb, cp, 0);
	rcu_read_unlock();

	LeaveFunction(10);
	return NF_STOLEN;

tx_error:
	kfree_skb(skb);
	rcu_read_unlock();
	LeaveFunction(10);
	return NF_STOLEN;
}
#endif


/*
 *	ICMP packet transmitter
 *	called by the ip_vs_in_icmp
 */
int
ip_vs_icmp_xmit(struct sk_buff *skb, struct ip_vs_conn *cp,
		struct ip_vs_protocol *pp, int offset, unsigned int hooknum,
		struct ip_vs_iphdr *iph)
{
	struct rtable	*rt;	/* Route to the other host */
	int rc;
	int local;
	int rt_mode, was_input;

	EnterFunction(10);

	/* The ICMP packet for VS/TUN, VS/DR and LOCALNODE will be
	   forwarded directly here, because there is no need to
	   translate address/port back */
	if (IP_VS_FWD_METHOD(cp) != IP_VS_CONN_F_MASQ) {
		if (cp->packet_xmit)
			rc = cp->packet_xmit(skb, cp, pp, iph);
		else
			rc = NF_ACCEPT;
		/* do not touch skb anymore */
		atomic_inc(&cp->in_pkts);
		goto out;
	}

	/*
	 * mangle and send the packet here (only for VS/NAT)
	 */
	was_input = rt_is_input_route(skb_rtable(skb));

	/* LOCALNODE from FORWARD hook is not supported */
	rt_mode = (hooknum != NF_INET_FORWARD) ?
		  IP_VS_RT_MODE_LOCAL | IP_VS_RT_MODE_NON_LOCAL |
		  IP_VS_RT_MODE_RDR : IP_VS_RT_MODE_NON_LOCAL;
	rcu_read_lock();
	local = __ip_vs_get_out_rt(cp->af, skb, cp->dest, cp->daddr.ip, rt_mode,
				   NULL, iph);
	if (local < 0)
		goto tx_error;
	rt = skb_rtable(skb);

	/*
	 * Avoid duplicate tuple in reply direction for NAT traffic
	 * to local address when connection is sync-ed
	 */
#if IS_ENABLED(CONFIG_NF_CONNTRACK)
	if (cp->flags & IP_VS_CONN_F_SYNC && local) {
		enum ip_conntrack_info ctinfo;
		struct nf_conn *ct = nf_ct_get(skb, &ctinfo);

		if (ct && !nf_ct_is_untracked(ct)) {
			IP_VS_DBG(10, "%s(): "
				  "stopping DNAT to local address %pI4\n",
				  __func__, &cp->daddr.ip);
			goto tx_error;
		}
	}
#endif

	/* From world but DNAT to loopback address? */
	if (local && ipv4_is_loopback(cp->daddr.ip) && was_input) {
		IP_VS_DBG(1, "%s(): "
			  "stopping DNAT to loopback %pI4\n",
			  __func__, &cp->daddr.ip);
		goto tx_error;
	}

	/* copy-on-write the packet before mangling it */
	if (!skb_make_writable(skb, offset))
		goto tx_error;

	if (skb_cow(skb, rt->dst.dev->hard_header_len))
		goto tx_error;

	ip_vs_nat_icmp(skb, pp, cp, 0);

	/* Another hack: avoid icmp_send in ip_fragment */
	skb->ignore_df = 1;

	rc = ip_vs_nat_send_or_cont(NFPROTO_IPV4, skb, cp, local);
	rcu_read_unlock();
	goto out;

  tx_error:
	kfree_skb(skb);
	rcu_read_unlock();
	rc = NF_STOLEN;
  out:
	LeaveFunction(10);
	return rc;
}

#ifdef CONFIG_IP_VS_IPV6
int
ip_vs_icmp_xmit_v6(struct sk_buff *skb, struct ip_vs_conn *cp,
		struct ip_vs_protocol *pp, int offset, unsigned int hooknum,
		struct ip_vs_iphdr *ipvsh)
{
	struct rt6_info	*rt;	/* Route to the other host */
	int rc;
	int local;
	int rt_mode;

	EnterFunction(10);

	/* The ICMP packet for VS/TUN, VS/DR and LOCALNODE will be
	   forwarded directly here, because there is no need to
	   translate address/port back */
	if (IP_VS_FWD_METHOD(cp) != IP_VS_CONN_F_MASQ) {
		if (cp->packet_xmit)
			rc = cp->packet_xmit(skb, cp, pp, ipvsh);
		else
			rc = NF_ACCEPT;
		/* do not touch skb anymore */
		atomic_inc(&cp->in_pkts);
		goto out;
	}

	/*
	 * mangle and send the packet here (only for VS/NAT)
	 */

	/* LOCALNODE from FORWARD hook is not supported */
	rt_mode = (hooknum != NF_INET_FORWARD) ?
		  IP_VS_RT_MODE_LOCAL | IP_VS_RT_MODE_NON_LOCAL |
		  IP_VS_RT_MODE_RDR : IP_VS_RT_MODE_NON_LOCAL;
	rcu_read_lock();
	local = __ip_vs_get_out_rt_v6(cp->af, skb, cp->dest, &cp->daddr.in6,
				      NULL, ipvsh, 0, rt_mode);
	if (local < 0)
		goto tx_error;
	rt = (struct rt6_info *) skb_dst(skb);
	/*
	 * Avoid duplicate tuple in reply direction for NAT traffic
	 * to local address when connection is sync-ed
	 */
#if IS_ENABLED(CONFIG_NF_CONNTRACK)
	if (cp->flags & IP_VS_CONN_F_SYNC && local) {
		enum ip_conntrack_info ctinfo;
		struct nf_conn *ct = nf_ct_get(skb, &ctinfo);

		if (ct && !nf_ct_is_untracked(ct)) {
			IP_VS_DBG(10, "%s(): "
				  "stopping DNAT to local address %pI6\n",
				  __func__, &cp->daddr.in6);
			goto tx_error;
		}
	}
#endif

	/* From world but DNAT to loopback address? */
	if (local && skb->dev && !(skb->dev->flags & IFF_LOOPBACK) &&
	    ipv6_addr_type(&cp->daddr.in6) & IPV6_ADDR_LOOPBACK) {
		IP_VS_DBG(1, "%s(): "
			  "stopping DNAT to loopback %pI6\n",
			  __func__, &cp->daddr.in6);
		goto tx_error;
	}

	/* copy-on-write the packet before mangling it */
	if (!skb_make_writable(skb, offset))
		goto tx_error;

	if (skb_cow(skb, rt->dst.dev->hard_header_len))
		goto tx_error;

	ip_vs_nat_icmp_v6(skb, pp, cp, 0);

	/* Another hack: avoid icmp_send in ip_fragment */
	skb->ignore_df = 1;

	rc = ip_vs_nat_send_or_cont(NFPROTO_IPV6, skb, cp, local);
	rcu_read_unlock();
	goto out;

tx_error:
	kfree_skb(skb);
	rcu_read_unlock();
	rc = NF_STOLEN;
out:
	LeaveFunction(10);
	return rc;
}
#endif<|MERGE_RESOLUTION|>--- conflicted
+++ resolved
@@ -571,11 +571,8 @@
 
 	if (!local) {
 		skb_forward_csum(skb);
-<<<<<<< HEAD
-=======
 		if (!skb->sk)
 			skb_sender_cpu_clear(skb);
->>>>>>> 2c6625cd
 		NF_HOOK(pf, NF_INET_LOCAL_OUT, NULL, skb,
 			NULL, skb_dst(skb)->dev, dst_output_sk);
 	} else
@@ -596,11 +593,8 @@
 	if (!local) {
 		ip_vs_drop_early_demux_sk(skb);
 		skb_forward_csum(skb);
-<<<<<<< HEAD
-=======
 		if (!skb->sk)
 			skb_sender_cpu_clear(skb);
->>>>>>> 2c6625cd
 		NF_HOOK(pf, NF_INET_LOCAL_OUT, NULL, skb,
 			NULL, skb_dst(skb)->dev, dst_output_sk);
 	} else
