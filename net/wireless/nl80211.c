--- conflicted
+++ resolved
@@ -556,21 +556,6 @@
 		goto nla_put_failure;
 	if ((chan->flags & IEEE80211_CHAN_RADAR) &&
 	    nla_put_flag(msg, NL80211_FREQUENCY_ATTR_RADAR))
-<<<<<<< HEAD
-		goto nla_put_failure;
-	if ((chan->flags & IEEE80211_CHAN_NO_HT40MINUS) &&
-	    nla_put_flag(msg, NL80211_FREQUENCY_ATTR_NO_HT40_MINUS))
-		goto nla_put_failure;
-	if ((chan->flags & IEEE80211_CHAN_NO_HT40PLUS) &&
-	    nla_put_flag(msg, NL80211_FREQUENCY_ATTR_NO_HT40_PLUS))
-		goto nla_put_failure;
-	if ((chan->flags & IEEE80211_CHAN_NO_80MHZ) &&
-	    nla_put_flag(msg, NL80211_FREQUENCY_ATTR_NO_80MHZ))
-		goto nla_put_failure;
-	if ((chan->flags & IEEE80211_CHAN_NO_160MHZ) &&
-	    nla_put_flag(msg, NL80211_FREQUENCY_ATTR_NO_160MHZ))
-=======
->>>>>>> 3da889b6
 		goto nla_put_failure;
 
 	if (nla_put_u32(msg, NL80211_FREQUENCY_ATTR_MAX_TX_POWER,
