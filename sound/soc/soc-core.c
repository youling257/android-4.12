/*
 * soc-core.c  --  ALSA SoC Audio Layer
 *
 * Copyright 2005 Wolfson Microelectronics PLC.
 * Copyright 2005 Openedhand Ltd.
 * Copyright (C) 2010 Slimlogic Ltd.
 * Copyright (C) 2010 Texas Instruments Inc.
 *
 * Author: Liam Girdwood <lrg@slimlogic.co.uk>
 *         with code, comments and ideas from :-
 *         Richard Purdie <richard@openedhand.com>
 *
 *  This program is free software; you can redistribute  it and/or modify it
 *  under  the terms of  the GNU General  Public License as published by the
 *  Free Software Foundation;  either version 2 of the  License, or (at your
 *  option) any later version.
 *
 *  TODO:
 *   o Add hw rules to enforce rates, etc.
 *   o More testing with other codecs/machines.
 *   o Add more codecs and platforms to ensure good API coverage.
 *   o Support TDM on PCM and I2S
 */

#include <linux/module.h>
#include <linux/moduleparam.h>
#include <linux/init.h>
#include <linux/delay.h>
#include <linux/pm.h>
#include <linux/bitops.h>
#include <linux/debugfs.h>
#include <linux/platform_device.h>
#include <linux/pinctrl/consumer.h>
#include <linux/ctype.h>
#include <linux/slab.h>
#include <linux/of.h>
#include <sound/core.h>
#include <sound/jack.h>
#include <sound/pcm.h>
#include <sound/pcm_params.h>
#include <sound/soc.h>
#include <sound/soc-dpcm.h>
#include <sound/soc-topology.h>
#include <sound/initval.h>

#define CREATE_TRACE_POINTS
#include <trace/events/asoc.h>

#define NAME_SIZE	32

#ifdef CONFIG_DEBUG_FS
struct dentry *snd_soc_debugfs_root;
EXPORT_SYMBOL_GPL(snd_soc_debugfs_root);
#endif

static DEFINE_MUTEX(client_mutex);
static LIST_HEAD(platform_list);
static LIST_HEAD(codec_list);
static LIST_HEAD(component_list);

/*
 * This is a timeout to do a DAPM powerdown after a stream is closed().
 * It can be used to eliminate pops between different playback streams, e.g.
 * between two audio tracks.
 */
static int pmdown_time = 5000;
module_param(pmdown_time, int, 0);
MODULE_PARM_DESC(pmdown_time, "DAPM stream powerdown time (msecs)");

/* returns the minimum number of bytes needed to represent
 * a particular given value */
static int min_bytes_needed(unsigned long val)
{
	int c = 0;
	int i;

	for (i = (sizeof val * 8) - 1; i >= 0; --i, ++c)
		if (val & (1UL << i))
			break;
	c = (sizeof val * 8) - c;
	if (!c || (c % 8))
		c = (c + 8) / 8;
	else
		c /= 8;
	return c;
}

/* fill buf which is 'len' bytes with a formatted
 * string of the form 'reg: value\n' */
static int format_register_str(struct snd_soc_codec *codec,
			       unsigned int reg, char *buf, size_t len)
{
	int wordsize = min_bytes_needed(codec->driver->reg_cache_size) * 2;
	int regsize = codec->driver->reg_word_size * 2;
	int ret;

	/* +2 for ': ' and + 1 for '\n' */
	if (wordsize + regsize + 2 + 1 != len)
		return -EINVAL;

	sprintf(buf, "%.*x: ", wordsize, reg);
	buf += wordsize + 2;

	ret = snd_soc_read(codec, reg);
	if (ret < 0)
		memset(buf, 'X', regsize);
	else
		sprintf(buf, "%.*x", regsize, ret);
	buf[regsize] = '\n';
	/* no NUL-termination needed */
	return 0;
}

/* codec register dump */
static ssize_t soc_codec_reg_show(struct snd_soc_codec *codec, char *buf,
				  size_t count, loff_t pos)
{
	int i, step = 1;
	int wordsize, regsize;
	int len;
	size_t total = 0;
	loff_t p = 0;

	wordsize = min_bytes_needed(codec->driver->reg_cache_size) * 2;
	regsize = codec->driver->reg_word_size * 2;

	len = wordsize + regsize + 2 + 1;

	if (!codec->driver->reg_cache_size)
		return 0;

	if (codec->driver->reg_cache_step)
		step = codec->driver->reg_cache_step;

	for (i = 0; i < codec->driver->reg_cache_size; i += step) {
		/* only support larger than PAGE_SIZE bytes debugfs
		 * entries for the default case */
		if (p >= pos) {
			if (total + len >= count - 1)
				break;
			format_register_str(codec, i, buf + total, len);
			total += len;
		}
		p += len;
	}

	total = min(total, count - 1);

	return total;
}

static ssize_t codec_reg_show(struct device *dev,
	struct device_attribute *attr, char *buf)
{
	struct snd_soc_pcm_runtime *rtd = dev_get_drvdata(dev);

	return soc_codec_reg_show(rtd->codec, buf, PAGE_SIZE, 0);
}

static DEVICE_ATTR(codec_reg, 0444, codec_reg_show, NULL);

static ssize_t pmdown_time_show(struct device *dev,
				struct device_attribute *attr, char *buf)
{
	struct snd_soc_pcm_runtime *rtd = dev_get_drvdata(dev);

	return sprintf(buf, "%ld\n", rtd->pmdown_time);
}

static ssize_t pmdown_time_set(struct device *dev,
			       struct device_attribute *attr,
			       const char *buf, size_t count)
{
	struct snd_soc_pcm_runtime *rtd = dev_get_drvdata(dev);
	int ret;

	ret = kstrtol(buf, 10, &rtd->pmdown_time);
	if (ret)
		return ret;

	return count;
}

static DEVICE_ATTR(pmdown_time, 0644, pmdown_time_show, pmdown_time_set);

static struct attribute *soc_dev_attrs[] = {
	&dev_attr_codec_reg.attr,
	&dev_attr_pmdown_time.attr,
	NULL
};

static umode_t soc_dev_attr_is_visible(struct kobject *kobj,
				       struct attribute *attr, int idx)
{
	struct device *dev = kobj_to_dev(kobj);
	struct snd_soc_pcm_runtime *rtd = dev_get_drvdata(dev);

	if (attr == &dev_attr_pmdown_time.attr)
		return attr->mode; /* always visible */
	return rtd->codec ? attr->mode : 0; /* enabled only with codec */
}

static const struct attribute_group soc_dapm_dev_group = {
	.attrs = soc_dapm_dev_attrs,
	.is_visible = soc_dev_attr_is_visible,
};

static const struct attribute_group soc_dev_roup = {
	.attrs = soc_dev_attrs,
	.is_visible = soc_dev_attr_is_visible,
};

static const struct attribute_group *soc_dev_attr_groups[] = {
	&soc_dapm_dev_group,
	&soc_dev_roup,
	NULL
};

#ifdef CONFIG_DEBUG_FS
static ssize_t codec_reg_read_file(struct file *file, char __user *user_buf,
				   size_t count, loff_t *ppos)
{
	ssize_t ret;
	struct snd_soc_codec *codec = file->private_data;
	char *buf;

	if (*ppos < 0 || !count)
		return -EINVAL;

	buf = kmalloc(count, GFP_KERNEL);
	if (!buf)
		return -ENOMEM;

	ret = soc_codec_reg_show(codec, buf, count, *ppos);
	if (ret >= 0) {
		if (copy_to_user(user_buf, buf, ret)) {
			kfree(buf);
			return -EFAULT;
		}
		*ppos += ret;
	}

	kfree(buf);
	return ret;
}

static ssize_t codec_reg_write_file(struct file *file,
		const char __user *user_buf, size_t count, loff_t *ppos)
{
	char buf[32];
	size_t buf_size;
	char *start = buf;
	unsigned long reg, value;
	struct snd_soc_codec *codec = file->private_data;
	int ret;

	buf_size = min(count, (sizeof(buf)-1));
	if (copy_from_user(buf, user_buf, buf_size))
		return -EFAULT;
	buf[buf_size] = 0;

	while (*start == ' ')
		start++;
	reg = simple_strtoul(start, &start, 16);
	while (*start == ' ')
		start++;
	ret = kstrtoul(start, 16, &value);
	if (ret)
		return ret;

	/* Userspace has been fiddling around behind the kernel's back */
	add_taint(TAINT_USER, LOCKDEP_NOW_UNRELIABLE);

	snd_soc_write(codec, reg, value);
	return buf_size;
}

static const struct file_operations codec_reg_fops = {
	.open = simple_open,
	.read = codec_reg_read_file,
	.write = codec_reg_write_file,
	.llseek = default_llseek,
};

static void soc_init_component_debugfs(struct snd_soc_component *component)
{
	if (!component->card->debugfs_card_root)
		return;

	if (component->debugfs_prefix) {
		char *name;

		name = kasprintf(GFP_KERNEL, "%s:%s",
			component->debugfs_prefix, component->name);
		if (name) {
			component->debugfs_root = debugfs_create_dir(name,
				component->card->debugfs_card_root);
			kfree(name);
		}
	} else {
		component->debugfs_root = debugfs_create_dir(component->name,
				component->card->debugfs_card_root);
	}

	if (!component->debugfs_root) {
		dev_warn(component->dev,
			"ASoC: Failed to create component debugfs directory\n");
		return;
	}

	snd_soc_dapm_debugfs_init(snd_soc_component_get_dapm(component),
		component->debugfs_root);

	if (component->init_debugfs)
		component->init_debugfs(component);
}

static void soc_cleanup_component_debugfs(struct snd_soc_component *component)
{
	debugfs_remove_recursive(component->debugfs_root);
}

static void soc_init_codec_debugfs(struct snd_soc_component *component)
{
	struct snd_soc_codec *codec = snd_soc_component_to_codec(component);

	codec->debugfs_reg = debugfs_create_file("codec_reg", 0644,
						 codec->component.debugfs_root,
						 codec, &codec_reg_fops);
	if (!codec->debugfs_reg)
		dev_warn(codec->dev,
			"ASoC: Failed to create codec register debugfs file\n");
}

static ssize_t codec_list_read_file(struct file *file, char __user *user_buf,
				    size_t count, loff_t *ppos)
{
	char *buf = kmalloc(PAGE_SIZE, GFP_KERNEL);
	ssize_t len, ret = 0;
	struct snd_soc_codec *codec;

	if (!buf)
		return -ENOMEM;

	mutex_lock(&client_mutex);

	list_for_each_entry(codec, &codec_list, list) {
		len = snprintf(buf + ret, PAGE_SIZE - ret, "%s\n",
			       codec->component.name);
		if (len >= 0)
			ret += len;
		if (ret > PAGE_SIZE) {
			ret = PAGE_SIZE;
			break;
		}
	}

	mutex_unlock(&client_mutex);

	if (ret >= 0)
		ret = simple_read_from_buffer(user_buf, count, ppos, buf, ret);

	kfree(buf);

	return ret;
}

static const struct file_operations codec_list_fops = {
	.read = codec_list_read_file,
	.llseek = default_llseek,/* read accesses f_pos */
};

static ssize_t dai_list_read_file(struct file *file, char __user *user_buf,
				  size_t count, loff_t *ppos)
{
	char *buf = kmalloc(PAGE_SIZE, GFP_KERNEL);
	ssize_t len, ret = 0;
	struct snd_soc_component *component;
	struct snd_soc_dai *dai;

	if (!buf)
		return -ENOMEM;

	mutex_lock(&client_mutex);

	list_for_each_entry(component, &component_list, list) {
		list_for_each_entry(dai, &component->dai_list, list) {
			len = snprintf(buf + ret, PAGE_SIZE - ret, "%s\n",
				dai->name);
			if (len >= 0)
				ret += len;
			if (ret > PAGE_SIZE) {
				ret = PAGE_SIZE;
				break;
			}
		}
	}

	mutex_unlock(&client_mutex);

	ret = simple_read_from_buffer(user_buf, count, ppos, buf, ret);

	kfree(buf);

	return ret;
}

static const struct file_operations dai_list_fops = {
	.read = dai_list_read_file,
	.llseek = default_llseek,/* read accesses f_pos */
};

static ssize_t platform_list_read_file(struct file *file,
				       char __user *user_buf,
				       size_t count, loff_t *ppos)
{
	char *buf = kmalloc(PAGE_SIZE, GFP_KERNEL);
	ssize_t len, ret = 0;
	struct snd_soc_platform *platform;

	if (!buf)
		return -ENOMEM;

	mutex_lock(&client_mutex);

	list_for_each_entry(platform, &platform_list, list) {
		len = snprintf(buf + ret, PAGE_SIZE - ret, "%s\n",
			       platform->component.name);
		if (len >= 0)
			ret += len;
		if (ret > PAGE_SIZE) {
			ret = PAGE_SIZE;
			break;
		}
	}

	mutex_unlock(&client_mutex);

	ret = simple_read_from_buffer(user_buf, count, ppos, buf, ret);

	kfree(buf);

	return ret;
}

static const struct file_operations platform_list_fops = {
	.read = platform_list_read_file,
	.llseek = default_llseek,/* read accesses f_pos */
};

static void soc_init_card_debugfs(struct snd_soc_card *card)
{
	if (!snd_soc_debugfs_root)
		return;

	card->debugfs_card_root = debugfs_create_dir(card->name,
						     snd_soc_debugfs_root);
	if (!card->debugfs_card_root) {
		dev_warn(card->dev,
			 "ASoC: Failed to create card debugfs directory\n");
		return;
	}

	card->debugfs_pop_time = debugfs_create_u32("dapm_pop_time", 0644,
						    card->debugfs_card_root,
						    &card->pop_time);
	if (!card->debugfs_pop_time)
		dev_warn(card->dev,
		       "ASoC: Failed to create pop time debugfs file\n");
}

static void soc_cleanup_card_debugfs(struct snd_soc_card *card)
{
	debugfs_remove_recursive(card->debugfs_card_root);
}


static void snd_soc_debugfs_init(void)
{
	snd_soc_debugfs_root = debugfs_create_dir("asoc", NULL);
	if (IS_ERR(snd_soc_debugfs_root) || !snd_soc_debugfs_root) {
		pr_warn("ASoC: Failed to create debugfs directory\n");
		snd_soc_debugfs_root = NULL;
		return;
	}

	if (!debugfs_create_file("codecs", 0444, snd_soc_debugfs_root, NULL,
				 &codec_list_fops))
		pr_warn("ASoC: Failed to create CODEC list debugfs file\n");

	if (!debugfs_create_file("dais", 0444, snd_soc_debugfs_root, NULL,
				 &dai_list_fops))
		pr_warn("ASoC: Failed to create DAI list debugfs file\n");

	if (!debugfs_create_file("platforms", 0444, snd_soc_debugfs_root, NULL,
				 &platform_list_fops))
		pr_warn("ASoC: Failed to create platform list debugfs file\n");
}

static void snd_soc_debugfs_exit(void)
{
	debugfs_remove_recursive(snd_soc_debugfs_root);
}

#else

#define soc_init_codec_debugfs NULL

static inline void soc_init_component_debugfs(
	struct snd_soc_component *component)
{
}

static inline void soc_cleanup_component_debugfs(
	struct snd_soc_component *component)
{
}

static inline void soc_init_card_debugfs(struct snd_soc_card *card)
{
}

static inline void soc_cleanup_card_debugfs(struct snd_soc_card *card)
{
}

static inline void snd_soc_debugfs_init(void)
{
}

static inline void snd_soc_debugfs_exit(void)
{
}

#endif

struct snd_pcm_substream *snd_soc_get_dai_substream(struct snd_soc_card *card,
		const char *dai_link, int stream)
{
	int i;

	for (i = 0; i < card->num_links; i++) {
		if (card->rtd[i].dai_link->no_pcm &&
			!strcmp(card->rtd[i].dai_link->name, dai_link))
			return card->rtd[i].pcm->streams[stream].substream;
	}
	dev_dbg(card->dev, "ASoC: failed to find dai link %s\n", dai_link);
	return NULL;
}
EXPORT_SYMBOL_GPL(snd_soc_get_dai_substream);

struct snd_soc_pcm_runtime *snd_soc_get_pcm_runtime(struct snd_soc_card *card,
		const char *dai_link)
{
	int i;

	for (i = 0; i < card->num_links; i++) {
		if (!strcmp(card->rtd[i].dai_link->name, dai_link))
			return &card->rtd[i];
	}
	dev_dbg(card->dev, "ASoC: failed to find rtd %s\n", dai_link);
	return NULL;
}
EXPORT_SYMBOL_GPL(snd_soc_get_pcm_runtime);

static void codec2codec_close_delayed_work(struct work_struct *work)
{
	/* Currently nothing to do for c2c links
	 * Since c2c links are internal nodes in the DAPM graph and
	 * don't interface with the outside world or application layer
	 * we don't have to do any special handling on close.
	 */
}

#ifdef CONFIG_PM_SLEEP
/* powers down audio subsystem for suspend */
int snd_soc_suspend(struct device *dev)
{
	struct snd_soc_card *card = dev_get_drvdata(dev);
	struct snd_soc_codec *codec;
	int i, j;

	/* If the card is not initialized yet there is nothing to do */
	if (!card->instantiated)
		return 0;

	/* Due to the resume being scheduled into a workqueue we could
	* suspend before that's finished - wait for it to complete.
	 */
	snd_power_lock(card->snd_card);
	snd_power_wait(card->snd_card, SNDRV_CTL_POWER_D0);
	snd_power_unlock(card->snd_card);

	/* we're going to block userspace touching us until resume completes */
	snd_power_change_state(card->snd_card, SNDRV_CTL_POWER_D3hot);

	/* mute any active DACs */
	for (i = 0; i < card->num_rtd; i++) {

		if (card->rtd[i].dai_link->ignore_suspend)
			continue;

		for (j = 0; j < card->rtd[i].num_codecs; j++) {
			struct snd_soc_dai *dai = card->rtd[i].codec_dais[j];
			struct snd_soc_dai_driver *drv = dai->driver;

			if (drv->ops->digital_mute && dai->playback_active)
				drv->ops->digital_mute(dai, 1);
		}
	}

	/* suspend all pcms */
	for (i = 0; i < card->num_rtd; i++) {
		if (card->rtd[i].dai_link->ignore_suspend)
			continue;

		snd_pcm_suspend_all(card->rtd[i].pcm);
	}

	if (card->suspend_pre)
		card->suspend_pre(card);

	for (i = 0; i < card->num_rtd; i++) {
		struct snd_soc_dai *cpu_dai = card->rtd[i].cpu_dai;

		if (card->rtd[i].dai_link->ignore_suspend)
			continue;

		if (cpu_dai->driver->suspend && !cpu_dai->driver->bus_control)
			cpu_dai->driver->suspend(cpu_dai);
	}

	/* close any waiting streams */
	for (i = 0; i < card->num_rtd; i++)
		flush_delayed_work(&card->rtd[i].delayed_work);

	for (i = 0; i < card->num_rtd; i++) {

		if (card->rtd[i].dai_link->ignore_suspend)
			continue;

		snd_soc_dapm_stream_event(&card->rtd[i],
					  SNDRV_PCM_STREAM_PLAYBACK,
					  SND_SOC_DAPM_STREAM_SUSPEND);

		snd_soc_dapm_stream_event(&card->rtd[i],
					  SNDRV_PCM_STREAM_CAPTURE,
					  SND_SOC_DAPM_STREAM_SUSPEND);
	}

	/* Recheck all endpoints too, their state is affected by suspend */
	dapm_mark_endpoints_dirty(card);
	snd_soc_dapm_sync(&card->dapm);

	/* suspend all CODECs */
	list_for_each_entry(codec, &card->codec_dev_list, card_list) {
		/* If there are paths active then the CODEC will be held with
		 * bias _ON and should not be suspended. */
		if (!codec->suspended) {
			switch (codec->dapm.bias_level) {
			case SND_SOC_BIAS_STANDBY:
				/*
				 * If the CODEC is capable of idle
				 * bias off then being in STANDBY
				 * means it's doing something,
				 * otherwise fall through.
				 */
				if (codec->dapm.idle_bias_off) {
					dev_dbg(codec->dev,
						"ASoC: idle_bias_off CODEC on over suspend\n");
					break;
				}

			case SND_SOC_BIAS_OFF:
				if (codec->driver->suspend)
					codec->driver->suspend(codec);
				codec->suspended = 1;
				if (codec->component.regmap)
					regcache_mark_dirty(codec->component.regmap);
				/* deactivate pins to sleep state */
				pinctrl_pm_select_sleep_state(codec->dev);
				break;
			default:
				dev_dbg(codec->dev,
					"ASoC: CODEC is on over suspend\n");
				break;
			}
		}
	}

	for (i = 0; i < card->num_rtd; i++) {
		struct snd_soc_dai *cpu_dai = card->rtd[i].cpu_dai;

		if (card->rtd[i].dai_link->ignore_suspend)
			continue;

		if (cpu_dai->driver->suspend && cpu_dai->driver->bus_control)
			cpu_dai->driver->suspend(cpu_dai);

		/* deactivate pins to sleep state */
		pinctrl_pm_select_sleep_state(cpu_dai->dev);
	}

	if (card->suspend_post)
		card->suspend_post(card);

	return 0;
}
EXPORT_SYMBOL_GPL(snd_soc_suspend);

/* deferred resume work, so resume can complete before we finished
 * setting our codec back up, which can be very slow on I2C
 */
static void soc_resume_deferred(struct work_struct *work)
{
	struct snd_soc_card *card =
			container_of(work, struct snd_soc_card, deferred_resume_work);
	struct snd_soc_codec *codec;
	int i, j;

	/* our power state is still SNDRV_CTL_POWER_D3hot from suspend time,
	 * so userspace apps are blocked from touching us
	 */

	dev_dbg(card->dev, "ASoC: starting resume work\n");

	/* Bring us up into D2 so that DAPM starts enabling things */
	snd_power_change_state(card->snd_card, SNDRV_CTL_POWER_D2);

	if (card->resume_pre)
		card->resume_pre(card);

	/* resume control bus DAIs */
	for (i = 0; i < card->num_rtd; i++) {
		struct snd_soc_dai *cpu_dai = card->rtd[i].cpu_dai;

		if (card->rtd[i].dai_link->ignore_suspend)
			continue;

		if (cpu_dai->driver->resume && cpu_dai->driver->bus_control)
			cpu_dai->driver->resume(cpu_dai);
	}

	list_for_each_entry(codec, &card->codec_dev_list, card_list) {
		if (codec->suspended) {
			if (codec->driver->resume)
				codec->driver->resume(codec);
			codec->suspended = 0;
		}
	}

	for (i = 0; i < card->num_rtd; i++) {

		if (card->rtd[i].dai_link->ignore_suspend)
			continue;

		snd_soc_dapm_stream_event(&card->rtd[i],
					  SNDRV_PCM_STREAM_PLAYBACK,
					  SND_SOC_DAPM_STREAM_RESUME);

		snd_soc_dapm_stream_event(&card->rtd[i],
					  SNDRV_PCM_STREAM_CAPTURE,
					  SND_SOC_DAPM_STREAM_RESUME);
	}

	/* unmute any active DACs */
	for (i = 0; i < card->num_rtd; i++) {

		if (card->rtd[i].dai_link->ignore_suspend)
			continue;

		for (j = 0; j < card->rtd[i].num_codecs; j++) {
			struct snd_soc_dai *dai = card->rtd[i].codec_dais[j];
			struct snd_soc_dai_driver *drv = dai->driver;

			if (drv->ops->digital_mute && dai->playback_active)
				drv->ops->digital_mute(dai, 0);
		}
	}

	for (i = 0; i < card->num_rtd; i++) {
		struct snd_soc_dai *cpu_dai = card->rtd[i].cpu_dai;

		if (card->rtd[i].dai_link->ignore_suspend)
			continue;

		if (cpu_dai->driver->resume && !cpu_dai->driver->bus_control)
			cpu_dai->driver->resume(cpu_dai);
	}

	if (card->resume_post)
		card->resume_post(card);

	dev_dbg(card->dev, "ASoC: resume work completed\n");

	/* userspace can access us now we are back as we were before */
	snd_power_change_state(card->snd_card, SNDRV_CTL_POWER_D0);

	/* Recheck all endpoints too, their state is affected by suspend */
	dapm_mark_endpoints_dirty(card);
	snd_soc_dapm_sync(&card->dapm);
}

/* powers up audio subsystem after a suspend */
int snd_soc_resume(struct device *dev)
{
	struct snd_soc_card *card = dev_get_drvdata(dev);
	bool bus_control = false;
	int i;

	/* If the card is not initialized yet there is nothing to do */
	if (!card->instantiated)
		return 0;

	/* activate pins from sleep state */
	for (i = 0; i < card->num_rtd; i++) {
		struct snd_soc_pcm_runtime *rtd = &card->rtd[i];
		struct snd_soc_dai **codec_dais = rtd->codec_dais;
		struct snd_soc_dai *cpu_dai = rtd->cpu_dai;
		int j;

		if (cpu_dai->active)
			pinctrl_pm_select_default_state(cpu_dai->dev);

		for (j = 0; j < rtd->num_codecs; j++) {
			struct snd_soc_dai *codec_dai = codec_dais[j];
			if (codec_dai->active)
				pinctrl_pm_select_default_state(codec_dai->dev);
		}
	}

	/*
	 * DAIs that also act as the control bus master might have other drivers
	 * hanging off them so need to resume immediately. Other drivers don't
	 * have that problem and may take a substantial amount of time to resume
	 * due to I/O costs and anti-pop so handle them out of line.
	 */
	for (i = 0; i < card->num_rtd; i++) {
		struct snd_soc_dai *cpu_dai = card->rtd[i].cpu_dai;
		bus_control |= cpu_dai->driver->bus_control;
	}
	if (bus_control) {
		dev_dbg(dev, "ASoC: Resuming control bus master immediately\n");
		soc_resume_deferred(&card->deferred_resume_work);
	} else {
		dev_dbg(dev, "ASoC: Scheduling resume work\n");
		if (!schedule_work(&card->deferred_resume_work))
			dev_err(dev, "ASoC: resume work item may be lost\n");
	}

	return 0;
}
EXPORT_SYMBOL_GPL(snd_soc_resume);
#else
#define snd_soc_suspend NULL
#define snd_soc_resume NULL
#endif

static const struct snd_soc_dai_ops null_dai_ops = {
};

static struct snd_soc_component *soc_find_component(
	const struct device_node *of_node, const char *name)
{
	struct snd_soc_component *component;

	lockdep_assert_held(&client_mutex);

	list_for_each_entry(component, &component_list, list) {
		if (of_node) {
			if (component->dev->of_node == of_node)
				return component;
		} else if (strcmp(component->name, name) == 0) {
			return component;
		}
	}

	return NULL;
}

static struct snd_soc_dai *snd_soc_find_dai(
	const struct snd_soc_dai_link_component *dlc)
{
	struct snd_soc_component *component;
	struct snd_soc_dai *dai;
	struct device_node *component_of_node;

	lockdep_assert_held(&client_mutex);

	/* Find CPU DAI from registered DAIs*/
	list_for_each_entry(component, &component_list, list) {
		component_of_node = component->dev->of_node;
		if (!component_of_node && component->dev->parent)
			component_of_node = component->dev->parent->of_node;

		if (dlc->of_node && component_of_node != dlc->of_node)
			continue;
		if (dlc->name && strcmp(component->name, dlc->name))
			continue;
		list_for_each_entry(dai, &component->dai_list, list) {
			if (dlc->dai_name && strcmp(dai->name, dlc->dai_name))
				continue;

			return dai;
		}
	}

	return NULL;
}

static int soc_bind_dai_link(struct snd_soc_card *card, int num)
{
	struct snd_soc_dai_link *dai_link = &card->dai_link[num];
	struct snd_soc_pcm_runtime *rtd = &card->rtd[num];
	struct snd_soc_dai_link_component *codecs = dai_link->codecs;
	struct snd_soc_dai_link_component cpu_dai_component;
	struct snd_soc_dai **codec_dais = rtd->codec_dais;
	struct snd_soc_platform *platform;
	const char *platform_name;
	int i;

	dev_dbg(card->dev, "ASoC: binding %s at idx %d\n", dai_link->name, num);

	cpu_dai_component.name = dai_link->cpu_name;
	cpu_dai_component.of_node = dai_link->cpu_of_node;
	cpu_dai_component.dai_name = dai_link->cpu_dai_name;
	rtd->cpu_dai = snd_soc_find_dai(&cpu_dai_component);
	if (!rtd->cpu_dai) {
		dev_err(card->dev, "ASoC: CPU DAI %s not registered\n",
			dai_link->cpu_dai_name);
		return -EPROBE_DEFER;
	}

	rtd->num_codecs = dai_link->num_codecs;

	/* Find CODEC from registered CODECs */
	for (i = 0; i < rtd->num_codecs; i++) {
		codec_dais[i] = snd_soc_find_dai(&codecs[i]);
		if (!codec_dais[i]) {
			dev_err(card->dev, "ASoC: CODEC DAI %s not registered\n",
				codecs[i].dai_name);
			return -EPROBE_DEFER;
		}
	}

	/* Single codec links expect codec and codec_dai in runtime data */
	rtd->codec_dai = codec_dais[0];
	rtd->codec = rtd->codec_dai->codec;

	/* if there's no platform we match on the empty platform */
	platform_name = dai_link->platform_name;
	if (!platform_name && !dai_link->platform_of_node)
		platform_name = "snd-soc-dummy";

	/* find one from the set of registered platforms */
	list_for_each_entry(platform, &platform_list, list) {
		if (dai_link->platform_of_node) {
			if (platform->dev->of_node !=
			    dai_link->platform_of_node)
				continue;
		} else {
			if (strcmp(platform->component.name, platform_name))
				continue;
		}

		rtd->platform = platform;
	}
	if (!rtd->platform) {
		dev_err(card->dev, "ASoC: platform %s not registered\n",
			dai_link->platform_name);
		return -EPROBE_DEFER;
	}

	card->num_rtd++;

	return 0;
}

static void soc_remove_component(struct snd_soc_component *component)
{
	if (!component->probed)
		return;

	/* This is a HACK and will be removed soon */
	if (component->codec)
		list_del(&component->codec->card_list);

	if (component->remove)
		component->remove(component);

	snd_soc_dapm_free(snd_soc_component_get_dapm(component));

	soc_cleanup_component_debugfs(component);
	component->probed = 0;
	module_put(component->dev->driver->owner);
}

static void soc_remove_dai(struct snd_soc_dai *dai, int order)
{
	int err;

	if (dai && dai->probed &&
			dai->driver->remove_order == order) {
		if (dai->driver->remove) {
			err = dai->driver->remove(dai);
			if (err < 0)
				dev_err(dai->dev,
					"ASoC: failed to remove %s: %d\n",
					dai->name, err);
		}
		dai->probed = 0;
	}
}

static void soc_remove_link_dais(struct snd_soc_card *card, int num, int order)
{
	struct snd_soc_pcm_runtime *rtd = &card->rtd[num];
	int i;

	/* unregister the rtd device */
	if (rtd->dev_registered) {
		device_unregister(rtd->dev);
		rtd->dev_registered = 0;
	}

	/* remove the CODEC DAI */
	for (i = 0; i < rtd->num_codecs; i++)
		soc_remove_dai(rtd->codec_dais[i], order);

	soc_remove_dai(rtd->cpu_dai, order);
}

static void soc_remove_link_components(struct snd_soc_card *card, int num,
				       int order)
{
	struct snd_soc_pcm_runtime *rtd = &card->rtd[num];
	struct snd_soc_dai *cpu_dai = rtd->cpu_dai;
	struct snd_soc_platform *platform = rtd->platform;
	struct snd_soc_component *component;
	int i;

	/* remove the platform */
	if (platform && platform->component.driver->remove_order == order)
		soc_remove_component(&platform->component);

	/* remove the CODEC-side CODEC */
	for (i = 0; i < rtd->num_codecs; i++) {
		component = rtd->codec_dais[i]->component;
		if (component->driver->remove_order == order)
			soc_remove_component(component);
	}

	/* remove any CPU-side CODEC */
	if (cpu_dai) {
		if (cpu_dai->component->driver->remove_order == order)
			soc_remove_component(cpu_dai->component);
	}
}

static void soc_remove_dai_links(struct snd_soc_card *card)
{
	int dai, order;

	for (order = SND_SOC_COMP_ORDER_FIRST; order <= SND_SOC_COMP_ORDER_LAST;
			order++) {
		for (dai = 0; dai < card->num_rtd; dai++)
			soc_remove_link_dais(card, dai, order);
	}

	for (order = SND_SOC_COMP_ORDER_FIRST; order <= SND_SOC_COMP_ORDER_LAST;
			order++) {
		for (dai = 0; dai < card->num_rtd; dai++)
			soc_remove_link_components(card, dai, order);
	}

	card->num_rtd = 0;
}

static void soc_set_name_prefix(struct snd_soc_card *card,
				struct snd_soc_component *component)
{
	int i;

	if (card->codec_conf == NULL)
		return;

	for (i = 0; i < card->num_configs; i++) {
		struct snd_soc_codec_conf *map = &card->codec_conf[i];
		if (map->of_node && component->dev->of_node != map->of_node)
			continue;
		if (map->dev_name && strcmp(component->name, map->dev_name))
			continue;
		component->name_prefix = map->name_prefix;
		break;
	}
}

static int soc_probe_component(struct snd_soc_card *card,
	struct snd_soc_component *component)
{
	struct snd_soc_dapm_context *dapm = snd_soc_component_get_dapm(component);
	struct snd_soc_dai *dai;
	int ret;

	if (component->probed)
		return 0;

	component->card = card;
	dapm->card = card;
	soc_set_name_prefix(card, component);

	if (!try_module_get(component->dev->driver->owner))
		return -ENODEV;

	soc_init_component_debugfs(component);

	if (component->dapm_widgets) {
		ret = snd_soc_dapm_new_controls(dapm, component->dapm_widgets,
			component->num_dapm_widgets);

		if (ret != 0) {
			dev_err(component->dev,
				"Failed to create new controls %d\n", ret);
			goto err_probe;
		}
	}

	list_for_each_entry(dai, &component->dai_list, list) {
		ret = snd_soc_dapm_new_dai_widgets(dapm, dai);
		if (ret != 0) {
			dev_err(component->dev,
				"Failed to create DAI widgets %d\n", ret);
			goto err_probe;
		}
	}

	if (component->probe) {
		ret = component->probe(component);
		if (ret < 0) {
			dev_err(component->dev,
				"ASoC: failed to probe component %d\n", ret);
			goto err_probe;
		}

		WARN(dapm->idle_bias_off &&
			dapm->bias_level != SND_SOC_BIAS_OFF,
			"codec %s can not start from non-off bias with idle_bias_off==1\n",
			component->name);
	}

	if (component->controls)
		snd_soc_add_component_controls(component, component->controls,
				     component->num_controls);
	if (component->dapm_routes)
		snd_soc_dapm_add_routes(dapm, component->dapm_routes,
					component->num_dapm_routes);

	component->probed = 1;
	list_add(&dapm->list, &card->dapm_list);

	/* This is a HACK and will be removed soon */
	if (component->codec)
		list_add(&component->codec->card_list, &card->codec_dev_list);

	return 0;

err_probe:
	soc_cleanup_component_debugfs(component);
	module_put(component->dev->driver->owner);

	return ret;
}

static void rtd_release(struct device *dev)
{
	kfree(dev);
}

static int soc_post_component_init(struct snd_soc_pcm_runtime *rtd,
	const char *name)
{
	int ret = 0;

	/* register the rtd device */
	rtd->dev = kzalloc(sizeof(struct device), GFP_KERNEL);
	if (!rtd->dev)
		return -ENOMEM;
	device_initialize(rtd->dev);
	rtd->dev->parent = rtd->card->dev;
	rtd->dev->release = rtd_release;
	rtd->dev->groups = soc_dev_attr_groups;
	dev_set_name(rtd->dev, "%s", name);
	dev_set_drvdata(rtd->dev, rtd);
	mutex_init(&rtd->pcm_mutex);
	INIT_LIST_HEAD(&rtd->dpcm[SNDRV_PCM_STREAM_PLAYBACK].be_clients);
	INIT_LIST_HEAD(&rtd->dpcm[SNDRV_PCM_STREAM_CAPTURE].be_clients);
	INIT_LIST_HEAD(&rtd->dpcm[SNDRV_PCM_STREAM_PLAYBACK].fe_clients);
	INIT_LIST_HEAD(&rtd->dpcm[SNDRV_PCM_STREAM_CAPTURE].fe_clients);
	ret = device_add(rtd->dev);
	if (ret < 0) {
		/* calling put_device() here to free the rtd->dev */
		put_device(rtd->dev);
		dev_err(rtd->card->dev,
			"ASoC: failed to register runtime device: %d\n", ret);
		return ret;
	}
	rtd->dev_registered = 1;
	return 0;
}

static int soc_probe_link_components(struct snd_soc_card *card, int num,
				     int order)
{
	struct snd_soc_pcm_runtime *rtd = &card->rtd[num];
	struct snd_soc_platform *platform = rtd->platform;
	struct snd_soc_component *component;
	int i, ret;

	/* probe the CPU-side component, if it is a CODEC */
	component = rtd->cpu_dai->component;
	if (component->driver->probe_order == order) {
		ret = soc_probe_component(card, component);
		if (ret < 0)
			return ret;
	}

	/* probe the CODEC-side components */
	for (i = 0; i < rtd->num_codecs; i++) {
		component = rtd->codec_dais[i]->component;
		if (component->driver->probe_order == order) {
			ret = soc_probe_component(card, component);
			if (ret < 0)
				return ret;
		}
	}

	/* probe the platform */
	if (platform->component.driver->probe_order == order) {
		ret = soc_probe_component(card, &platform->component);
		if (ret < 0)
			return ret;
	}

	return 0;
}

static int soc_probe_dai(struct snd_soc_dai *dai, int order)
{
	int ret;

	if (!dai->probed && dai->driver->probe_order == order) {
		if (dai->driver->probe) {
			ret = dai->driver->probe(dai);
			if (ret < 0) {
				dev_err(dai->dev,
					"ASoC: failed to probe DAI %s: %d\n",
					dai->name, ret);
				return ret;
			}
		}

		dai->probed = 1;
	}

	return 0;
}

static int soc_link_dai_widgets(struct snd_soc_card *card,
				struct snd_soc_dai_link *dai_link,
				struct snd_soc_pcm_runtime *rtd)
{
	struct snd_soc_dai *cpu_dai = rtd->cpu_dai;
	struct snd_soc_dai *codec_dai = rtd->codec_dai;
	struct snd_soc_dapm_widget *play_w, *capture_w;
	int ret;

	if (rtd->num_codecs > 1)
		dev_warn(card->dev, "ASoC: Multiple codecs not supported yet\n");

	/* link the DAI widgets */
	play_w = codec_dai->playback_widget;
	capture_w = cpu_dai->capture_widget;
	if (play_w && capture_w) {
		ret = snd_soc_dapm_new_pcm(card, dai_link->params,
					   dai_link->num_params, capture_w,
					   play_w);
		if (ret != 0) {
			dev_err(card->dev, "ASoC: Can't link %s to %s: %d\n",
				play_w->name, capture_w->name, ret);
			return ret;
		}
	}

	play_w = cpu_dai->playback_widget;
	capture_w = codec_dai->capture_widget;
	if (play_w && capture_w) {
		ret = snd_soc_dapm_new_pcm(card, dai_link->params,
					   dai_link->num_params, capture_w,
					   play_w);
		if (ret != 0) {
			dev_err(card->dev, "ASoC: Can't link %s to %s: %d\n",
				play_w->name, capture_w->name, ret);
			return ret;
		}
	}

	return 0;
}

static int soc_probe_link_dais(struct snd_soc_card *card, int num, int order)
{
	struct snd_soc_dai_link *dai_link = &card->dai_link[num];
	struct snd_soc_pcm_runtime *rtd = &card->rtd[num];
	struct snd_soc_dai *cpu_dai = rtd->cpu_dai;
	int i, ret;

	dev_dbg(card->dev, "ASoC: probe %s dai link %d late %d\n",
			card->name, num, order);

	/* set default power off timeout */
	rtd->pmdown_time = pmdown_time;

	ret = soc_probe_dai(cpu_dai, order);
	if (ret)
		return ret;

	/* probe the CODEC DAI */
	for (i = 0; i < rtd->num_codecs; i++) {
		ret = soc_probe_dai(rtd->codec_dais[i], order);
		if (ret)
			return ret;
	}

	/* complete DAI probe during last probe */
	if (order != SND_SOC_COMP_ORDER_LAST)
		return 0;

	/* do machine specific initialization */
	if (dai_link->init) {
		ret = dai_link->init(rtd);
		if (ret < 0) {
			dev_err(card->dev, "ASoC: failed to init %s: %d\n",
				dai_link->name, ret);
			return ret;
		}
	}

	if (dai_link->dai_fmt)
		snd_soc_runtime_set_dai_fmt(rtd, dai_link->dai_fmt);

	ret = soc_post_component_init(rtd, dai_link->name);
	if (ret)
		return ret;

#ifdef CONFIG_DEBUG_FS
	/* add DPCM sysfs entries */
	if (dai_link->dynamic)
		soc_dpcm_debugfs_add(rtd);
#endif

	if (cpu_dai->driver->compress_dai) {
		/*create compress_device"*/
		ret = soc_new_compress(rtd, num);
		if (ret < 0) {
			dev_err(card->dev, "ASoC: can't create compress %s\n",
					 dai_link->stream_name);
			return ret;
		}
	} else {

		if (!dai_link->params) {
			/* create the pcm */
			ret = soc_new_pcm(rtd, num);
			if (ret < 0) {
				dev_err(card->dev, "ASoC: can't create pcm %s :%d\n",
				       dai_link->stream_name, ret);
				return ret;
			}
		} else {
			INIT_DELAYED_WORK(&rtd->delayed_work,
						codec2codec_close_delayed_work);

			/* link the DAI widgets */
			ret = soc_link_dai_widgets(card, dai_link, rtd);
			if (ret)
				return ret;
		}
	}

	return 0;
}

static int soc_bind_aux_dev(struct snd_soc_card *card, int num)
{
	struct snd_soc_pcm_runtime *rtd = &card->rtd_aux[num];
	struct snd_soc_aux_dev *aux_dev = &card->aux_dev[num];
	const char *name = aux_dev->codec_name;

	rtd->component = soc_find_component(aux_dev->codec_of_node, name);
	if (!rtd->component) {
		if (aux_dev->codec_of_node)
			name = of_node_full_name(aux_dev->codec_of_node);

		dev_err(card->dev, "ASoC: %s not registered\n", name);
		return -EPROBE_DEFER;
	}

	/*
	 * Some places still reference rtd->codec, so we have to keep that
	 * initialized if the component is a CODEC. Once all those references
	 * have been removed, this code can be removed as well.
	 */
	 rtd->codec = rtd->component->codec;

	return 0;
}

static int soc_probe_aux_dev(struct snd_soc_card *card, int num)
{
	struct snd_soc_pcm_runtime *rtd = &card->rtd_aux[num];
	struct snd_soc_aux_dev *aux_dev = &card->aux_dev[num];
	int ret;

	ret = soc_probe_component(card, rtd->component);
	if (ret < 0)
		return ret;

	/* do machine specific initialization */
	if (aux_dev->init) {
		ret = aux_dev->init(rtd->component);
		if (ret < 0) {
			dev_err(card->dev, "ASoC: failed to init %s: %d\n",
				aux_dev->name, ret);
			return ret;
		}
	}

	return soc_post_component_init(rtd, aux_dev->name);
}

static void soc_remove_aux_dev(struct snd_soc_card *card, int num)
{
	struct snd_soc_pcm_runtime *rtd = &card->rtd_aux[num];
	struct snd_soc_component *component = rtd->component;

	/* unregister the rtd device */
	if (rtd->dev_registered) {
		device_unregister(rtd->dev);
		rtd->dev_registered = 0;
	}

	if (component && component->probed)
		soc_remove_component(component);
}

static int snd_soc_init_codec_cache(struct snd_soc_codec *codec)
{
	int ret;

	if (codec->cache_init)
		return 0;

	ret = snd_soc_cache_init(codec);
	if (ret < 0) {
		dev_err(codec->dev,
			"ASoC: Failed to set cache compression type: %d\n",
			ret);
		return ret;
	}
	codec->cache_init = 1;
	return 0;
}

/**
 * snd_soc_runtime_set_dai_fmt() - Change DAI link format for a ASoC runtime
 * @rtd: The runtime for which the DAI link format should be changed
 * @dai_fmt: The new DAI link format
 *
 * This function updates the DAI link format for all DAIs connected to the DAI
 * link for the specified runtime.
 *
 * Note: For setups with a static format set the dai_fmt field in the
 * corresponding snd_dai_link struct instead of using this function.
 *
 * Returns 0 on success, otherwise a negative error code.
 */
int snd_soc_runtime_set_dai_fmt(struct snd_soc_pcm_runtime *rtd,
	unsigned int dai_fmt)
{
	struct snd_soc_dai **codec_dais = rtd->codec_dais;
	struct snd_soc_dai *cpu_dai = rtd->cpu_dai;
	unsigned int i;
	int ret;

	for (i = 0; i < rtd->num_codecs; i++) {
		struct snd_soc_dai *codec_dai = codec_dais[i];

		ret = snd_soc_dai_set_fmt(codec_dai, dai_fmt);
		if (ret != 0 && ret != -ENOTSUPP) {
			dev_warn(codec_dai->dev,
				 "ASoC: Failed to set DAI format: %d\n", ret);
			return ret;
		}
	}

	/* Flip the polarity for the "CPU" end of a CODEC<->CODEC link */
	if (cpu_dai->codec) {
		unsigned int inv_dai_fmt;

		inv_dai_fmt = dai_fmt & ~SND_SOC_DAIFMT_MASTER_MASK;
		switch (dai_fmt & SND_SOC_DAIFMT_MASTER_MASK) {
		case SND_SOC_DAIFMT_CBM_CFM:
			inv_dai_fmt |= SND_SOC_DAIFMT_CBS_CFS;
			break;
		case SND_SOC_DAIFMT_CBM_CFS:
			inv_dai_fmt |= SND_SOC_DAIFMT_CBS_CFM;
			break;
		case SND_SOC_DAIFMT_CBS_CFM:
			inv_dai_fmt |= SND_SOC_DAIFMT_CBM_CFS;
			break;
		case SND_SOC_DAIFMT_CBS_CFS:
			inv_dai_fmt |= SND_SOC_DAIFMT_CBM_CFM;
			break;
		}

		dai_fmt = inv_dai_fmt;
	}

	ret = snd_soc_dai_set_fmt(cpu_dai, dai_fmt);
	if (ret != 0 && ret != -ENOTSUPP) {
		dev_warn(cpu_dai->dev,
			 "ASoC: Failed to set DAI format: %d\n", ret);
		return ret;
	}

	return 0;
}
EXPORT_SYMBOL_GPL(snd_soc_runtime_set_dai_fmt);

static int snd_soc_instantiate_card(struct snd_soc_card *card)
{
	struct snd_soc_codec *codec;
	int ret, i, order;

	mutex_lock(&client_mutex);
	mutex_lock_nested(&card->mutex, SND_SOC_CARD_CLASS_INIT);

	/* bind DAIs */
	for (i = 0; i < card->num_links; i++) {
		ret = soc_bind_dai_link(card, i);
		if (ret != 0)
			goto base_error;
	}

	/* bind aux_devs too */
	for (i = 0; i < card->num_aux_devs; i++) {
		ret = soc_bind_aux_dev(card, i);
		if (ret != 0)
			goto base_error;
	}

	/* initialize the register cache for each available codec */
	list_for_each_entry(codec, &codec_list, list) {
		if (codec->cache_init)
			continue;
		ret = snd_soc_init_codec_cache(codec);
		if (ret < 0)
			goto base_error;
	}

	/* card bind complete so register a sound card */
	ret = snd_card_new(card->dev, SNDRV_DEFAULT_IDX1, SNDRV_DEFAULT_STR1,
			card->owner, 0, &card->snd_card);
	if (ret < 0) {
		dev_err(card->dev,
			"ASoC: can't create sound card for card %s: %d\n",
			card->name, ret);
		goto base_error;
	}

	soc_init_card_debugfs(card);

	card->dapm.bias_level = SND_SOC_BIAS_OFF;
	card->dapm.dev = card->dev;
	card->dapm.card = card;
	list_add(&card->dapm.list, &card->dapm_list);

#ifdef CONFIG_DEBUG_FS
	snd_soc_dapm_debugfs_init(&card->dapm, card->debugfs_card_root);
#endif

#ifdef CONFIG_PM_SLEEP
	/* deferred resume work */
	INIT_WORK(&card->deferred_resume_work, soc_resume_deferred);
#endif

	if (card->dapm_widgets)
		snd_soc_dapm_new_controls(&card->dapm, card->dapm_widgets,
					  card->num_dapm_widgets);

	if (card->of_dapm_widgets)
		snd_soc_dapm_new_controls(&card->dapm, card->of_dapm_widgets,
					  card->num_of_dapm_widgets);

	/* initialise the sound card only once */
	if (card->probe) {
		ret = card->probe(card);
		if (ret < 0)
			goto card_probe_error;
	}

	/* probe all components used by DAI links on this card */
	for (order = SND_SOC_COMP_ORDER_FIRST; order <= SND_SOC_COMP_ORDER_LAST;
			order++) {
		for (i = 0; i < card->num_links; i++) {
			ret = soc_probe_link_components(card, i, order);
			if (ret < 0) {
				dev_err(card->dev,
					"ASoC: failed to instantiate card %d\n",
					ret);
				goto probe_dai_err;
			}
		}
	}

	/* probe all DAI links on this card */
	for (order = SND_SOC_COMP_ORDER_FIRST; order <= SND_SOC_COMP_ORDER_LAST;
			order++) {
		for (i = 0; i < card->num_links; i++) {
			ret = soc_probe_link_dais(card, i, order);
			if (ret < 0) {
				dev_err(card->dev,
					"ASoC: failed to instantiate card %d\n",
					ret);
				goto probe_dai_err;
			}
		}
	}

	for (i = 0; i < card->num_aux_devs; i++) {
		ret = soc_probe_aux_dev(card, i);
		if (ret < 0) {
			dev_err(card->dev,
				"ASoC: failed to add auxiliary devices %d\n",
				ret);
			goto probe_aux_dev_err;
		}
	}

	snd_soc_dapm_link_dai_widgets(card);
	snd_soc_dapm_connect_dai_link_widgets(card);

	if (card->controls)
		snd_soc_add_card_controls(card, card->controls, card->num_controls);

	if (card->dapm_routes)
		snd_soc_dapm_add_routes(&card->dapm, card->dapm_routes,
					card->num_dapm_routes);

	if (card->of_dapm_routes)
		snd_soc_dapm_add_routes(&card->dapm, card->of_dapm_routes,
					card->num_of_dapm_routes);

	snprintf(card->snd_card->shortname, sizeof(card->snd_card->shortname),
		 "%s", card->name);
	snprintf(card->snd_card->longname, sizeof(card->snd_card->longname),
		 "%s", card->long_name ? card->long_name : card->name);
	snprintf(card->snd_card->driver, sizeof(card->snd_card->driver),
		 "%s", card->driver_name ? card->driver_name : card->name);
	for (i = 0; i < ARRAY_SIZE(card->snd_card->driver); i++) {
		switch (card->snd_card->driver[i]) {
		case '_':
		case '-':
		case '\0':
			break;
		default:
			if (!isalnum(card->snd_card->driver[i]))
				card->snd_card->driver[i] = '_';
			break;
		}
	}

	if (card->late_probe) {
		ret = card->late_probe(card);
		if (ret < 0) {
			dev_err(card->dev, "ASoC: %s late_probe() failed: %d\n",
				card->name, ret);
			goto probe_aux_dev_err;
		}
	}

	snd_soc_dapm_new_widgets(card);

	ret = snd_card_register(card->snd_card);
	if (ret < 0) {
		dev_err(card->dev, "ASoC: failed to register soundcard %d\n",
				ret);
		goto probe_aux_dev_err;
	}

	card->instantiated = 1;
	snd_soc_dapm_sync(&card->dapm);
	mutex_unlock(&card->mutex);
	mutex_unlock(&client_mutex);

	return 0;

probe_aux_dev_err:
	for (i = 0; i < card->num_aux_devs; i++)
		soc_remove_aux_dev(card, i);

probe_dai_err:
	soc_remove_dai_links(card);

card_probe_error:
	if (card->remove)
		card->remove(card);

<<<<<<< HEAD
=======
	snd_soc_dapm_free(&card->dapm);
>>>>>>> 2c6625cd
	soc_cleanup_card_debugfs(card);
	snd_card_free(card->snd_card);

base_error:
	mutex_unlock(&card->mutex);
	mutex_unlock(&client_mutex);

	return ret;
}

/* probes a new socdev */
static int soc_probe(struct platform_device *pdev)
{
	struct snd_soc_card *card = platform_get_drvdata(pdev);

	/*
	 * no card, so machine driver should be registering card
	 * we should not be here in that case so ret error
	 */
	if (!card)
		return -EINVAL;

	dev_warn(&pdev->dev,
		 "ASoC: machine %s should use snd_soc_register_card()\n",
		 card->name);

	/* Bodge while we unpick instantiation */
	card->dev = &pdev->dev;

	return snd_soc_register_card(card);
}

static int soc_cleanup_card_resources(struct snd_soc_card *card)
{
	int i;

	/* make sure any delayed work runs */
	for (i = 0; i < card->num_rtd; i++) {
		struct snd_soc_pcm_runtime *rtd = &card->rtd[i];
		flush_delayed_work(&rtd->delayed_work);
	}

	/* remove auxiliary devices */
	for (i = 0; i < card->num_aux_devs; i++)
		soc_remove_aux_dev(card, i);

	/* remove and free each DAI */
	soc_remove_dai_links(card);

	soc_cleanup_card_debugfs(card);

	/* remove the card */
	if (card->remove)
		card->remove(card);

	snd_soc_dapm_free(&card->dapm);

	snd_card_free(card->snd_card);
	return 0;

}

/* removes a socdev */
static int soc_remove(struct platform_device *pdev)
{
	struct snd_soc_card *card = platform_get_drvdata(pdev);

	snd_soc_unregister_card(card);
	return 0;
}

int snd_soc_poweroff(struct device *dev)
{
	struct snd_soc_card *card = dev_get_drvdata(dev);
	int i;

	if (!card->instantiated)
		return 0;

	/* Flush out pmdown_time work - we actually do want to run it
	 * now, we're shutting down so no imminent restart. */
	for (i = 0; i < card->num_rtd; i++) {
		struct snd_soc_pcm_runtime *rtd = &card->rtd[i];
		flush_delayed_work(&rtd->delayed_work);
	}

	snd_soc_dapm_shutdown(card);

	/* deactivate pins to sleep state */
	for (i = 0; i < card->num_rtd; i++) {
		struct snd_soc_pcm_runtime *rtd = &card->rtd[i];
		struct snd_soc_dai *cpu_dai = rtd->cpu_dai;
		int j;

		pinctrl_pm_select_sleep_state(cpu_dai->dev);
		for (j = 0; j < rtd->num_codecs; j++) {
			struct snd_soc_dai *codec_dai = rtd->codec_dais[j];
			pinctrl_pm_select_sleep_state(codec_dai->dev);
		}
	}

	return 0;
}
EXPORT_SYMBOL_GPL(snd_soc_poweroff);

const struct dev_pm_ops snd_soc_pm_ops = {
	.suspend = snd_soc_suspend,
	.resume = snd_soc_resume,
	.freeze = snd_soc_suspend,
	.thaw = snd_soc_resume,
	.poweroff = snd_soc_poweroff,
	.restore = snd_soc_resume,
};
EXPORT_SYMBOL_GPL(snd_soc_pm_ops);

/* ASoC platform driver */
static struct platform_driver soc_driver = {
	.driver		= {
		.name		= "soc-audio",
		.pm		= &snd_soc_pm_ops,
	},
	.probe		= soc_probe,
	.remove		= soc_remove,
};

/**
 * snd_soc_cnew - create new control
 * @_template: control template
 * @data: control private data
 * @long_name: control long name
 * @prefix: control name prefix
 *
 * Create a new mixer control from a template control.
 *
 * Returns 0 for success, else error.
 */
struct snd_kcontrol *snd_soc_cnew(const struct snd_kcontrol_new *_template,
				  void *data, const char *long_name,
				  const char *prefix)
{
	struct snd_kcontrol_new template;
	struct snd_kcontrol *kcontrol;
	char *name = NULL;

	memcpy(&template, _template, sizeof(template));
	template.index = 0;

	if (!long_name)
		long_name = template.name;

	if (prefix) {
		name = kasprintf(GFP_KERNEL, "%s %s", prefix, long_name);
		if (!name)
			return NULL;

		template.name = name;
	} else {
		template.name = long_name;
	}

	kcontrol = snd_ctl_new1(&template, data);

	kfree(name);

	return kcontrol;
}
EXPORT_SYMBOL_GPL(snd_soc_cnew);

static int snd_soc_add_controls(struct snd_card *card, struct device *dev,
	const struct snd_kcontrol_new *controls, int num_controls,
	const char *prefix, void *data)
{
	int err, i;

	for (i = 0; i < num_controls; i++) {
		const struct snd_kcontrol_new *control = &controls[i];
		err = snd_ctl_add(card, snd_soc_cnew(control, data,
						     control->name, prefix));
		if (err < 0) {
			dev_err(dev, "ASoC: Failed to add %s: %d\n",
				control->name, err);
			return err;
		}
	}

	return 0;
}

struct snd_kcontrol *snd_soc_card_get_kcontrol(struct snd_soc_card *soc_card,
					       const char *name)
{
	struct snd_card *card = soc_card->snd_card;
	struct snd_kcontrol *kctl;

	if (unlikely(!name))
		return NULL;

	list_for_each_entry(kctl, &card->controls, list)
		if (!strncmp(kctl->id.name, name, sizeof(kctl->id.name)))
			return kctl;
	return NULL;
}
EXPORT_SYMBOL_GPL(snd_soc_card_get_kcontrol);

/**
 * snd_soc_add_component_controls - Add an array of controls to a component.
 *
 * @component: Component to add controls to
 * @controls: Array of controls to add
 * @num_controls: Number of elements in the array
 *
 * Return: 0 for success, else error.
 */
int snd_soc_add_component_controls(struct snd_soc_component *component,
	const struct snd_kcontrol_new *controls, unsigned int num_controls)
{
	struct snd_card *card = component->card->snd_card;

	return snd_soc_add_controls(card, component->dev, controls,
			num_controls, component->name_prefix, component);
}
EXPORT_SYMBOL_GPL(snd_soc_add_component_controls);

/**
 * snd_soc_add_codec_controls - add an array of controls to a codec.
 * Convenience function to add a list of controls. Many codecs were
 * duplicating this code.
 *
 * @codec: codec to add controls to
 * @controls: array of controls to add
 * @num_controls: number of elements in the array
 *
 * Return 0 for success, else error.
 */
int snd_soc_add_codec_controls(struct snd_soc_codec *codec,
	const struct snd_kcontrol_new *controls, unsigned int num_controls)
{
	return snd_soc_add_component_controls(&codec->component, controls,
		num_controls);
}
EXPORT_SYMBOL_GPL(snd_soc_add_codec_controls);

/**
 * snd_soc_add_platform_controls - add an array of controls to a platform.
 * Convenience function to add a list of controls.
 *
 * @platform: platform to add controls to
 * @controls: array of controls to add
 * @num_controls: number of elements in the array
 *
 * Return 0 for success, else error.
 */
int snd_soc_add_platform_controls(struct snd_soc_platform *platform,
	const struct snd_kcontrol_new *controls, unsigned int num_controls)
{
	return snd_soc_add_component_controls(&platform->component, controls,
		num_controls);
}
EXPORT_SYMBOL_GPL(snd_soc_add_platform_controls);

/**
 * snd_soc_add_card_controls - add an array of controls to a SoC card.
 * Convenience function to add a list of controls.
 *
 * @soc_card: SoC card to add controls to
 * @controls: array of controls to add
 * @num_controls: number of elements in the array
 *
 * Return 0 for success, else error.
 */
int snd_soc_add_card_controls(struct snd_soc_card *soc_card,
	const struct snd_kcontrol_new *controls, int num_controls)
{
	struct snd_card *card = soc_card->snd_card;

	return snd_soc_add_controls(card, soc_card->dev, controls, num_controls,
			NULL, soc_card);
}
EXPORT_SYMBOL_GPL(snd_soc_add_card_controls);

/**
 * snd_soc_add_dai_controls - add an array of controls to a DAI.
 * Convienience function to add a list of controls.
 *
 * @dai: DAI to add controls to
 * @controls: array of controls to add
 * @num_controls: number of elements in the array
 *
 * Return 0 for success, else error.
 */
int snd_soc_add_dai_controls(struct snd_soc_dai *dai,
	const struct snd_kcontrol_new *controls, int num_controls)
{
	struct snd_card *card = dai->component->card->snd_card;

	return snd_soc_add_controls(card, dai->dev, controls, num_controls,
			NULL, dai);
}
EXPORT_SYMBOL_GPL(snd_soc_add_dai_controls);

/**
 * snd_soc_dai_set_sysclk - configure DAI system or master clock.
 * @dai: DAI
 * @clk_id: DAI specific clock ID
 * @freq: new clock frequency in Hz
 * @dir: new clock direction - input/output.
 *
 * Configures the DAI master (MCLK) or system (SYSCLK) clocking.
 */
int snd_soc_dai_set_sysclk(struct snd_soc_dai *dai, int clk_id,
	unsigned int freq, int dir)
{
	if (dai->driver && dai->driver->ops->set_sysclk)
		return dai->driver->ops->set_sysclk(dai, clk_id, freq, dir);
	else if (dai->codec && dai->codec->driver->set_sysclk)
		return dai->codec->driver->set_sysclk(dai->codec, clk_id, 0,
						      freq, dir);
	else
		return -ENOTSUPP;
}
EXPORT_SYMBOL_GPL(snd_soc_dai_set_sysclk);

/**
 * snd_soc_codec_set_sysclk - configure CODEC system or master clock.
 * @codec: CODEC
 * @clk_id: DAI specific clock ID
 * @source: Source for the clock
 * @freq: new clock frequency in Hz
 * @dir: new clock direction - input/output.
 *
 * Configures the CODEC master (MCLK) or system (SYSCLK) clocking.
 */
int snd_soc_codec_set_sysclk(struct snd_soc_codec *codec, int clk_id,
			     int source, unsigned int freq, int dir)
{
	if (codec->driver->set_sysclk)
		return codec->driver->set_sysclk(codec, clk_id, source,
						 freq, dir);
	else
		return -ENOTSUPP;
}
EXPORT_SYMBOL_GPL(snd_soc_codec_set_sysclk);

/**
 * snd_soc_dai_set_clkdiv - configure DAI clock dividers.
 * @dai: DAI
 * @div_id: DAI specific clock divider ID
 * @div: new clock divisor.
 *
 * Configures the clock dividers. This is used to derive the best DAI bit and
 * frame clocks from the system or master clock. It's best to set the DAI bit
 * and frame clocks as low as possible to save system power.
 */
int snd_soc_dai_set_clkdiv(struct snd_soc_dai *dai,
	int div_id, int div)
{
	if (dai->driver && dai->driver->ops->set_clkdiv)
		return dai->driver->ops->set_clkdiv(dai, div_id, div);
	else
		return -EINVAL;
}
EXPORT_SYMBOL_GPL(snd_soc_dai_set_clkdiv);

/**
 * snd_soc_dai_set_pll - configure DAI PLL.
 * @dai: DAI
 * @pll_id: DAI specific PLL ID
 * @source: DAI specific source for the PLL
 * @freq_in: PLL input clock frequency in Hz
 * @freq_out: requested PLL output clock frequency in Hz
 *
 * Configures and enables PLL to generate output clock based on input clock.
 */
int snd_soc_dai_set_pll(struct snd_soc_dai *dai, int pll_id, int source,
	unsigned int freq_in, unsigned int freq_out)
{
	if (dai->driver && dai->driver->ops->set_pll)
		return dai->driver->ops->set_pll(dai, pll_id, source,
					 freq_in, freq_out);
	else if (dai->codec && dai->codec->driver->set_pll)
		return dai->codec->driver->set_pll(dai->codec, pll_id, source,
						   freq_in, freq_out);
	else
		return -EINVAL;
}
EXPORT_SYMBOL_GPL(snd_soc_dai_set_pll);

/*
 * snd_soc_codec_set_pll - configure codec PLL.
 * @codec: CODEC
 * @pll_id: DAI specific PLL ID
 * @source: DAI specific source for the PLL
 * @freq_in: PLL input clock frequency in Hz
 * @freq_out: requested PLL output clock frequency in Hz
 *
 * Configures and enables PLL to generate output clock based on input clock.
 */
int snd_soc_codec_set_pll(struct snd_soc_codec *codec, int pll_id, int source,
			  unsigned int freq_in, unsigned int freq_out)
{
	if (codec->driver->set_pll)
		return codec->driver->set_pll(codec, pll_id, source,
					      freq_in, freq_out);
	else
		return -EINVAL;
}
EXPORT_SYMBOL_GPL(snd_soc_codec_set_pll);

/**
 * snd_soc_dai_set_bclk_ratio - configure BCLK to sample rate ratio.
 * @dai: DAI
 * @ratio Ratio of BCLK to Sample rate.
 *
 * Configures the DAI for a preset BCLK to sample rate ratio.
 */
int snd_soc_dai_set_bclk_ratio(struct snd_soc_dai *dai, unsigned int ratio)
{
	if (dai->driver && dai->driver->ops->set_bclk_ratio)
		return dai->driver->ops->set_bclk_ratio(dai, ratio);
	else
		return -EINVAL;
}
EXPORT_SYMBOL_GPL(snd_soc_dai_set_bclk_ratio);

/**
 * snd_soc_dai_set_fmt - configure DAI hardware audio format.
 * @dai: DAI
 * @fmt: SND_SOC_DAIFMT_ format value.
 *
 * Configures the DAI hardware format and clocking.
 */
int snd_soc_dai_set_fmt(struct snd_soc_dai *dai, unsigned int fmt)
{
	if (dai->driver == NULL)
		return -EINVAL;
	if (dai->driver->ops->set_fmt == NULL)
		return -ENOTSUPP;
	return dai->driver->ops->set_fmt(dai, fmt);
}
EXPORT_SYMBOL_GPL(snd_soc_dai_set_fmt);

/**
 * snd_soc_xlate_tdm_slot - generate tx/rx slot mask.
 * @slots: Number of slots in use.
 * @tx_mask: bitmask representing active TX slots.
 * @rx_mask: bitmask representing active RX slots.
 *
 * Generates the TDM tx and rx slot default masks for DAI.
 */
static int snd_soc_xlate_tdm_slot_mask(unsigned int slots,
					  unsigned int *tx_mask,
					  unsigned int *rx_mask)
{
	if (*tx_mask || *rx_mask)
		return 0;

	if (!slots)
		return -EINVAL;

	*tx_mask = (1 << slots) - 1;
	*rx_mask = (1 << slots) - 1;

	return 0;
}

/**
 * snd_soc_dai_set_tdm_slot() - Configures a DAI for TDM operation
 * @dai: The DAI to configure
 * @tx_mask: bitmask representing active TX slots.
 * @rx_mask: bitmask representing active RX slots.
 * @slots: Number of slots in use.
 * @slot_width: Width in bits for each slot.
 *
 * This function configures the specified DAI for TDM operation. @slot contains
 * the total number of slots of the TDM stream and @slot_with the width of each
 * slot in bit clock cycles. @tx_mask and @rx_mask are bitmasks specifying the
 * active slots of the TDM stream for the specified DAI, i.e. which slots the
 * DAI should write to or read from. If a bit is set the corresponding slot is
 * active, if a bit is cleared the corresponding slot is inactive. Bit 0 maps to
 * the first slot, bit 1 to the second slot and so on. The first active slot
 * maps to the first channel of the DAI, the second active slot to the second
 * channel and so on.
 *
 * TDM mode can be disabled by passing 0 for @slots. In this case @tx_mask,
 * @rx_mask and @slot_width will be ignored.
 *
 * Returns 0 on success, a negative error code otherwise.
 */
int snd_soc_dai_set_tdm_slot(struct snd_soc_dai *dai,
	unsigned int tx_mask, unsigned int rx_mask, int slots, int slot_width)
{
	if (dai->driver && dai->driver->ops->xlate_tdm_slot_mask)
		dai->driver->ops->xlate_tdm_slot_mask(slots,
						&tx_mask, &rx_mask);
	else
		snd_soc_xlate_tdm_slot_mask(slots, &tx_mask, &rx_mask);

	dai->tx_mask = tx_mask;
	dai->rx_mask = rx_mask;

	if (dai->driver && dai->driver->ops->set_tdm_slot)
		return dai->driver->ops->set_tdm_slot(dai, tx_mask, rx_mask,
				slots, slot_width);
	else
		return -ENOTSUPP;
}
EXPORT_SYMBOL_GPL(snd_soc_dai_set_tdm_slot);

/**
 * snd_soc_dai_set_channel_map - configure DAI audio channel map
 * @dai: DAI
 * @tx_num: how many TX channels
 * @tx_slot: pointer to an array which imply the TX slot number channel
 *           0~num-1 uses
 * @rx_num: how many RX channels
 * @rx_slot: pointer to an array which imply the RX slot number channel
 *           0~num-1 uses
 *
 * configure the relationship between channel number and TDM slot number.
 */
int snd_soc_dai_set_channel_map(struct snd_soc_dai *dai,
	unsigned int tx_num, unsigned int *tx_slot,
	unsigned int rx_num, unsigned int *rx_slot)
{
	if (dai->driver && dai->driver->ops->set_channel_map)
		return dai->driver->ops->set_channel_map(dai, tx_num, tx_slot,
			rx_num, rx_slot);
	else
		return -EINVAL;
}
EXPORT_SYMBOL_GPL(snd_soc_dai_set_channel_map);

/**
 * snd_soc_dai_set_tristate - configure DAI system or master clock.
 * @dai: DAI
 * @tristate: tristate enable
 *
 * Tristates the DAI so that others can use it.
 */
int snd_soc_dai_set_tristate(struct snd_soc_dai *dai, int tristate)
{
	if (dai->driver && dai->driver->ops->set_tristate)
		return dai->driver->ops->set_tristate(dai, tristate);
	else
		return -EINVAL;
}
EXPORT_SYMBOL_GPL(snd_soc_dai_set_tristate);

/**
 * snd_soc_dai_digital_mute - configure DAI system or master clock.
 * @dai: DAI
 * @mute: mute enable
 * @direction: stream to mute
 *
 * Mutes the DAI DAC.
 */
int snd_soc_dai_digital_mute(struct snd_soc_dai *dai, int mute,
			     int direction)
{
	if (!dai->driver)
		return -ENOTSUPP;

	if (dai->driver->ops->mute_stream)
		return dai->driver->ops->mute_stream(dai, mute, direction);
	else if (direction == SNDRV_PCM_STREAM_PLAYBACK &&
		 dai->driver->ops->digital_mute)
		return dai->driver->ops->digital_mute(dai, mute);
	else
		return -ENOTSUPP;
}
EXPORT_SYMBOL_GPL(snd_soc_dai_digital_mute);

static int snd_soc_init_multicodec(struct snd_soc_card *card,
				   struct snd_soc_dai_link *dai_link)
{
	/* Legacy codec/codec_dai link is a single entry in multicodec */
	if (dai_link->codec_name || dai_link->codec_of_node ||
	    dai_link->codec_dai_name) {
		dai_link->num_codecs = 1;

		dai_link->codecs = devm_kzalloc(card->dev,
				sizeof(struct snd_soc_dai_link_component),
				GFP_KERNEL);
		if (!dai_link->codecs)
			return -ENOMEM;

		dai_link->codecs[0].name = dai_link->codec_name;
		dai_link->codecs[0].of_node = dai_link->codec_of_node;
		dai_link->codecs[0].dai_name = dai_link->codec_dai_name;
	}

	if (!dai_link->codecs) {
		dev_err(card->dev, "ASoC: DAI link has no CODECs\n");
		return -EINVAL;
	}

	return 0;
}

/**
 * snd_soc_register_card - Register a card with the ASoC core
 *
 * @card: Card to register
 *
 */
int snd_soc_register_card(struct snd_soc_card *card)
{
	int i, j, ret;

	if (!card->name || !card->dev)
		return -EINVAL;

	for (i = 0; i < card->num_links; i++) {
		struct snd_soc_dai_link *link = &card->dai_link[i];

		ret = snd_soc_init_multicodec(card, link);
		if (ret) {
			dev_err(card->dev, "ASoC: failed to init multicodec\n");
			return ret;
		}

		for (j = 0; j < link->num_codecs; j++) {
			/*
			 * Codec must be specified by 1 of name or OF node,
			 * not both or neither.
			 */
			if (!!link->codecs[j].name ==
			    !!link->codecs[j].of_node) {
				dev_err(card->dev, "ASoC: Neither/both codec name/of_node are set for %s\n",
					link->name);
				return -EINVAL;
			}
			/* Codec DAI name must be specified */
			if (!link->codecs[j].dai_name) {
				dev_err(card->dev, "ASoC: codec_dai_name not set for %s\n",
					link->name);
				return -EINVAL;
			}
		}

		/*
		 * Platform may be specified by either name or OF node, but
		 * can be left unspecified, and a dummy platform will be used.
		 */
		if (link->platform_name && link->platform_of_node) {
			dev_err(card->dev,
				"ASoC: Both platform name/of_node are set for %s\n",
				link->name);
			return -EINVAL;
		}

		/*
		 * CPU device may be specified by either name or OF node, but
		 * can be left unspecified, and will be matched based on DAI
		 * name alone..
		 */
		if (link->cpu_name && link->cpu_of_node) {
			dev_err(card->dev,
				"ASoC: Neither/both cpu name/of_node are set for %s\n",
				link->name);
			return -EINVAL;
		}
		/*
		 * At least one of CPU DAI name or CPU device name/node must be
		 * specified
		 */
		if (!link->cpu_dai_name &&
		    !(link->cpu_name || link->cpu_of_node)) {
			dev_err(card->dev,
				"ASoC: Neither cpu_dai_name nor cpu_name/of_node are set for %s\n",
				link->name);
			return -EINVAL;
		}
	}

	dev_set_drvdata(card->dev, card);

	snd_soc_initialize_card_lists(card);

	card->rtd = devm_kzalloc(card->dev,
				 sizeof(struct snd_soc_pcm_runtime) *
				 (card->num_links + card->num_aux_devs),
				 GFP_KERNEL);
	if (card->rtd == NULL)
		return -ENOMEM;
	card->num_rtd = 0;
	card->rtd_aux = &card->rtd[card->num_links];

	for (i = 0; i < card->num_links; i++) {
		card->rtd[i].card = card;
		card->rtd[i].dai_link = &card->dai_link[i];
		card->rtd[i].codec_dais = devm_kzalloc(card->dev,
					sizeof(struct snd_soc_dai *) *
					(card->rtd[i].dai_link->num_codecs),
					GFP_KERNEL);
		if (card->rtd[i].codec_dais == NULL)
			return -ENOMEM;
	}

	for (i = 0; i < card->num_aux_devs; i++)
		card->rtd_aux[i].card = card;

	INIT_LIST_HEAD(&card->dapm_dirty);
	INIT_LIST_HEAD(&card->dobj_list);
	card->instantiated = 0;
	mutex_init(&card->mutex);
	mutex_init(&card->dapm_mutex);

	ret = snd_soc_instantiate_card(card);
	if (ret != 0)
		return ret;

	/* deactivate pins to sleep state */
	for (i = 0; i < card->num_rtd; i++) {
		struct snd_soc_pcm_runtime *rtd = &card->rtd[i];
		struct snd_soc_dai *cpu_dai = rtd->cpu_dai;
		int j;

		for (j = 0; j < rtd->num_codecs; j++) {
			struct snd_soc_dai *codec_dai = rtd->codec_dais[j];
			if (!codec_dai->active)
				pinctrl_pm_select_sleep_state(codec_dai->dev);
		}

		if (!cpu_dai->active)
			pinctrl_pm_select_sleep_state(cpu_dai->dev);
	}

	return ret;
}
EXPORT_SYMBOL_GPL(snd_soc_register_card);

/**
 * snd_soc_unregister_card - Unregister a card with the ASoC core
 *
 * @card: Card to unregister
 *
 */
int snd_soc_unregister_card(struct snd_soc_card *card)
{
	if (card->instantiated) {
		card->instantiated = false;
		snd_soc_dapm_shutdown(card);
		soc_cleanup_card_resources(card);
		dev_dbg(card->dev, "ASoC: Unregistered card '%s'\n", card->name);
	}

	return 0;
}
EXPORT_SYMBOL_GPL(snd_soc_unregister_card);

/*
 * Simplify DAI link configuration by removing ".-1" from device names
 * and sanitizing names.
 */
static char *fmt_single_name(struct device *dev, int *id)
{
	char *found, name[NAME_SIZE];
	int id1, id2;

	if (dev_name(dev) == NULL)
		return NULL;

	strlcpy(name, dev_name(dev), NAME_SIZE);

	/* are we a "%s.%d" name (platform and SPI components) */
	found = strstr(name, dev->driver->name);
	if (found) {
		/* get ID */
		if (sscanf(&found[strlen(dev->driver->name)], ".%d", id) == 1) {

			/* discard ID from name if ID == -1 */
			if (*id == -1)
				found[strlen(dev->driver->name)] = '\0';
		}

	} else {
		/* I2C component devices are named "bus-addr"  */
		if (sscanf(name, "%x-%x", &id1, &id2) == 2) {
			char tmp[NAME_SIZE];

			/* create unique ID number from I2C addr and bus */
			*id = ((id1 & 0xffff) << 16) + id2;

			/* sanitize component name for DAI link creation */
			snprintf(tmp, NAME_SIZE, "%s.%s", dev->driver->name, name);
			strlcpy(name, tmp, NAME_SIZE);
		} else
			*id = 0;
	}

	return kstrdup(name, GFP_KERNEL);
}

/*
 * Simplify DAI link naming for single devices with multiple DAIs by removing
 * any ".-1" and using the DAI name (instead of device name).
 */
static inline char *fmt_multiple_name(struct device *dev,
		struct snd_soc_dai_driver *dai_drv)
{
	if (dai_drv->name == NULL) {
		dev_err(dev,
			"ASoC: error - multiple DAI %s registered with no name\n",
			dev_name(dev));
		return NULL;
	}

	return kstrdup(dai_drv->name, GFP_KERNEL);
}

/**
 * snd_soc_unregister_dai - Unregister DAIs from the ASoC core
 *
 * @component: The component for which the DAIs should be unregistered
 */
static void snd_soc_unregister_dais(struct snd_soc_component *component)
{
	struct snd_soc_dai *dai, *_dai;

	list_for_each_entry_safe(dai, _dai, &component->dai_list, list) {
		dev_dbg(component->dev, "ASoC: Unregistered DAI '%s'\n",
			dai->name);
		list_del(&dai->list);
		kfree(dai->name);
		kfree(dai);
	}
}

/**
 * snd_soc_register_dais - Register a DAI with the ASoC core
 *
 * @component: The component the DAIs are registered for
 * @dai_drv: DAI driver to use for the DAIs
 * @count: Number of DAIs
 * @legacy_dai_naming: Use the legacy naming scheme and let the DAI inherit the
 *                     parent's name.
 */
static int snd_soc_register_dais(struct snd_soc_component *component,
	struct snd_soc_dai_driver *dai_drv, size_t count,
	bool legacy_dai_naming)
{
	struct device *dev = component->dev;
	struct snd_soc_dai *dai;
	unsigned int i;
	int ret;

	dev_dbg(dev, "ASoC: dai register %s #%Zu\n", dev_name(dev), count);

	component->dai_drv = dai_drv;
	component->num_dai = count;

	for (i = 0; i < count; i++) {

		dai = kzalloc(sizeof(struct snd_soc_dai), GFP_KERNEL);
		if (dai == NULL) {
			ret = -ENOMEM;
			goto err;
		}

		/*
		 * Back in the old days when we still had component-less DAIs,
		 * instead of having a static name, component-less DAIs would
		 * inherit the name of the parent device so it is possible to
		 * register multiple instances of the DAI. We still need to keep
		 * the same naming style even though those DAIs are not
		 * component-less anymore.
		 */
		if (count == 1 && legacy_dai_naming &&
			(dai_drv[i].id == 0 || dai_drv[i].name == NULL)) {
			dai->name = fmt_single_name(dev, &dai->id);
		} else {
			dai->name = fmt_multiple_name(dev, &dai_drv[i]);
			if (dai_drv[i].id)
				dai->id = dai_drv[i].id;
			else
				dai->id = i;
		}
		if (dai->name == NULL) {
			kfree(dai);
			ret = -ENOMEM;
			goto err;
		}

		dai->component = component;
		dai->dev = dev;
		dai->driver = &dai_drv[i];
		if (!dai->driver->ops)
			dai->driver->ops = &null_dai_ops;

		list_add(&dai->list, &component->dai_list);

		dev_dbg(dev, "ASoC: Registered DAI '%s'\n", dai->name);
	}

	return 0;

err:
	snd_soc_unregister_dais(component);

	return ret;
}

static void snd_soc_component_seq_notifier(struct snd_soc_dapm_context *dapm,
	enum snd_soc_dapm_type type, int subseq)
{
	struct snd_soc_component *component = dapm->component;

	component->driver->seq_notifier(component, type, subseq);
}

static int snd_soc_component_stream_event(struct snd_soc_dapm_context *dapm,
	int event)
{
	struct snd_soc_component *component = dapm->component;

	return component->driver->stream_event(component, event);
}

static int snd_soc_component_initialize(struct snd_soc_component *component,
	const struct snd_soc_component_driver *driver, struct device *dev)
{
	struct snd_soc_dapm_context *dapm;

	component->name = fmt_single_name(dev, &component->id);
	if (!component->name) {
		dev_err(dev, "ASoC: Failed to allocate name\n");
		return -ENOMEM;
	}

	component->dev = dev;
	component->driver = driver;
	component->probe = component->driver->probe;
	component->remove = component->driver->remove;

	if (!component->dapm_ptr)
		component->dapm_ptr = &component->dapm;

	dapm = component->dapm_ptr;
	dapm->dev = dev;
	dapm->component = component;
	dapm->bias_level = SND_SOC_BIAS_OFF;
	dapm->idle_bias_off = true;
	if (driver->seq_notifier)
		dapm->seq_notifier = snd_soc_component_seq_notifier;
	if (driver->stream_event)
		dapm->stream_event = snd_soc_component_stream_event;

	component->controls = driver->controls;
	component->num_controls = driver->num_controls;
	component->dapm_widgets = driver->dapm_widgets;
	component->num_dapm_widgets = driver->num_dapm_widgets;
	component->dapm_routes = driver->dapm_routes;
	component->num_dapm_routes = driver->num_dapm_routes;

	INIT_LIST_HEAD(&component->dai_list);
	mutex_init(&component->io_mutex);

	return 0;
}

static void snd_soc_component_setup_regmap(struct snd_soc_component *component)
{
	int val_bytes = regmap_get_val_bytes(component->regmap);

	/* Errors are legitimate for non-integer byte multiples */
	if (val_bytes > 0)
		component->val_bytes = val_bytes;
}

#ifdef CONFIG_REGMAP

/**
 * snd_soc_component_init_regmap() - Initialize regmap instance for the component
 * @component: The component for which to initialize the regmap instance
 * @regmap: The regmap instance that should be used by the component
 *
 * This function allows deferred assignment of the regmap instance that is
 * associated with the component. Only use this if the regmap instance is not
 * yet ready when the component is registered. The function must also be called
 * before the first IO attempt of the component.
 */
void snd_soc_component_init_regmap(struct snd_soc_component *component,
	struct regmap *regmap)
{
	component->regmap = regmap;
	snd_soc_component_setup_regmap(component);
}
EXPORT_SYMBOL_GPL(snd_soc_component_init_regmap);

/**
 * snd_soc_component_exit_regmap() - De-initialize regmap instance for the component
 * @component: The component for which to de-initialize the regmap instance
 *
 * Calls regmap_exit() on the regmap instance associated to the component and
 * removes the regmap instance from the component.
 *
 * This function should only be used if snd_soc_component_init_regmap() was used
 * to initialize the regmap instance.
 */
void snd_soc_component_exit_regmap(struct snd_soc_component *component)
{
	regmap_exit(component->regmap);
	component->regmap = NULL;
}
EXPORT_SYMBOL_GPL(snd_soc_component_exit_regmap);

#endif

static void snd_soc_component_add_unlocked(struct snd_soc_component *component)
{
	if (!component->write && !component->read) {
		if (!component->regmap)
			component->regmap = dev_get_regmap(component->dev, NULL);
		if (component->regmap)
			snd_soc_component_setup_regmap(component);
	}

	list_add(&component->list, &component_list);
	INIT_LIST_HEAD(&component->dobj_list);
}

static void snd_soc_component_add(struct snd_soc_component *component)
{
	mutex_lock(&client_mutex);
	snd_soc_component_add_unlocked(component);
	mutex_unlock(&client_mutex);
}

static void snd_soc_component_cleanup(struct snd_soc_component *component)
{
	snd_soc_unregister_dais(component);
	kfree(component->name);
}

static void snd_soc_component_del_unlocked(struct snd_soc_component *component)
{
	list_del(&component->list);
}

int snd_soc_register_component(struct device *dev,
			       const struct snd_soc_component_driver *cmpnt_drv,
			       struct snd_soc_dai_driver *dai_drv,
			       int num_dai)
{
	struct snd_soc_component *cmpnt;
	int ret;

	cmpnt = kzalloc(sizeof(*cmpnt), GFP_KERNEL);
	if (!cmpnt) {
		dev_err(dev, "ASoC: Failed to allocate memory\n");
		return -ENOMEM;
	}

	ret = snd_soc_component_initialize(cmpnt, cmpnt_drv, dev);
	if (ret)
		goto err_free;

	cmpnt->ignore_pmdown_time = true;
	cmpnt->registered_as_component = true;

	ret = snd_soc_register_dais(cmpnt, dai_drv, num_dai, true);
	if (ret < 0) {
		dev_err(dev, "ASoC: Failed to register DAIs: %d\n", ret);
		goto err_cleanup;
	}

	snd_soc_component_add(cmpnt);

	return 0;

err_cleanup:
	snd_soc_component_cleanup(cmpnt);
err_free:
	kfree(cmpnt);
	return ret;
}
EXPORT_SYMBOL_GPL(snd_soc_register_component);

/**
 * snd_soc_unregister_component - Unregister a component from the ASoC core
 *
 */
void snd_soc_unregister_component(struct device *dev)
{
	struct snd_soc_component *cmpnt;

	mutex_lock(&client_mutex);
	list_for_each_entry(cmpnt, &component_list, list) {
		if (dev == cmpnt->dev && cmpnt->registered_as_component)
			goto found;
	}
	mutex_unlock(&client_mutex);
	return;

found:
	snd_soc_tplg_component_remove(cmpnt, SND_SOC_TPLG_INDEX_ALL);
	snd_soc_component_del_unlocked(cmpnt);
	mutex_unlock(&client_mutex);
	snd_soc_component_cleanup(cmpnt);
	kfree(cmpnt);
}
EXPORT_SYMBOL_GPL(snd_soc_unregister_component);

static int snd_soc_platform_drv_probe(struct snd_soc_component *component)
{
	struct snd_soc_platform *platform = snd_soc_component_to_platform(component);

	return platform->driver->probe(platform);
}

static void snd_soc_platform_drv_remove(struct snd_soc_component *component)
{
	struct snd_soc_platform *platform = snd_soc_component_to_platform(component);

	platform->driver->remove(platform);
}

/**
 * snd_soc_add_platform - Add a platform to the ASoC core
 * @dev: The parent device for the platform
 * @platform: The platform to add
 * @platform_driver: The driver for the platform
 */
int snd_soc_add_platform(struct device *dev, struct snd_soc_platform *platform,
		const struct snd_soc_platform_driver *platform_drv)
{
	int ret;

	ret = snd_soc_component_initialize(&platform->component,
			&platform_drv->component_driver, dev);
	if (ret)
		return ret;

	platform->dev = dev;
	platform->driver = platform_drv;

	if (platform_drv->probe)
		platform->component.probe = snd_soc_platform_drv_probe;
	if (platform_drv->remove)
		platform->component.remove = snd_soc_platform_drv_remove;

#ifdef CONFIG_DEBUG_FS
	platform->component.debugfs_prefix = "platform";
#endif

	mutex_lock(&client_mutex);
	snd_soc_component_add_unlocked(&platform->component);
	list_add(&platform->list, &platform_list);
	mutex_unlock(&client_mutex);

	dev_dbg(dev, "ASoC: Registered platform '%s'\n",
		platform->component.name);

	return 0;
}
EXPORT_SYMBOL_GPL(snd_soc_add_platform);

/**
 * snd_soc_register_platform - Register a platform with the ASoC core
 *
 * @platform: platform to register
 */
int snd_soc_register_platform(struct device *dev,
		const struct snd_soc_platform_driver *platform_drv)
{
	struct snd_soc_platform *platform;
	int ret;

	dev_dbg(dev, "ASoC: platform register %s\n", dev_name(dev));

	platform = kzalloc(sizeof(struct snd_soc_platform), GFP_KERNEL);
	if (platform == NULL)
		return -ENOMEM;

	ret = snd_soc_add_platform(dev, platform, platform_drv);
	if (ret)
		kfree(platform);

	return ret;
}
EXPORT_SYMBOL_GPL(snd_soc_register_platform);

/**
 * snd_soc_remove_platform - Remove a platform from the ASoC core
 * @platform: the platform to remove
 */
void snd_soc_remove_platform(struct snd_soc_platform *platform)
{

	mutex_lock(&client_mutex);
	list_del(&platform->list);
	snd_soc_component_del_unlocked(&platform->component);
	mutex_unlock(&client_mutex);

	dev_dbg(platform->dev, "ASoC: Unregistered platform '%s'\n",
		platform->component.name);

	snd_soc_component_cleanup(&platform->component);
}
EXPORT_SYMBOL_GPL(snd_soc_remove_platform);

struct snd_soc_platform *snd_soc_lookup_platform(struct device *dev)
{
	struct snd_soc_platform *platform;

	mutex_lock(&client_mutex);
	list_for_each_entry(platform, &platform_list, list) {
		if (dev == platform->dev) {
			mutex_unlock(&client_mutex);
			return platform;
		}
	}
	mutex_unlock(&client_mutex);

	return NULL;
}
EXPORT_SYMBOL_GPL(snd_soc_lookup_platform);

/**
 * snd_soc_unregister_platform - Unregister a platform from the ASoC core
 *
 * @platform: platform to unregister
 */
void snd_soc_unregister_platform(struct device *dev)
{
	struct snd_soc_platform *platform;

	platform = snd_soc_lookup_platform(dev);
	if (!platform)
		return;

	snd_soc_remove_platform(platform);
	kfree(platform);
}
EXPORT_SYMBOL_GPL(snd_soc_unregister_platform);

static u64 codec_format_map[] = {
	SNDRV_PCM_FMTBIT_S16_LE | SNDRV_PCM_FMTBIT_S16_BE,
	SNDRV_PCM_FMTBIT_U16_LE | SNDRV_PCM_FMTBIT_U16_BE,
	SNDRV_PCM_FMTBIT_S24_LE | SNDRV_PCM_FMTBIT_S24_BE,
	SNDRV_PCM_FMTBIT_U24_LE | SNDRV_PCM_FMTBIT_U24_BE,
	SNDRV_PCM_FMTBIT_S32_LE | SNDRV_PCM_FMTBIT_S32_BE,
	SNDRV_PCM_FMTBIT_U32_LE | SNDRV_PCM_FMTBIT_U32_BE,
	SNDRV_PCM_FMTBIT_S24_3LE | SNDRV_PCM_FMTBIT_U24_3BE,
	SNDRV_PCM_FMTBIT_U24_3LE | SNDRV_PCM_FMTBIT_U24_3BE,
	SNDRV_PCM_FMTBIT_S20_3LE | SNDRV_PCM_FMTBIT_S20_3BE,
	SNDRV_PCM_FMTBIT_U20_3LE | SNDRV_PCM_FMTBIT_U20_3BE,
	SNDRV_PCM_FMTBIT_S18_3LE | SNDRV_PCM_FMTBIT_S18_3BE,
	SNDRV_PCM_FMTBIT_U18_3LE | SNDRV_PCM_FMTBIT_U18_3BE,
	SNDRV_PCM_FMTBIT_FLOAT_LE | SNDRV_PCM_FMTBIT_FLOAT_BE,
	SNDRV_PCM_FMTBIT_FLOAT64_LE | SNDRV_PCM_FMTBIT_FLOAT64_BE,
	SNDRV_PCM_FMTBIT_IEC958_SUBFRAME_LE
	| SNDRV_PCM_FMTBIT_IEC958_SUBFRAME_BE,
};

/* Fix up the DAI formats for endianness: codecs don't actually see
 * the endianness of the data but we're using the CPU format
 * definitions which do need to include endianness so we ensure that
 * codec DAIs always have both big and little endian variants set.
 */
static void fixup_codec_formats(struct snd_soc_pcm_stream *stream)
{
	int i;

	for (i = 0; i < ARRAY_SIZE(codec_format_map); i++)
		if (stream->formats & codec_format_map[i])
			stream->formats |= codec_format_map[i];
}

static int snd_soc_codec_drv_probe(struct snd_soc_component *component)
{
	struct snd_soc_codec *codec = snd_soc_component_to_codec(component);

	return codec->driver->probe(codec);
}

static void snd_soc_codec_drv_remove(struct snd_soc_component *component)
{
	struct snd_soc_codec *codec = snd_soc_component_to_codec(component);

	codec->driver->remove(codec);
}

static int snd_soc_codec_drv_write(struct snd_soc_component *component,
	unsigned int reg, unsigned int val)
{
	struct snd_soc_codec *codec = snd_soc_component_to_codec(component);

	return codec->driver->write(codec, reg, val);
}

static int snd_soc_codec_drv_read(struct snd_soc_component *component,
	unsigned int reg, unsigned int *val)
{
	struct snd_soc_codec *codec = snd_soc_component_to_codec(component);

	*val = codec->driver->read(codec, reg);

	return 0;
}

static int snd_soc_codec_set_bias_level(struct snd_soc_dapm_context *dapm,
	enum snd_soc_bias_level level)
{
	struct snd_soc_codec *codec = snd_soc_dapm_to_codec(dapm);

	return codec->driver->set_bias_level(codec, level);
}

/**
 * snd_soc_register_codec - Register a codec with the ASoC core
 *
 * @codec: codec to register
 */
int snd_soc_register_codec(struct device *dev,
			   const struct snd_soc_codec_driver *codec_drv,
			   struct snd_soc_dai_driver *dai_drv,
			   int num_dai)
{
	struct snd_soc_codec *codec;
	struct snd_soc_dai *dai;
	int ret, i;

	dev_dbg(dev, "codec register %s\n", dev_name(dev));

	codec = kzalloc(sizeof(struct snd_soc_codec), GFP_KERNEL);
	if (codec == NULL)
		return -ENOMEM;

	codec->component.dapm_ptr = &codec->dapm;
	codec->component.codec = codec;

	ret = snd_soc_component_initialize(&codec->component,
			&codec_drv->component_driver, dev);
	if (ret)
		goto err_free;

	if (codec_drv->controls) {
		codec->component.controls = codec_drv->controls;
		codec->component.num_controls = codec_drv->num_controls;
	}
	if (codec_drv->dapm_widgets) {
		codec->component.dapm_widgets = codec_drv->dapm_widgets;
		codec->component.num_dapm_widgets = codec_drv->num_dapm_widgets;
	}
	if (codec_drv->dapm_routes) {
		codec->component.dapm_routes = codec_drv->dapm_routes;
		codec->component.num_dapm_routes = codec_drv->num_dapm_routes;
	}

	if (codec_drv->probe)
		codec->component.probe = snd_soc_codec_drv_probe;
	if (codec_drv->remove)
		codec->component.remove = snd_soc_codec_drv_remove;
	if (codec_drv->write)
		codec->component.write = snd_soc_codec_drv_write;
	if (codec_drv->read)
		codec->component.read = snd_soc_codec_drv_read;
	codec->component.ignore_pmdown_time = codec_drv->ignore_pmdown_time;
	codec->dapm.idle_bias_off = codec_drv->idle_bias_off;
	codec->dapm.suspend_bias_off = codec_drv->suspend_bias_off;
	if (codec_drv->seq_notifier)
		codec->dapm.seq_notifier = codec_drv->seq_notifier;
	if (codec_drv->set_bias_level)
		codec->dapm.set_bias_level = snd_soc_codec_set_bias_level;
	codec->dev = dev;
	codec->driver = codec_drv;
	codec->component.val_bytes = codec_drv->reg_word_size;

#ifdef CONFIG_DEBUG_FS
	codec->component.init_debugfs = soc_init_codec_debugfs;
	codec->component.debugfs_prefix = "codec";
#endif

	if (codec_drv->get_regmap)
		codec->component.regmap = codec_drv->get_regmap(dev);

	for (i = 0; i < num_dai; i++) {
		fixup_codec_formats(&dai_drv[i].playback);
		fixup_codec_formats(&dai_drv[i].capture);
	}

	ret = snd_soc_register_dais(&codec->component, dai_drv, num_dai, false);
	if (ret < 0) {
		dev_err(dev, "ASoC: Failed to register DAIs: %d\n", ret);
		goto err_cleanup;
	}

	list_for_each_entry(dai, &codec->component.dai_list, list)
		dai->codec = codec;

	mutex_lock(&client_mutex);
	snd_soc_component_add_unlocked(&codec->component);
	list_add(&codec->list, &codec_list);
	mutex_unlock(&client_mutex);

	dev_dbg(codec->dev, "ASoC: Registered codec '%s'\n",
		codec->component.name);
	return 0;

err_cleanup:
	snd_soc_component_cleanup(&codec->component);
err_free:
	kfree(codec);
	return ret;
}
EXPORT_SYMBOL_GPL(snd_soc_register_codec);

/**
 * snd_soc_unregister_codec - Unregister a codec from the ASoC core
 *
 * @codec: codec to unregister
 */
void snd_soc_unregister_codec(struct device *dev)
{
	struct snd_soc_codec *codec;

	mutex_lock(&client_mutex);
	list_for_each_entry(codec, &codec_list, list) {
		if (dev == codec->dev)
			goto found;
	}
	mutex_unlock(&client_mutex);
	return;

found:
	list_del(&codec->list);
	snd_soc_component_del_unlocked(&codec->component);
	mutex_unlock(&client_mutex);

	dev_dbg(codec->dev, "ASoC: Unregistered codec '%s'\n",
			codec->component.name);

	snd_soc_component_cleanup(&codec->component);
	snd_soc_cache_exit(codec);
	kfree(codec);
}
EXPORT_SYMBOL_GPL(snd_soc_unregister_codec);

/* Retrieve a card's name from device tree */
int snd_soc_of_parse_card_name(struct snd_soc_card *card,
			       const char *propname)
{
	struct device_node *np;
	int ret;

	if (!card->dev) {
		pr_err("card->dev is not set before calling %s\n", __func__);
		return -EINVAL;
	}

	np = card->dev->of_node;

	ret = of_property_read_string_index(np, propname, 0, &card->name);
	/*
	 * EINVAL means the property does not exist. This is fine providing
	 * card->name was previously set, which is checked later in
	 * snd_soc_register_card.
	 */
	if (ret < 0 && ret != -EINVAL) {
		dev_err(card->dev,
			"ASoC: Property '%s' could not be read: %d\n",
			propname, ret);
		return ret;
	}

	return 0;
}
EXPORT_SYMBOL_GPL(snd_soc_of_parse_card_name);

static const struct snd_soc_dapm_widget simple_widgets[] = {
	SND_SOC_DAPM_MIC("Microphone", NULL),
	SND_SOC_DAPM_LINE("Line", NULL),
	SND_SOC_DAPM_HP("Headphone", NULL),
	SND_SOC_DAPM_SPK("Speaker", NULL),
};

int snd_soc_of_parse_audio_simple_widgets(struct snd_soc_card *card,
					  const char *propname)
{
	struct device_node *np = card->dev->of_node;
	struct snd_soc_dapm_widget *widgets;
	const char *template, *wname;
	int i, j, num_widgets, ret;

	num_widgets = of_property_count_strings(np, propname);
	if (num_widgets < 0) {
		dev_err(card->dev,
			"ASoC: Property '%s' does not exist\n",	propname);
		return -EINVAL;
	}
	if (num_widgets & 1) {
		dev_err(card->dev,
			"ASoC: Property '%s' length is not even\n", propname);
		return -EINVAL;
	}

	num_widgets /= 2;
	if (!num_widgets) {
		dev_err(card->dev, "ASoC: Property '%s's length is zero\n",
			propname);
		return -EINVAL;
	}

	widgets = devm_kcalloc(card->dev, num_widgets, sizeof(*widgets),
			       GFP_KERNEL);
	if (!widgets) {
		dev_err(card->dev,
			"ASoC: Could not allocate memory for widgets\n");
		return -ENOMEM;
	}

	for (i = 0; i < num_widgets; i++) {
		ret = of_property_read_string_index(np, propname,
			2 * i, &template);
		if (ret) {
			dev_err(card->dev,
				"ASoC: Property '%s' index %d read error:%d\n",
				propname, 2 * i, ret);
			return -EINVAL;
		}

		for (j = 0; j < ARRAY_SIZE(simple_widgets); j++) {
			if (!strncmp(template, simple_widgets[j].name,
				     strlen(simple_widgets[j].name))) {
				widgets[i] = simple_widgets[j];
				break;
			}
		}

		if (j >= ARRAY_SIZE(simple_widgets)) {
			dev_err(card->dev,
				"ASoC: DAPM widget '%s' is not supported\n",
				template);
			return -EINVAL;
		}

		ret = of_property_read_string_index(np, propname,
						    (2 * i) + 1,
						    &wname);
		if (ret) {
			dev_err(card->dev,
				"ASoC: Property '%s' index %d read error:%d\n",
				propname, (2 * i) + 1, ret);
			return -EINVAL;
		}

		widgets[i].name = wname;
	}

	card->of_dapm_widgets = widgets;
	card->num_of_dapm_widgets = num_widgets;

	return 0;
}
EXPORT_SYMBOL_GPL(snd_soc_of_parse_audio_simple_widgets);

int snd_soc_of_parse_tdm_slot(struct device_node *np,
			      unsigned int *slots,
			      unsigned int *slot_width)
{
	u32 val;
	int ret;

	if (of_property_read_bool(np, "dai-tdm-slot-num")) {
		ret = of_property_read_u32(np, "dai-tdm-slot-num", &val);
		if (ret)
			return ret;

		if (slots)
			*slots = val;
	}

	if (of_property_read_bool(np, "dai-tdm-slot-width")) {
		ret = of_property_read_u32(np, "dai-tdm-slot-width", &val);
		if (ret)
			return ret;

		if (slot_width)
			*slot_width = val;
	}

	return 0;
}
EXPORT_SYMBOL_GPL(snd_soc_of_parse_tdm_slot);

int snd_soc_of_parse_audio_routing(struct snd_soc_card *card,
				   const char *propname)
{
	struct device_node *np = card->dev->of_node;
	int num_routes;
	struct snd_soc_dapm_route *routes;
	int i, ret;

	num_routes = of_property_count_strings(np, propname);
	if (num_routes < 0 || num_routes & 1) {
		dev_err(card->dev,
			"ASoC: Property '%s' does not exist or its length is not even\n",
			propname);
		return -EINVAL;
	}
	num_routes /= 2;
	if (!num_routes) {
		dev_err(card->dev, "ASoC: Property '%s's length is zero\n",
			propname);
		return -EINVAL;
	}

	routes = devm_kzalloc(card->dev, num_routes * sizeof(*routes),
			      GFP_KERNEL);
	if (!routes) {
		dev_err(card->dev,
			"ASoC: Could not allocate DAPM route table\n");
		return -EINVAL;
	}

	for (i = 0; i < num_routes; i++) {
		ret = of_property_read_string_index(np, propname,
			2 * i, &routes[i].sink);
		if (ret) {
			dev_err(card->dev,
				"ASoC: Property '%s' index %d could not be read: %d\n",
				propname, 2 * i, ret);
			return -EINVAL;
		}
		ret = of_property_read_string_index(np, propname,
			(2 * i) + 1, &routes[i].source);
		if (ret) {
			dev_err(card->dev,
				"ASoC: Property '%s' index %d could not be read: %d\n",
				propname, (2 * i) + 1, ret);
			return -EINVAL;
		}
	}

	card->num_of_dapm_routes = num_routes;
	card->of_dapm_routes = routes;

	return 0;
}
EXPORT_SYMBOL_GPL(snd_soc_of_parse_audio_routing);

unsigned int snd_soc_of_parse_daifmt(struct device_node *np,
				     const char *prefix,
				     struct device_node **bitclkmaster,
				     struct device_node **framemaster)
{
	int ret, i;
	char prop[128];
	unsigned int format = 0;
	int bit, frame;
	const char *str;
	struct {
		char *name;
		unsigned int val;
	} of_fmt_table[] = {
		{ "i2s",	SND_SOC_DAIFMT_I2S },
		{ "right_j",	SND_SOC_DAIFMT_RIGHT_J },
		{ "left_j",	SND_SOC_DAIFMT_LEFT_J },
		{ "dsp_a",	SND_SOC_DAIFMT_DSP_A },
		{ "dsp_b",	SND_SOC_DAIFMT_DSP_B },
		{ "ac97",	SND_SOC_DAIFMT_AC97 },
		{ "pdm",	SND_SOC_DAIFMT_PDM},
		{ "msb",	SND_SOC_DAIFMT_MSB },
		{ "lsb",	SND_SOC_DAIFMT_LSB },
	};

	if (!prefix)
		prefix = "";

	/*
	 * check "[prefix]format = xxx"
	 * SND_SOC_DAIFMT_FORMAT_MASK area
	 */
	snprintf(prop, sizeof(prop), "%sformat", prefix);
	ret = of_property_read_string(np, prop, &str);
	if (ret == 0) {
		for (i = 0; i < ARRAY_SIZE(of_fmt_table); i++) {
			if (strcmp(str, of_fmt_table[i].name) == 0) {
				format |= of_fmt_table[i].val;
				break;
			}
		}
	}

	/*
	 * check "[prefix]continuous-clock"
	 * SND_SOC_DAIFMT_CLOCK_MASK area
	 */
	snprintf(prop, sizeof(prop), "%scontinuous-clock", prefix);
	if (of_get_property(np, prop, NULL))
		format |= SND_SOC_DAIFMT_CONT;
	else
		format |= SND_SOC_DAIFMT_GATED;

	/*
	 * check "[prefix]bitclock-inversion"
	 * check "[prefix]frame-inversion"
	 * SND_SOC_DAIFMT_INV_MASK area
	 */
	snprintf(prop, sizeof(prop), "%sbitclock-inversion", prefix);
	bit = !!of_get_property(np, prop, NULL);

	snprintf(prop, sizeof(prop), "%sframe-inversion", prefix);
	frame = !!of_get_property(np, prop, NULL);

	switch ((bit << 4) + frame) {
	case 0x11:
		format |= SND_SOC_DAIFMT_IB_IF;
		break;
	case 0x10:
		format |= SND_SOC_DAIFMT_IB_NF;
		break;
	case 0x01:
		format |= SND_SOC_DAIFMT_NB_IF;
		break;
	default:
		/* SND_SOC_DAIFMT_NB_NF is default */
		break;
	}

	/*
	 * check "[prefix]bitclock-master"
	 * check "[prefix]frame-master"
	 * SND_SOC_DAIFMT_MASTER_MASK area
	 */
	snprintf(prop, sizeof(prop), "%sbitclock-master", prefix);
	bit = !!of_get_property(np, prop, NULL);
	if (bit && bitclkmaster)
		*bitclkmaster = of_parse_phandle(np, prop, 0);

	snprintf(prop, sizeof(prop), "%sframe-master", prefix);
	frame = !!of_get_property(np, prop, NULL);
	if (frame && framemaster)
		*framemaster = of_parse_phandle(np, prop, 0);

	switch ((bit << 4) + frame) {
	case 0x11:
		format |= SND_SOC_DAIFMT_CBM_CFM;
		break;
	case 0x10:
		format |= SND_SOC_DAIFMT_CBM_CFS;
		break;
	case 0x01:
		format |= SND_SOC_DAIFMT_CBS_CFM;
		break;
	default:
		format |= SND_SOC_DAIFMT_CBS_CFS;
		break;
	}

	return format;
}
EXPORT_SYMBOL_GPL(snd_soc_of_parse_daifmt);

static int snd_soc_get_dai_name(struct of_phandle_args *args,
				const char **dai_name)
{
	struct snd_soc_component *pos;
	struct device_node *component_of_node;
	int ret = -EPROBE_DEFER;

	mutex_lock(&client_mutex);
	list_for_each_entry(pos, &component_list, list) {
		component_of_node = pos->dev->of_node;
		if (!component_of_node && pos->dev->parent)
			component_of_node = pos->dev->parent->of_node;

		if (component_of_node != args->np)
			continue;

		if (pos->driver->of_xlate_dai_name) {
			ret = pos->driver->of_xlate_dai_name(pos,
							     args,
							     dai_name);
		} else {
			int id = -1;

			switch (args->args_count) {
			case 0:
				id = 0; /* same as dai_drv[0] */
				break;
			case 1:
				id = args->args[0];
				break;
			default:
				/* not supported */
				break;
			}

			if (id < 0 || id >= pos->num_dai) {
				ret = -EINVAL;
				continue;
			}

			ret = 0;

			*dai_name = pos->dai_drv[id].name;
			if (!*dai_name)
				*dai_name = pos->name;
		}

		break;
	}
	mutex_unlock(&client_mutex);
	return ret;
}

int snd_soc_of_get_dai_name(struct device_node *of_node,
			    const char **dai_name)
{
	struct of_phandle_args args;
	int ret;

	ret = of_parse_phandle_with_args(of_node, "sound-dai",
					 "#sound-dai-cells", 0, &args);
	if (ret)
		return ret;

	ret = snd_soc_get_dai_name(&args, dai_name);

	of_node_put(args.np);

	return ret;
}
EXPORT_SYMBOL_GPL(snd_soc_of_get_dai_name);

/*
 * snd_soc_of_get_dai_link_codecs - Parse a list of CODECs in the devicetree
 * @dev: Card device
 * @of_node: Device node
 * @dai_link: DAI link
 *
 * Builds an array of CODEC DAI components from the DAI link property
 * 'sound-dai'.
 * The array is set in the DAI link and the number of DAIs is set accordingly.
 * The device nodes in the array (of_node) must be dereferenced by the caller.
 *
 * Returns 0 for success
 */
int snd_soc_of_get_dai_link_codecs(struct device *dev,
				   struct device_node *of_node,
				   struct snd_soc_dai_link *dai_link)
{
	struct of_phandle_args args;
	struct snd_soc_dai_link_component *component;
	char *name;
	int index, num_codecs, ret;

	/* Count the number of CODECs */
	name = "sound-dai";
	num_codecs = of_count_phandle_with_args(of_node, name,
						"#sound-dai-cells");
	if (num_codecs <= 0) {
		if (num_codecs == -ENOENT)
			dev_err(dev, "No 'sound-dai' property\n");
		else
			dev_err(dev, "Bad phandle in 'sound-dai'\n");
		return num_codecs;
	}
	component = devm_kzalloc(dev,
				 sizeof *component * num_codecs,
				 GFP_KERNEL);
	if (!component)
		return -ENOMEM;
	dai_link->codecs = component;
	dai_link->num_codecs = num_codecs;

	/* Parse the list */
	for (index = 0, component = dai_link->codecs;
	     index < dai_link->num_codecs;
	     index++, component++) {
		ret = of_parse_phandle_with_args(of_node, name,
						 "#sound-dai-cells",
						  index, &args);
		if (ret)
			goto err;
		component->of_node = args.np;
		ret = snd_soc_get_dai_name(&args, &component->dai_name);
		if (ret < 0)
			goto err;
	}
	return 0;
err:
	for (index = 0, component = dai_link->codecs;
	     index < dai_link->num_codecs;
	     index++, component++) {
		if (!component->of_node)
			break;
		of_node_put(component->of_node);
		component->of_node = NULL;
	}
	dai_link->codecs = NULL;
	dai_link->num_codecs = 0;
	return ret;
}
EXPORT_SYMBOL_GPL(snd_soc_of_get_dai_link_codecs);

static int __init snd_soc_init(void)
{
	snd_soc_debugfs_init();
	snd_soc_util_init();

	return platform_driver_register(&soc_driver);
}
module_init(snd_soc_init);

static void __exit snd_soc_exit(void)
{
	snd_soc_util_exit();
	snd_soc_debugfs_exit();

#ifdef CONFIG_DEBUG_FS
#endif
	platform_driver_unregister(&soc_driver);
}
module_exit(snd_soc_exit);

/* Module information */
MODULE_AUTHOR("Liam Girdwood, lrg@slimlogic.co.uk");
MODULE_DESCRIPTION("ALSA SoC Core");
MODULE_LICENSE("GPL");
MODULE_ALIAS("platform:soc-audio");<|MERGE_RESOLUTION|>--- conflicted
+++ resolved
@@ -1716,10 +1716,7 @@
 	if (card->remove)
 		card->remove(card);
 
-<<<<<<< HEAD
-=======
 	snd_soc_dapm_free(&card->dapm);
->>>>>>> 2c6625cd
 	soc_cleanup_card_debugfs(card);
 	snd_card_free(card->snd_card);
 
