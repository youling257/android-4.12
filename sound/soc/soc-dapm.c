--- conflicted
+++ resolved
@@ -361,11 +361,7 @@
 			kfree(name);
 			if (!data->widget) {
 				ret = -ENOMEM;
-<<<<<<< HEAD
-				goto err_name;
-=======
 				goto err_data;
->>>>>>> 2c6625cd
 			}
 		}
 		break;
@@ -394,20 +390,12 @@
 
 			data->value = template.on_val;
 
-<<<<<<< HEAD
-			data->widget = snd_soc_dapm_new_control(widget->dapm,
-					&template);
-			if (!data->widget) {
-				ret = -ENOMEM;
-				goto err_name;
-=======
 			data->widget = snd_soc_dapm_new_control_unlocked(
 						widget->dapm, &template);
 			kfree(name);
 			if (!data->widget) {
 				ret = -ENOMEM;
 				goto err_data;
->>>>>>> 2c6625cd
 			}
 
 			snd_soc_dapm_add_path(widget->dapm, data->widget,
@@ -422,11 +410,6 @@
 
 	return 0;
 
-<<<<<<< HEAD
-err_name:
-	kfree(name);
-=======
->>>>>>> 2c6625cd
 err_data:
 	kfree(data);
 	return ret;
@@ -435,8 +418,6 @@
 static void dapm_kcontrol_free(struct snd_kcontrol *kctl)
 {
 	struct dapm_kcontrol_data *data = snd_kcontrol_chip(kctl);
-	if (data->widget)
-		kfree(data->widget->name);
 	kfree(data->wlist);
 	kfree(data);
 }
@@ -3360,19 +3341,10 @@
 	}
 
 	prefix = soc_dapm_prefix(dapm);
-	if (prefix) {
+	if (prefix)
 		w->name = kasprintf(GFP_KERNEL, "%s %s", prefix, widget->name);
-		if (widget->sname)
-			w->sname = kasprintf(GFP_KERNEL, "%s %s", prefix,
-					     widget->sname);
-	} else {
+	else
 		w->name = kasprintf(GFP_KERNEL, "%s", widget->name);
-<<<<<<< HEAD
-		if (widget->sname)
-			w->sname = kasprintf(GFP_KERNEL, "%s", widget->sname);
-	}
-=======
->>>>>>> 2c6625cd
 	if (w->name == NULL) {
 		kfree(w);
 		return NULL;
