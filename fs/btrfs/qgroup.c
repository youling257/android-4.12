/*
 * Copyright (C) 2011 STRATO.  All rights reserved.
 *
 * This program is free software; you can redistribute it and/or
 * modify it under the terms of the GNU General Public
 * License v2 as published by the Free Software Foundation.
 *
 * This program is distributed in the hope that it will be useful,
 * but WITHOUT ANY WARRANTY; without even the implied warranty of
 * MERCHANTABILITY or FITNESS FOR A PARTICULAR PURPOSE.  See the GNU
 * General Public License for more details.
 *
 * You should have received a copy of the GNU General Public
 * License along with this program; if not, write to the
 * Free Software Foundation, Inc., 59 Temple Place - Suite 330,
 * Boston, MA 021110-1307, USA.
 */

#include <linux/sched.h>
#include <linux/pagemap.h>
#include <linux/writeback.h>
#include <linux/blkdev.h>
#include <linux/rbtree.h>
#include <linux/slab.h>
#include <linux/workqueue.h>
#include <linux/btrfs.h>

#include "ctree.h"
#include "transaction.h"
#include "disk-io.h"
#include "locking.h"
#include "ulist.h"
#include "backref.h"
#include "extent_io.h"
#include "qgroup.h"


/* TODO XXX FIXME
 *  - subvol delete -> delete when ref goes to 0? delete limits also?
 *  - reorganize keys
 *  - compressed
 *  - sync
 *  - copy also limits on subvol creation
 *  - limit
 *  - caches fuer ulists
 *  - performance benchmarks
 *  - check all ioctl parameters
 */

/*
 * one struct for each qgroup, organized in fs_info->qgroup_tree.
 */
struct btrfs_qgroup {
	u64 qgroupid;

	/*
	 * state
	 */
	u64 rfer;	/* referenced */
	u64 rfer_cmpr;	/* referenced compressed */
	u64 excl;	/* exclusive */
	u64 excl_cmpr;	/* exclusive compressed */

	/*
	 * limits
	 */
	u64 lim_flags;	/* which limits are set */
	u64 max_rfer;
	u64 max_excl;
	u64 rsv_rfer;
	u64 rsv_excl;

	/*
	 * reservation tracking
	 */
	u64 reserved;

	/*
	 * lists
	 */
	struct list_head groups;  /* groups this group is member of */
	struct list_head members; /* groups that are members of this group */
	struct list_head dirty;   /* dirty groups */
	struct rb_node node;	  /* tree of qgroups */

	/*
	 * temp variables for accounting operations
	 * Refer to qgroup_shared_accouting() for details.
	 */
	u64 old_refcnt;
	u64 new_refcnt;
};

static void btrfs_qgroup_update_old_refcnt(struct btrfs_qgroup *qg, u64 seq,
					   int mod)
{
	if (qg->old_refcnt < seq)
		qg->old_refcnt = seq;
	qg->old_refcnt += mod;
}

static void btrfs_qgroup_update_new_refcnt(struct btrfs_qgroup *qg, u64 seq,
					   int mod)
{
	if (qg->new_refcnt < seq)
		qg->new_refcnt = seq;
	qg->new_refcnt += mod;
}

static inline u64 btrfs_qgroup_get_old_refcnt(struct btrfs_qgroup *qg, u64 seq)
{
	if (qg->old_refcnt < seq)
		return 0;
	return qg->old_refcnt - seq;
}

static inline u64 btrfs_qgroup_get_new_refcnt(struct btrfs_qgroup *qg, u64 seq)
{
	if (qg->new_refcnt < seq)
		return 0;
	return qg->new_refcnt - seq;
}

/*
 * glue structure to represent the relations between qgroups.
 */
struct btrfs_qgroup_list {
	struct list_head next_group;
	struct list_head next_member;
	struct btrfs_qgroup *group;
	struct btrfs_qgroup *member;
};

#define ptr_to_u64(x) ((u64)(uintptr_t)x)
#define u64_to_ptr(x) ((struct btrfs_qgroup *)(uintptr_t)x)

static int
qgroup_rescan_init(struct btrfs_fs_info *fs_info, u64 progress_objectid,
		   int init_flags);
static void qgroup_rescan_zero_tracking(struct btrfs_fs_info *fs_info);

/* must be called with qgroup_ioctl_lock held */
static struct btrfs_qgroup *find_qgroup_rb(struct btrfs_fs_info *fs_info,
					   u64 qgroupid)
{
	struct rb_node *n = fs_info->qgroup_tree.rb_node;
	struct btrfs_qgroup *qgroup;

	while (n) {
		qgroup = rb_entry(n, struct btrfs_qgroup, node);
		if (qgroup->qgroupid < qgroupid)
			n = n->rb_left;
		else if (qgroup->qgroupid > qgroupid)
			n = n->rb_right;
		else
			return qgroup;
	}
	return NULL;
}

/* must be called with qgroup_lock held */
static struct btrfs_qgroup *add_qgroup_rb(struct btrfs_fs_info *fs_info,
					  u64 qgroupid)
{
	struct rb_node **p = &fs_info->qgroup_tree.rb_node;
	struct rb_node *parent = NULL;
	struct btrfs_qgroup *qgroup;

	while (*p) {
		parent = *p;
		qgroup = rb_entry(parent, struct btrfs_qgroup, node);

		if (qgroup->qgroupid < qgroupid)
			p = &(*p)->rb_left;
		else if (qgroup->qgroupid > qgroupid)
			p = &(*p)->rb_right;
		else
			return qgroup;
	}

	qgroup = kzalloc(sizeof(*qgroup), GFP_ATOMIC);
	if (!qgroup)
		return ERR_PTR(-ENOMEM);

	qgroup->qgroupid = qgroupid;
	INIT_LIST_HEAD(&qgroup->groups);
	INIT_LIST_HEAD(&qgroup->members);
	INIT_LIST_HEAD(&qgroup->dirty);

	rb_link_node(&qgroup->node, parent, p);
	rb_insert_color(&qgroup->node, &fs_info->qgroup_tree);

	return qgroup;
}

static void __del_qgroup_rb(struct btrfs_qgroup *qgroup)
{
	struct btrfs_qgroup_list *list;

	list_del(&qgroup->dirty);
	while (!list_empty(&qgroup->groups)) {
		list = list_first_entry(&qgroup->groups,
					struct btrfs_qgroup_list, next_group);
		list_del(&list->next_group);
		list_del(&list->next_member);
		kfree(list);
	}

	while (!list_empty(&qgroup->members)) {
		list = list_first_entry(&qgroup->members,
					struct btrfs_qgroup_list, next_member);
		list_del(&list->next_group);
		list_del(&list->next_member);
		kfree(list);
	}
	kfree(qgroup);
}

/* must be called with qgroup_lock held */
static int del_qgroup_rb(struct btrfs_fs_info *fs_info, u64 qgroupid)
{
	struct btrfs_qgroup *qgroup = find_qgroup_rb(fs_info, qgroupid);

	if (!qgroup)
		return -ENOENT;

	rb_erase(&qgroup->node, &fs_info->qgroup_tree);
	__del_qgroup_rb(qgroup);
	return 0;
}

/* must be called with qgroup_lock held */
static int add_relation_rb(struct btrfs_fs_info *fs_info,
			   u64 memberid, u64 parentid)
{
	struct btrfs_qgroup *member;
	struct btrfs_qgroup *parent;
	struct btrfs_qgroup_list *list;

	member = find_qgroup_rb(fs_info, memberid);
	parent = find_qgroup_rb(fs_info, parentid);
	if (!member || !parent)
		return -ENOENT;

	list = kzalloc(sizeof(*list), GFP_ATOMIC);
	if (!list)
		return -ENOMEM;

	list->group = parent;
	list->member = member;
	list_add_tail(&list->next_group, &member->groups);
	list_add_tail(&list->next_member, &parent->members);

	return 0;
}

/* must be called with qgroup_lock held */
static int del_relation_rb(struct btrfs_fs_info *fs_info,
			   u64 memberid, u64 parentid)
{
	struct btrfs_qgroup *member;
	struct btrfs_qgroup *parent;
	struct btrfs_qgroup_list *list;

	member = find_qgroup_rb(fs_info, memberid);
	parent = find_qgroup_rb(fs_info, parentid);
	if (!member || !parent)
		return -ENOENT;

	list_for_each_entry(list, &member->groups, next_group) {
		if (list->group == parent) {
			list_del(&list->next_group);
			list_del(&list->next_member);
			kfree(list);
			return 0;
		}
	}
	return -ENOENT;
}

#ifdef CONFIG_BTRFS_FS_RUN_SANITY_TESTS
int btrfs_verify_qgroup_counts(struct btrfs_fs_info *fs_info, u64 qgroupid,
			       u64 rfer, u64 excl)
{
	struct btrfs_qgroup *qgroup;

	qgroup = find_qgroup_rb(fs_info, qgroupid);
	if (!qgroup)
		return -EINVAL;
	if (qgroup->rfer != rfer || qgroup->excl != excl)
		return -EINVAL;
	return 0;
}
#endif

/*
 * The full config is read in one go, only called from open_ctree()
 * It doesn't use any locking, as at this point we're still single-threaded
 */
int btrfs_read_qgroup_config(struct btrfs_fs_info *fs_info)
{
	struct btrfs_key key;
	struct btrfs_key found_key;
	struct btrfs_root *quota_root = fs_info->quota_root;
	struct btrfs_path *path = NULL;
	struct extent_buffer *l;
	int slot;
	int ret = 0;
	u64 flags = 0;
	u64 rescan_progress = 0;

	if (!fs_info->quota_enabled)
		return 0;

	fs_info->qgroup_ulist = ulist_alloc(GFP_NOFS);
	if (!fs_info->qgroup_ulist) {
		ret = -ENOMEM;
		goto out;
	}

	path = btrfs_alloc_path();
	if (!path) {
		ret = -ENOMEM;
		goto out;
	}

	/* default this to quota off, in case no status key is found */
	fs_info->qgroup_flags = 0;

	/*
	 * pass 1: read status, all qgroup infos and limits
	 */
	key.objectid = 0;
	key.type = 0;
	key.offset = 0;
	ret = btrfs_search_slot_for_read(quota_root, &key, path, 1, 1);
	if (ret)
		goto out;

	while (1) {
		struct btrfs_qgroup *qgroup;

		slot = path->slots[0];
		l = path->nodes[0];
		btrfs_item_key_to_cpu(l, &found_key, slot);

		if (found_key.type == BTRFS_QGROUP_STATUS_KEY) {
			struct btrfs_qgroup_status_item *ptr;

			ptr = btrfs_item_ptr(l, slot,
					     struct btrfs_qgroup_status_item);

			if (btrfs_qgroup_status_version(l, ptr) !=
			    BTRFS_QGROUP_STATUS_VERSION) {
				btrfs_err(fs_info,
				 "old qgroup version, quota disabled");
				goto out;
			}
			if (btrfs_qgroup_status_generation(l, ptr) !=
			    fs_info->generation) {
				flags |= BTRFS_QGROUP_STATUS_FLAG_INCONSISTENT;
				btrfs_err(fs_info,
					"qgroup generation mismatch, "
					"marked as inconsistent");
			}
			fs_info->qgroup_flags = btrfs_qgroup_status_flags(l,
									  ptr);
			rescan_progress = btrfs_qgroup_status_rescan(l, ptr);
			goto next1;
		}

		if (found_key.type != BTRFS_QGROUP_INFO_KEY &&
		    found_key.type != BTRFS_QGROUP_LIMIT_KEY)
			goto next1;

		qgroup = find_qgroup_rb(fs_info, found_key.offset);
		if ((qgroup && found_key.type == BTRFS_QGROUP_INFO_KEY) ||
		    (!qgroup && found_key.type == BTRFS_QGROUP_LIMIT_KEY)) {
			btrfs_err(fs_info, "inconsitent qgroup config");
			flags |= BTRFS_QGROUP_STATUS_FLAG_INCONSISTENT;
		}
		if (!qgroup) {
			qgroup = add_qgroup_rb(fs_info, found_key.offset);
			if (IS_ERR(qgroup)) {
				ret = PTR_ERR(qgroup);
				goto out;
			}
		}
		switch (found_key.type) {
		case BTRFS_QGROUP_INFO_KEY: {
			struct btrfs_qgroup_info_item *ptr;

			ptr = btrfs_item_ptr(l, slot,
					     struct btrfs_qgroup_info_item);
			qgroup->rfer = btrfs_qgroup_info_rfer(l, ptr);
			qgroup->rfer_cmpr = btrfs_qgroup_info_rfer_cmpr(l, ptr);
			qgroup->excl = btrfs_qgroup_info_excl(l, ptr);
			qgroup->excl_cmpr = btrfs_qgroup_info_excl_cmpr(l, ptr);
			/* generation currently unused */
			break;
		}
		case BTRFS_QGROUP_LIMIT_KEY: {
			struct btrfs_qgroup_limit_item *ptr;

			ptr = btrfs_item_ptr(l, slot,
					     struct btrfs_qgroup_limit_item);
			qgroup->lim_flags = btrfs_qgroup_limit_flags(l, ptr);
			qgroup->max_rfer = btrfs_qgroup_limit_max_rfer(l, ptr);
			qgroup->max_excl = btrfs_qgroup_limit_max_excl(l, ptr);
			qgroup->rsv_rfer = btrfs_qgroup_limit_rsv_rfer(l, ptr);
			qgroup->rsv_excl = btrfs_qgroup_limit_rsv_excl(l, ptr);
			break;
		}
		}
next1:
		ret = btrfs_next_item(quota_root, path);
		if (ret < 0)
			goto out;
		if (ret)
			break;
	}
	btrfs_release_path(path);

	/*
	 * pass 2: read all qgroup relations
	 */
	key.objectid = 0;
	key.type = BTRFS_QGROUP_RELATION_KEY;
	key.offset = 0;
	ret = btrfs_search_slot_for_read(quota_root, &key, path, 1, 0);
	if (ret)
		goto out;
	while (1) {
		slot = path->slots[0];
		l = path->nodes[0];
		btrfs_item_key_to_cpu(l, &found_key, slot);

		if (found_key.type != BTRFS_QGROUP_RELATION_KEY)
			goto next2;

		if (found_key.objectid > found_key.offset) {
			/* parent <- member, not needed to build config */
			/* FIXME should we omit the key completely? */
			goto next2;
		}

		ret = add_relation_rb(fs_info, found_key.objectid,
				      found_key.offset);
		if (ret == -ENOENT) {
			btrfs_warn(fs_info,
				"orphan qgroup relation 0x%llx->0x%llx",
				found_key.objectid, found_key.offset);
			ret = 0;	/* ignore the error */
		}
		if (ret)
			goto out;
next2:
		ret = btrfs_next_item(quota_root, path);
		if (ret < 0)
			goto out;
		if (ret)
			break;
	}
out:
	fs_info->qgroup_flags |= flags;
	if (!(fs_info->qgroup_flags & BTRFS_QGROUP_STATUS_FLAG_ON)) {
		fs_info->quota_enabled = 0;
		fs_info->pending_quota_state = 0;
	} else if (fs_info->qgroup_flags & BTRFS_QGROUP_STATUS_FLAG_RESCAN &&
		   ret >= 0) {
		ret = qgroup_rescan_init(fs_info, rescan_progress, 0);
	}
	btrfs_free_path(path);

	if (ret < 0) {
		ulist_free(fs_info->qgroup_ulist);
		fs_info->qgroup_ulist = NULL;
		fs_info->qgroup_flags &= ~BTRFS_QGROUP_STATUS_FLAG_RESCAN;
	}

	return ret < 0 ? ret : 0;
}

/*
 * This is called from close_ctree() or open_ctree() or btrfs_quota_disable(),
 * first two are in single-threaded paths.And for the third one, we have set
 * quota_root to be null with qgroup_lock held before, so it is safe to clean
 * up the in-memory structures without qgroup_lock held.
 */
void btrfs_free_qgroup_config(struct btrfs_fs_info *fs_info)
{
	struct rb_node *n;
	struct btrfs_qgroup *qgroup;

	while ((n = rb_first(&fs_info->qgroup_tree))) {
		qgroup = rb_entry(n, struct btrfs_qgroup, node);
		rb_erase(n, &fs_info->qgroup_tree);
		__del_qgroup_rb(qgroup);
	}
	/*
	 * we call btrfs_free_qgroup_config() when umounting
	 * filesystem and disabling quota, so we set qgroup_ulit
	 * to be null here to avoid double free.
	 */
	ulist_free(fs_info->qgroup_ulist);
	fs_info->qgroup_ulist = NULL;
}

static int add_qgroup_relation_item(struct btrfs_trans_handle *trans,
				    struct btrfs_root *quota_root,
				    u64 src, u64 dst)
{
	int ret;
	struct btrfs_path *path;
	struct btrfs_key key;

	path = btrfs_alloc_path();
	if (!path)
		return -ENOMEM;

	key.objectid = src;
	key.type = BTRFS_QGROUP_RELATION_KEY;
	key.offset = dst;

	ret = btrfs_insert_empty_item(trans, quota_root, path, &key, 0);

	btrfs_mark_buffer_dirty(path->nodes[0]);

	btrfs_free_path(path);
	return ret;
}

static int del_qgroup_relation_item(struct btrfs_trans_handle *trans,
				    struct btrfs_root *quota_root,
				    u64 src, u64 dst)
{
	int ret;
	struct btrfs_path *path;
	struct btrfs_key key;

	path = btrfs_alloc_path();
	if (!path)
		return -ENOMEM;

	key.objectid = src;
	key.type = BTRFS_QGROUP_RELATION_KEY;
	key.offset = dst;

	ret = btrfs_search_slot(trans, quota_root, &key, path, -1, 1);
	if (ret < 0)
		goto out;

	if (ret > 0) {
		ret = -ENOENT;
		goto out;
	}

	ret = btrfs_del_item(trans, quota_root, path);
out:
	btrfs_free_path(path);
	return ret;
}

static int add_qgroup_item(struct btrfs_trans_handle *trans,
			   struct btrfs_root *quota_root, u64 qgroupid)
{
	int ret;
	struct btrfs_path *path;
	struct btrfs_qgroup_info_item *qgroup_info;
	struct btrfs_qgroup_limit_item *qgroup_limit;
	struct extent_buffer *leaf;
	struct btrfs_key key;

	if (btrfs_test_is_dummy_root(quota_root))
		return 0;

	path = btrfs_alloc_path();
	if (!path)
		return -ENOMEM;

	key.objectid = 0;
	key.type = BTRFS_QGROUP_INFO_KEY;
	key.offset = qgroupid;

	/*
	 * Avoid a transaction abort by catching -EEXIST here. In that
	 * case, we proceed by re-initializing the existing structure
	 * on disk.
	 */

	ret = btrfs_insert_empty_item(trans, quota_root, path, &key,
				      sizeof(*qgroup_info));
	if (ret && ret != -EEXIST)
		goto out;

	leaf = path->nodes[0];
	qgroup_info = btrfs_item_ptr(leaf, path->slots[0],
				 struct btrfs_qgroup_info_item);
	btrfs_set_qgroup_info_generation(leaf, qgroup_info, trans->transid);
	btrfs_set_qgroup_info_rfer(leaf, qgroup_info, 0);
	btrfs_set_qgroup_info_rfer_cmpr(leaf, qgroup_info, 0);
	btrfs_set_qgroup_info_excl(leaf, qgroup_info, 0);
	btrfs_set_qgroup_info_excl_cmpr(leaf, qgroup_info, 0);

	btrfs_mark_buffer_dirty(leaf);

	btrfs_release_path(path);

	key.type = BTRFS_QGROUP_LIMIT_KEY;
	ret = btrfs_insert_empty_item(trans, quota_root, path, &key,
				      sizeof(*qgroup_limit));
	if (ret && ret != -EEXIST)
		goto out;

	leaf = path->nodes[0];
	qgroup_limit = btrfs_item_ptr(leaf, path->slots[0],
				  struct btrfs_qgroup_limit_item);
	btrfs_set_qgroup_limit_flags(leaf, qgroup_limit, 0);
	btrfs_set_qgroup_limit_max_rfer(leaf, qgroup_limit, 0);
	btrfs_set_qgroup_limit_max_excl(leaf, qgroup_limit, 0);
	btrfs_set_qgroup_limit_rsv_rfer(leaf, qgroup_limit, 0);
	btrfs_set_qgroup_limit_rsv_excl(leaf, qgroup_limit, 0);

	btrfs_mark_buffer_dirty(leaf);

	ret = 0;
out:
	btrfs_free_path(path);
	return ret;
}

static int del_qgroup_item(struct btrfs_trans_handle *trans,
			   struct btrfs_root *quota_root, u64 qgroupid)
{
	int ret;
	struct btrfs_path *path;
	struct btrfs_key key;

	path = btrfs_alloc_path();
	if (!path)
		return -ENOMEM;

	key.objectid = 0;
	key.type = BTRFS_QGROUP_INFO_KEY;
	key.offset = qgroupid;
	ret = btrfs_search_slot(trans, quota_root, &key, path, -1, 1);
	if (ret < 0)
		goto out;

	if (ret > 0) {
		ret = -ENOENT;
		goto out;
	}

	ret = btrfs_del_item(trans, quota_root, path);
	if (ret)
		goto out;

	btrfs_release_path(path);

	key.type = BTRFS_QGROUP_LIMIT_KEY;
	ret = btrfs_search_slot(trans, quota_root, &key, path, -1, 1);
	if (ret < 0)
		goto out;

	if (ret > 0) {
		ret = -ENOENT;
		goto out;
	}

	ret = btrfs_del_item(trans, quota_root, path);

out:
	btrfs_free_path(path);
	return ret;
}

static int update_qgroup_limit_item(struct btrfs_trans_handle *trans,
				    struct btrfs_root *root,
				    struct btrfs_qgroup *qgroup)
{
	struct btrfs_path *path;
	struct btrfs_key key;
	struct extent_buffer *l;
	struct btrfs_qgroup_limit_item *qgroup_limit;
	int ret;
	int slot;

	key.objectid = 0;
	key.type = BTRFS_QGROUP_LIMIT_KEY;
	key.offset = qgroup->qgroupid;

	path = btrfs_alloc_path();
	if (!path)
		return -ENOMEM;

	ret = btrfs_search_slot(trans, root, &key, path, 0, 1);
	if (ret > 0)
		ret = -ENOENT;

	if (ret)
		goto out;

	l = path->nodes[0];
	slot = path->slots[0];
	qgroup_limit = btrfs_item_ptr(l, slot, struct btrfs_qgroup_limit_item);
	btrfs_set_qgroup_limit_flags(l, qgroup_limit, qgroup->lim_flags);
	btrfs_set_qgroup_limit_max_rfer(l, qgroup_limit, qgroup->max_rfer);
	btrfs_set_qgroup_limit_max_excl(l, qgroup_limit, qgroup->max_excl);
	btrfs_set_qgroup_limit_rsv_rfer(l, qgroup_limit, qgroup->rsv_rfer);
	btrfs_set_qgroup_limit_rsv_excl(l, qgroup_limit, qgroup->rsv_excl);

	btrfs_mark_buffer_dirty(l);

out:
	btrfs_free_path(path);
	return ret;
}

static int update_qgroup_info_item(struct btrfs_trans_handle *trans,
				   struct btrfs_root *root,
				   struct btrfs_qgroup *qgroup)
{
	struct btrfs_path *path;
	struct btrfs_key key;
	struct extent_buffer *l;
	struct btrfs_qgroup_info_item *qgroup_info;
	int ret;
	int slot;

	if (btrfs_test_is_dummy_root(root))
		return 0;

	key.objectid = 0;
	key.type = BTRFS_QGROUP_INFO_KEY;
	key.offset = qgroup->qgroupid;

	path = btrfs_alloc_path();
	if (!path)
		return -ENOMEM;

	ret = btrfs_search_slot(trans, root, &key, path, 0, 1);
	if (ret > 0)
		ret = -ENOENT;

	if (ret)
		goto out;

	l = path->nodes[0];
	slot = path->slots[0];
	qgroup_info = btrfs_item_ptr(l, slot, struct btrfs_qgroup_info_item);
	btrfs_set_qgroup_info_generation(l, qgroup_info, trans->transid);
	btrfs_set_qgroup_info_rfer(l, qgroup_info, qgroup->rfer);
	btrfs_set_qgroup_info_rfer_cmpr(l, qgroup_info, qgroup->rfer_cmpr);
	btrfs_set_qgroup_info_excl(l, qgroup_info, qgroup->excl);
	btrfs_set_qgroup_info_excl_cmpr(l, qgroup_info, qgroup->excl_cmpr);

	btrfs_mark_buffer_dirty(l);

out:
	btrfs_free_path(path);
	return ret;
}

static int update_qgroup_status_item(struct btrfs_trans_handle *trans,
				     struct btrfs_fs_info *fs_info,
				    struct btrfs_root *root)
{
	struct btrfs_path *path;
	struct btrfs_key key;
	struct extent_buffer *l;
	struct btrfs_qgroup_status_item *ptr;
	int ret;
	int slot;

	key.objectid = 0;
	key.type = BTRFS_QGROUP_STATUS_KEY;
	key.offset = 0;

	path = btrfs_alloc_path();
	if (!path)
		return -ENOMEM;

	ret = btrfs_search_slot(trans, root, &key, path, 0, 1);
	if (ret > 0)
		ret = -ENOENT;

	if (ret)
		goto out;

	l = path->nodes[0];
	slot = path->slots[0];
	ptr = btrfs_item_ptr(l, slot, struct btrfs_qgroup_status_item);
	btrfs_set_qgroup_status_flags(l, ptr, fs_info->qgroup_flags);
	btrfs_set_qgroup_status_generation(l, ptr, trans->transid);
	btrfs_set_qgroup_status_rescan(l, ptr,
				fs_info->qgroup_rescan_progress.objectid);

	btrfs_mark_buffer_dirty(l);

out:
	btrfs_free_path(path);
	return ret;
}

/*
 * called with qgroup_lock held
 */
static int btrfs_clean_quota_tree(struct btrfs_trans_handle *trans,
				  struct btrfs_root *root)
{
	struct btrfs_path *path;
	struct btrfs_key key;
	struct extent_buffer *leaf = NULL;
	int ret;
	int nr = 0;

	path = btrfs_alloc_path();
	if (!path)
		return -ENOMEM;

	path->leave_spinning = 1;

	key.objectid = 0;
	key.offset = 0;
	key.type = 0;

	while (1) {
		ret = btrfs_search_slot(trans, root, &key, path, -1, 1);
		if (ret < 0)
			goto out;
		leaf = path->nodes[0];
		nr = btrfs_header_nritems(leaf);
		if (!nr)
			break;
		/*
		 * delete the leaf one by one
		 * since the whole tree is going
		 * to be deleted.
		 */
		path->slots[0] = 0;
		ret = btrfs_del_items(trans, root, path, 0, nr);
		if (ret)
			goto out;

		btrfs_release_path(path);
	}
	ret = 0;
out:
	root->fs_info->pending_quota_state = 0;
	btrfs_free_path(path);
	return ret;
}

int btrfs_quota_enable(struct btrfs_trans_handle *trans,
		       struct btrfs_fs_info *fs_info)
{
	struct btrfs_root *quota_root;
	struct btrfs_root *tree_root = fs_info->tree_root;
	struct btrfs_path *path = NULL;
	struct btrfs_qgroup_status_item *ptr;
	struct extent_buffer *leaf;
	struct btrfs_key key;
	struct btrfs_key found_key;
	struct btrfs_qgroup *qgroup = NULL;
	int ret = 0;
	int slot;

	mutex_lock(&fs_info->qgroup_ioctl_lock);
	if (fs_info->quota_root) {
		fs_info->pending_quota_state = 1;
		goto out;
	}

	fs_info->qgroup_ulist = ulist_alloc(GFP_NOFS);
	if (!fs_info->qgroup_ulist) {
		ret = -ENOMEM;
		goto out;
	}

	/*
	 * initially create the quota tree
	 */
	quota_root = btrfs_create_tree(trans, fs_info,
				       BTRFS_QUOTA_TREE_OBJECTID);
	if (IS_ERR(quota_root)) {
		ret =  PTR_ERR(quota_root);
		goto out;
	}

	path = btrfs_alloc_path();
	if (!path) {
		ret = -ENOMEM;
		goto out_free_root;
	}

	key.objectid = 0;
	key.type = BTRFS_QGROUP_STATUS_KEY;
	key.offset = 0;

	ret = btrfs_insert_empty_item(trans, quota_root, path, &key,
				      sizeof(*ptr));
	if (ret)
		goto out_free_path;

	leaf = path->nodes[0];
	ptr = btrfs_item_ptr(leaf, path->slots[0],
				 struct btrfs_qgroup_status_item);
	btrfs_set_qgroup_status_generation(leaf, ptr, trans->transid);
	btrfs_set_qgroup_status_version(leaf, ptr, BTRFS_QGROUP_STATUS_VERSION);
	fs_info->qgroup_flags = BTRFS_QGROUP_STATUS_FLAG_ON |
				BTRFS_QGROUP_STATUS_FLAG_INCONSISTENT;
	btrfs_set_qgroup_status_flags(leaf, ptr, fs_info->qgroup_flags);
	btrfs_set_qgroup_status_rescan(leaf, ptr, 0);

	btrfs_mark_buffer_dirty(leaf);

	key.objectid = 0;
	key.type = BTRFS_ROOT_REF_KEY;
	key.offset = 0;

	btrfs_release_path(path);
	ret = btrfs_search_slot_for_read(tree_root, &key, path, 1, 0);
	if (ret > 0)
		goto out_add_root;
	if (ret < 0)
		goto out_free_path;


	while (1) {
		slot = path->slots[0];
		leaf = path->nodes[0];
		btrfs_item_key_to_cpu(leaf, &found_key, slot);

		if (found_key.type == BTRFS_ROOT_REF_KEY) {
			ret = add_qgroup_item(trans, quota_root,
					      found_key.offset);
			if (ret)
				goto out_free_path;

			qgroup = add_qgroup_rb(fs_info, found_key.offset);
			if (IS_ERR(qgroup)) {
				ret = PTR_ERR(qgroup);
				goto out_free_path;
			}
		}
		ret = btrfs_next_item(tree_root, path);
		if (ret < 0)
			goto out_free_path;
		if (ret)
			break;
	}

out_add_root:
	btrfs_release_path(path);
	ret = add_qgroup_item(trans, quota_root, BTRFS_FS_TREE_OBJECTID);
	if (ret)
		goto out_free_path;

	qgroup = add_qgroup_rb(fs_info, BTRFS_FS_TREE_OBJECTID);
	if (IS_ERR(qgroup)) {
		ret = PTR_ERR(qgroup);
		goto out_free_path;
	}
	spin_lock(&fs_info->qgroup_lock);
	fs_info->quota_root = quota_root;
	fs_info->pending_quota_state = 1;
	spin_unlock(&fs_info->qgroup_lock);
out_free_path:
	btrfs_free_path(path);
out_free_root:
	if (ret) {
		free_extent_buffer(quota_root->node);
		free_extent_buffer(quota_root->commit_root);
		kfree(quota_root);
	}
out:
	if (ret) {
		ulist_free(fs_info->qgroup_ulist);
		fs_info->qgroup_ulist = NULL;
	}
	mutex_unlock(&fs_info->qgroup_ioctl_lock);
	return ret;
}

int btrfs_quota_disable(struct btrfs_trans_handle *trans,
			struct btrfs_fs_info *fs_info)
{
	struct btrfs_root *tree_root = fs_info->tree_root;
	struct btrfs_root *quota_root;
	int ret = 0;

	mutex_lock(&fs_info->qgroup_ioctl_lock);
	if (!fs_info->quota_root)
		goto out;
	spin_lock(&fs_info->qgroup_lock);
	fs_info->quota_enabled = 0;
	fs_info->pending_quota_state = 0;
	quota_root = fs_info->quota_root;
	fs_info->quota_root = NULL;
	fs_info->qgroup_flags &= ~BTRFS_QGROUP_STATUS_FLAG_ON;
	spin_unlock(&fs_info->qgroup_lock);

	btrfs_free_qgroup_config(fs_info);

	ret = btrfs_clean_quota_tree(trans, quota_root);
	if (ret)
		goto out;

	ret = btrfs_del_root(trans, tree_root, &quota_root->root_key);
	if (ret)
		goto out;

	list_del(&quota_root->dirty_list);

	btrfs_tree_lock(quota_root->node);
	clean_tree_block(trans, tree_root->fs_info, quota_root->node);
	btrfs_tree_unlock(quota_root->node);
	btrfs_free_tree_block(trans, quota_root, quota_root->node, 0, 1);

	free_extent_buffer(quota_root->node);
	free_extent_buffer(quota_root->commit_root);
	kfree(quota_root);
out:
	mutex_unlock(&fs_info->qgroup_ioctl_lock);
	return ret;
}

static void qgroup_dirty(struct btrfs_fs_info *fs_info,
			 struct btrfs_qgroup *qgroup)
{
	if (list_empty(&qgroup->dirty))
		list_add(&qgroup->dirty, &fs_info->dirty_qgroups);
}

/*
 * The easy accounting, if we are adding/removing the only ref for an extent
 * then this qgroup and all of the parent qgroups get their refrence and
 * exclusive counts adjusted.
 *
 * Caller should hold fs_info->qgroup_lock.
 */
static int __qgroup_excl_accounting(struct btrfs_fs_info *fs_info,
				    struct ulist *tmp, u64 ref_root,
				    u64 num_bytes, int sign)
{
	struct btrfs_qgroup *qgroup;
	struct btrfs_qgroup_list *glist;
	struct ulist_node *unode;
	struct ulist_iterator uiter;
	int ret = 0;

	qgroup = find_qgroup_rb(fs_info, ref_root);
	if (!qgroup)
		goto out;

	qgroup->rfer += sign * num_bytes;
	qgroup->rfer_cmpr += sign * num_bytes;

	WARN_ON(sign < 0 && qgroup->excl < num_bytes);
	qgroup->excl += sign * num_bytes;
	qgroup->excl_cmpr += sign * num_bytes;
	if (sign > 0)
		qgroup->reserved -= num_bytes;

	qgroup_dirty(fs_info, qgroup);

	/* Get all of the parent groups that contain this qgroup */
	list_for_each_entry(glist, &qgroup->groups, next_group) {
		ret = ulist_add(tmp, glist->group->qgroupid,
				ptr_to_u64(glist->group), GFP_ATOMIC);
		if (ret < 0)
			goto out;
	}

	/* Iterate all of the parents and adjust their reference counts */
	ULIST_ITER_INIT(&uiter);
	while ((unode = ulist_next(tmp, &uiter))) {
		qgroup = u64_to_ptr(unode->aux);
		qgroup->rfer += sign * num_bytes;
		qgroup->rfer_cmpr += sign * num_bytes;
		WARN_ON(sign < 0 && qgroup->excl < num_bytes);
		qgroup->excl += sign * num_bytes;
		if (sign > 0)
			qgroup->reserved -= num_bytes;
		qgroup->excl_cmpr += sign * num_bytes;
		qgroup_dirty(fs_info, qgroup);

		/* Add any parents of the parents */
		list_for_each_entry(glist, &qgroup->groups, next_group) {
			ret = ulist_add(tmp, glist->group->qgroupid,
					ptr_to_u64(glist->group), GFP_ATOMIC);
			if (ret < 0)
				goto out;
		}
	}
	ret = 0;
out:
	return ret;
}


/*
 * Quick path for updating qgroup with only excl refs.
 *
 * In that case, just update all parent will be enough.
 * Or we needs to do a full rescan.
 * Caller should also hold fs_info->qgroup_lock.
 *
 * Return 0 for quick update, return >0 for need to full rescan
 * and mark INCONSISTENT flag.
 * Return < 0 for other error.
 */
static int quick_update_accounting(struct btrfs_fs_info *fs_info,
				   struct ulist *tmp, u64 src, u64 dst,
				   int sign)
{
	struct btrfs_qgroup *qgroup;
	int ret = 1;
	int err = 0;

	qgroup = find_qgroup_rb(fs_info, src);
	if (!qgroup)
		goto out;
	if (qgroup->excl == qgroup->rfer) {
		ret = 0;
		err = __qgroup_excl_accounting(fs_info, tmp, dst,
					       qgroup->excl, sign);
		if (err < 0) {
			ret = err;
			goto out;
		}
	}
out:
	if (ret)
		fs_info->qgroup_flags |= BTRFS_QGROUP_STATUS_FLAG_INCONSISTENT;
	return ret;
}

int btrfs_add_qgroup_relation(struct btrfs_trans_handle *trans,
			      struct btrfs_fs_info *fs_info, u64 src, u64 dst)
{
	struct btrfs_root *quota_root;
	struct btrfs_qgroup *parent;
	struct btrfs_qgroup *member;
	struct btrfs_qgroup_list *list;
	struct ulist *tmp;
	int ret = 0;

	/* Check the level of src and dst first */
	if (btrfs_qgroup_level(src) >= btrfs_qgroup_level(dst))
		return -EINVAL;

	tmp = ulist_alloc(GFP_NOFS);
	if (!tmp)
		return -ENOMEM;

	mutex_lock(&fs_info->qgroup_ioctl_lock);
	quota_root = fs_info->quota_root;
	if (!quota_root) {
		ret = -EINVAL;
		goto out;
	}
	member = find_qgroup_rb(fs_info, src);
	parent = find_qgroup_rb(fs_info, dst);
	if (!member || !parent) {
		ret = -EINVAL;
		goto out;
	}

	/* check if such qgroup relation exist firstly */
	list_for_each_entry(list, &member->groups, next_group) {
		if (list->group == parent) {
			ret = -EEXIST;
			goto out;
		}
	}

	ret = add_qgroup_relation_item(trans, quota_root, src, dst);
	if (ret)
		goto out;

	ret = add_qgroup_relation_item(trans, quota_root, dst, src);
	if (ret) {
		del_qgroup_relation_item(trans, quota_root, src, dst);
		goto out;
	}

	spin_lock(&fs_info->qgroup_lock);
	ret = add_relation_rb(quota_root->fs_info, src, dst);
	if (ret < 0) {
		spin_unlock(&fs_info->qgroup_lock);
		goto out;
	}
	ret = quick_update_accounting(fs_info, tmp, src, dst, 1);
	spin_unlock(&fs_info->qgroup_lock);
out:
	mutex_unlock(&fs_info->qgroup_ioctl_lock);
	ulist_free(tmp);
	return ret;
}

int __del_qgroup_relation(struct btrfs_trans_handle *trans,
			      struct btrfs_fs_info *fs_info, u64 src, u64 dst)
{
	struct btrfs_root *quota_root;
	struct btrfs_qgroup *parent;
	struct btrfs_qgroup *member;
	struct btrfs_qgroup_list *list;
	struct ulist *tmp;
	int ret = 0;
	int err;

	tmp = ulist_alloc(GFP_NOFS);
	if (!tmp)
		return -ENOMEM;

	quota_root = fs_info->quota_root;
	if (!quota_root) {
		ret = -EINVAL;
		goto out;
	}

	member = find_qgroup_rb(fs_info, src);
	parent = find_qgroup_rb(fs_info, dst);
	if (!member || !parent) {
		ret = -EINVAL;
		goto out;
	}

	/* check if such qgroup relation exist firstly */
	list_for_each_entry(list, &member->groups, next_group) {
		if (list->group == parent)
			goto exist;
	}
	ret = -ENOENT;
	goto out;
exist:
	ret = del_qgroup_relation_item(trans, quota_root, src, dst);
	err = del_qgroup_relation_item(trans, quota_root, dst, src);
	if (err && !ret)
		ret = err;

	spin_lock(&fs_info->qgroup_lock);
	del_relation_rb(fs_info, src, dst);
	ret = quick_update_accounting(fs_info, tmp, src, dst, -1);
	spin_unlock(&fs_info->qgroup_lock);
out:
	ulist_free(tmp);
	return ret;
}

int btrfs_del_qgroup_relation(struct btrfs_trans_handle *trans,
			      struct btrfs_fs_info *fs_info, u64 src, u64 dst)
{
	int ret = 0;

	mutex_lock(&fs_info->qgroup_ioctl_lock);
	ret = __del_qgroup_relation(trans, fs_info, src, dst);
	mutex_unlock(&fs_info->qgroup_ioctl_lock);

	return ret;
}

int btrfs_create_qgroup(struct btrfs_trans_handle *trans,
			struct btrfs_fs_info *fs_info, u64 qgroupid)
{
	struct btrfs_root *quota_root;
	struct btrfs_qgroup *qgroup;
	int ret = 0;

	mutex_lock(&fs_info->qgroup_ioctl_lock);
	quota_root = fs_info->quota_root;
	if (!quota_root) {
		ret = -EINVAL;
		goto out;
	}
	qgroup = find_qgroup_rb(fs_info, qgroupid);
	if (qgroup) {
		ret = -EEXIST;
		goto out;
	}

	ret = add_qgroup_item(trans, quota_root, qgroupid);
	if (ret)
		goto out;

	spin_lock(&fs_info->qgroup_lock);
	qgroup = add_qgroup_rb(fs_info, qgroupid);
	spin_unlock(&fs_info->qgroup_lock);

	if (IS_ERR(qgroup))
		ret = PTR_ERR(qgroup);
out:
	mutex_unlock(&fs_info->qgroup_ioctl_lock);
	return ret;
}

int btrfs_remove_qgroup(struct btrfs_trans_handle *trans,
			struct btrfs_fs_info *fs_info, u64 qgroupid)
{
	struct btrfs_root *quota_root;
	struct btrfs_qgroup *qgroup;
	struct btrfs_qgroup_list *list;
	int ret = 0;

	mutex_lock(&fs_info->qgroup_ioctl_lock);
	quota_root = fs_info->quota_root;
	if (!quota_root) {
		ret = -EINVAL;
		goto out;
	}

	qgroup = find_qgroup_rb(fs_info, qgroupid);
	if (!qgroup) {
		ret = -ENOENT;
		goto out;
	} else {
		/* check if there are no children of this qgroup */
		if (!list_empty(&qgroup->members)) {
			ret = -EBUSY;
			goto out;
		}
	}
	ret = del_qgroup_item(trans, quota_root, qgroupid);

	while (!list_empty(&qgroup->groups)) {
		list = list_first_entry(&qgroup->groups,
					struct btrfs_qgroup_list, next_group);
		ret = __del_qgroup_relation(trans, fs_info,
					   qgroupid,
					   list->group->qgroupid);
		if (ret)
			goto out;
	}

	spin_lock(&fs_info->qgroup_lock);
	del_qgroup_rb(quota_root->fs_info, qgroupid);
	spin_unlock(&fs_info->qgroup_lock);
out:
	mutex_unlock(&fs_info->qgroup_ioctl_lock);
	return ret;
}

int btrfs_limit_qgroup(struct btrfs_trans_handle *trans,
		       struct btrfs_fs_info *fs_info, u64 qgroupid,
		       struct btrfs_qgroup_limit *limit)
{
	struct btrfs_root *quota_root;
	struct btrfs_qgroup *qgroup;
	int ret = 0;
	/* Sometimes we would want to clear the limit on this qgroup.
	 * To meet this requirement, we treat the -1 as a special value
	 * which tell kernel to clear the limit on this qgroup.
	 */
	const u64 CLEAR_VALUE = -1;

	mutex_lock(&fs_info->qgroup_ioctl_lock);
	quota_root = fs_info->quota_root;
	if (!quota_root) {
		ret = -EINVAL;
		goto out;
	}

	qgroup = find_qgroup_rb(fs_info, qgroupid);
	if (!qgroup) {
		ret = -ENOENT;
		goto out;
	}

	spin_lock(&fs_info->qgroup_lock);
	if (limit->flags & BTRFS_QGROUP_LIMIT_MAX_RFER) {
		if (limit->max_rfer == CLEAR_VALUE) {
			qgroup->lim_flags &= ~BTRFS_QGROUP_LIMIT_MAX_RFER;
			limit->flags &= ~BTRFS_QGROUP_LIMIT_MAX_RFER;
			qgroup->max_rfer = 0;
		} else {
			qgroup->max_rfer = limit->max_rfer;
		}
	}
	if (limit->flags & BTRFS_QGROUP_LIMIT_MAX_EXCL) {
		if (limit->max_excl == CLEAR_VALUE) {
			qgroup->lim_flags &= ~BTRFS_QGROUP_LIMIT_MAX_EXCL;
			limit->flags &= ~BTRFS_QGROUP_LIMIT_MAX_EXCL;
			qgroup->max_excl = 0;
		} else {
			qgroup->max_excl = limit->max_excl;
		}
	}
	if (limit->flags & BTRFS_QGROUP_LIMIT_RSV_RFER) {
		if (limit->rsv_rfer == CLEAR_VALUE) {
			qgroup->lim_flags &= ~BTRFS_QGROUP_LIMIT_RSV_RFER;
			limit->flags &= ~BTRFS_QGROUP_LIMIT_RSV_RFER;
			qgroup->rsv_rfer = 0;
		} else {
			qgroup->rsv_rfer = limit->rsv_rfer;
		}
	}
	if (limit->flags & BTRFS_QGROUP_LIMIT_RSV_EXCL) {
		if (limit->rsv_excl == CLEAR_VALUE) {
			qgroup->lim_flags &= ~BTRFS_QGROUP_LIMIT_RSV_EXCL;
			limit->flags &= ~BTRFS_QGROUP_LIMIT_RSV_EXCL;
			qgroup->rsv_excl = 0;
		} else {
			qgroup->rsv_excl = limit->rsv_excl;
		}
	}
	qgroup->lim_flags |= limit->flags;

	spin_unlock(&fs_info->qgroup_lock);

	ret = update_qgroup_limit_item(trans, quota_root, qgroup);
	if (ret) {
		fs_info->qgroup_flags |= BTRFS_QGROUP_STATUS_FLAG_INCONSISTENT;
		btrfs_info(fs_info, "unable to update quota limit for %llu",
		       qgroupid);
	}

out:
	mutex_unlock(&fs_info->qgroup_ioctl_lock);
	return ret;
}

int btrfs_qgroup_prepare_account_extents(struct btrfs_trans_handle *trans,
					 struct btrfs_fs_info *fs_info)
{
	struct btrfs_qgroup_extent_record *record;
	struct btrfs_delayed_ref_root *delayed_refs;
	struct rb_node *node;
	u64 qgroup_to_skip;
	int ret = 0;
<<<<<<< HEAD

	delayed_refs = &trans->transaction->delayed_refs;
	qgroup_to_skip = delayed_refs->qgroup_to_skip;

	/*
	 * No need to do lock, since this function will only be called in
	 * btrfs_commmit_transaction().
	 */
	node = rb_first(&delayed_refs->dirty_extent_root);
	while (node) {
		record = rb_entry(node, struct btrfs_qgroup_extent_record,
				  node);
		ret = btrfs_find_all_roots(NULL, fs_info, record->bytenr, 0,
					   &record->old_roots);
		if (ret < 0)
			break;
		if (qgroup_to_skip)
			ulist_del(record->old_roots, qgroup_to_skip, 0);
		node = rb_next(node);
	}
	return ret;
}

struct btrfs_qgroup_extent_record
*btrfs_qgroup_insert_dirty_extent(struct btrfs_delayed_ref_root *delayed_refs,
				  struct btrfs_qgroup_extent_record *record)
{
	struct rb_node **p = &delayed_refs->dirty_extent_root.rb_node;
	struct rb_node *parent_node = NULL;
	struct btrfs_qgroup_extent_record *entry;
	u64 bytenr = record->bytenr;

	while (*p) {
		parent_node = *p;
		entry = rb_entry(parent_node, struct btrfs_qgroup_extent_record,
				 node);
		if (bytenr < entry->bytenr)
			p = &(*p)->rb_left;
		else if (bytenr > entry->bytenr)
			p = &(*p)->rb_right;
		else
			return entry;
	}

	rb_link_node(&record->node, parent_node, p);
	rb_insert_color(&record->node, &delayed_refs->dirty_extent_root);
	return NULL;
}

#define UPDATE_NEW	0
#define UPDATE_OLD	1
/*
 * Walk all of the roots that points to the bytenr and adjust their refcnts.
 */
static int qgroup_update_refcnt(struct btrfs_fs_info *fs_info,
				struct ulist *roots, struct ulist *tmp,
				struct ulist *qgroups, u64 seq, int update_old)
{
	struct ulist_node *unode;
	struct ulist_iterator uiter;
	struct ulist_node *tmp_unode;
	struct ulist_iterator tmp_uiter;
	struct btrfs_qgroup *qg;
	int ret = 0;

	if (!roots)
		return 0;
	ULIST_ITER_INIT(&uiter);
	while ((unode = ulist_next(roots, &uiter))) {
		qg = find_qgroup_rb(fs_info, unode->val);
		if (!qg)
			continue;

		ulist_reinit(tmp);
		ret = ulist_add(qgroups, qg->qgroupid, ptr_to_u64(qg),
				GFP_ATOMIC);
		if (ret < 0)
			return ret;
		ret = ulist_add(tmp, qg->qgroupid, ptr_to_u64(qg), GFP_ATOMIC);
		if (ret < 0)
			return ret;
		ULIST_ITER_INIT(&tmp_uiter);
		while ((tmp_unode = ulist_next(tmp, &tmp_uiter))) {
			struct btrfs_qgroup_list *glist;

			qg = u64_to_ptr(tmp_unode->aux);
			if (update_old)
				btrfs_qgroup_update_old_refcnt(qg, seq, 1);
			else
				btrfs_qgroup_update_new_refcnt(qg, seq, 1);
			list_for_each_entry(glist, &qg->groups, next_group) {
				ret = ulist_add(qgroups, glist->group->qgroupid,
						ptr_to_u64(glist->group),
						GFP_ATOMIC);
				if (ret < 0)
					return ret;
				ret = ulist_add(tmp, glist->group->qgroupid,
						ptr_to_u64(glist->group),
						GFP_ATOMIC);
				if (ret < 0)
					return ret;
			}
		}
	}
	return 0;
=======

	delayed_refs = &trans->transaction->delayed_refs;
	qgroup_to_skip = delayed_refs->qgroup_to_skip;

	/*
	 * No need to do lock, since this function will only be called in
	 * btrfs_commmit_transaction().
	 */
	node = rb_first(&delayed_refs->dirty_extent_root);
	while (node) {
		record = rb_entry(node, struct btrfs_qgroup_extent_record,
				  node);
		ret = btrfs_find_all_roots(NULL, fs_info, record->bytenr, 0,
					   &record->old_roots);
		if (ret < 0)
			break;
		if (qgroup_to_skip)
			ulist_del(record->old_roots, qgroup_to_skip, 0);
		node = rb_next(node);
	}
	return ret;
}

struct btrfs_qgroup_extent_record
*btrfs_qgroup_insert_dirty_extent(struct btrfs_delayed_ref_root *delayed_refs,
				  struct btrfs_qgroup_extent_record *record)
{
	struct rb_node **p = &delayed_refs->dirty_extent_root.rb_node;
	struct rb_node *parent_node = NULL;
	struct btrfs_qgroup_extent_record *entry;
	u64 bytenr = record->bytenr;

	while (*p) {
		parent_node = *p;
		entry = rb_entry(parent_node, struct btrfs_qgroup_extent_record,
				 node);
		if (bytenr < entry->bytenr)
			p = &(*p)->rb_left;
		else if (bytenr > entry->bytenr)
			p = &(*p)->rb_right;
		else
			return entry;
	}

	rb_link_node(&record->node, parent_node, p);
	rb_insert_color(&record->node, &delayed_refs->dirty_extent_root);
	return NULL;
>>>>>>> 2c6625cd
}

#define UPDATE_NEW	0
#define UPDATE_OLD	1
/*
<<<<<<< HEAD
 * Update qgroup rfer/excl counters.
 * Rfer update is easy, codes can explain themselves.
 *
 * Excl update is tricky, the update is split into 2 part.
 * Part 1: Possible exclusive <-> sharing detect:
 *	|	A	|	!A	|
 *  -------------------------------------
 *  B	|	*	|	-	|
 *  -------------------------------------
 *  !B	|	+	|	**	|
 *  -------------------------------------
 *
 * Conditions:
 * A:	cur_old_roots < nr_old_roots	(not exclusive before)
 * !A:	cur_old_roots == nr_old_roots	(possible exclusive before)
 * B:	cur_new_roots < nr_new_roots	(not exclusive now)
 * !B:	cur_new_roots == nr_new_roots	(possible exclsuive now)
 *
 * Results:
 * +: Possible sharing -> exclusive	-: Possible exclusive -> sharing
 * *: Definitely not changed.		**: Possible unchanged.
 *
 * For !A and !B condition, the exception is cur_old/new_roots == 0 case.
 *
 * To make the logic clear, we first use condition A and B to split
 * combination into 4 results.
 *
 * Then, for result "+" and "-", check old/new_roots == 0 case, as in them
 * only on variant maybe 0.
 *
 * Lastly, check result **, since there are 2 variants maybe 0, split them
 * again(2x2).
 * But this time we don't need to consider other things, the codes and logic
 * is easy to understand now.
 */
static int qgroup_update_counters(struct btrfs_fs_info *fs_info,
				  struct ulist *qgroups,
				  u64 nr_old_roots,
				  u64 nr_new_roots,
				  u64 num_bytes, u64 seq)
{
	struct ulist_node *unode;
	struct ulist_iterator uiter;
	struct btrfs_qgroup *qg;
	u64 cur_new_count, cur_old_count;

	ULIST_ITER_INIT(&uiter);
	while ((unode = ulist_next(qgroups, &uiter))) {
		bool dirty = false;

		qg = u64_to_ptr(unode->aux);
		cur_old_count = btrfs_qgroup_get_old_refcnt(qg, seq);
		cur_new_count = btrfs_qgroup_get_new_refcnt(qg, seq);

		/* Rfer update part */
		if (cur_old_count == 0 && cur_new_count > 0) {
			qg->rfer += num_bytes;
			qg->rfer_cmpr += num_bytes;
			dirty = true;
		}
		if (cur_old_count > 0 && cur_new_count == 0) {
			qg->rfer -= num_bytes;
			qg->rfer_cmpr -= num_bytes;
			dirty = true;
		}

		/* Excl update part */
		/* Exclusive/none -> shared case */
		if (cur_old_count == nr_old_roots &&
		    cur_new_count < nr_new_roots) {
			/* Exclusive -> shared */
			if (cur_old_count != 0) {
				qg->excl -= num_bytes;
				qg->excl_cmpr -= num_bytes;
				dirty = true;
			}
		}

		/* Shared -> exclusive/none case */
		if (cur_old_count < nr_old_roots &&
		    cur_new_count == nr_new_roots) {
			/* Shared->exclusive */
			if (cur_new_count != 0) {
				qg->excl += num_bytes;
				qg->excl_cmpr += num_bytes;
				dirty = true;
			}
		}

		/* Exclusive/none -> exclusive/none case */
		if (cur_old_count == nr_old_roots &&
		    cur_new_count == nr_new_roots) {
			if (cur_old_count == 0) {
				/* None -> exclusive/none */

				if (cur_new_count != 0) {
					/* None -> exclusive */
					qg->excl += num_bytes;
					qg->excl_cmpr += num_bytes;
					dirty = true;
				}
				/* None -> none, nothing changed */
			} else {
				/* Exclusive -> exclusive/none */

				if (cur_new_count == 0) {
					/* Exclusive -> none */
					qg->excl -= num_bytes;
					qg->excl_cmpr -= num_bytes;
					dirty = true;
				}
				/* Exclusive -> exclusive, nothing changed */
			}
		}
		if (dirty)
			qgroup_dirty(fs_info, qg);
=======
 * Walk all of the roots that points to the bytenr and adjust their refcnts.
 */
static int qgroup_update_refcnt(struct btrfs_fs_info *fs_info,
				struct ulist *roots, struct ulist *tmp,
				struct ulist *qgroups, u64 seq, int update_old)
{
	struct ulist_node *unode;
	struct ulist_iterator uiter;
	struct ulist_node *tmp_unode;
	struct ulist_iterator tmp_uiter;
	struct btrfs_qgroup *qg;
	int ret = 0;

	if (!roots)
		return 0;
	ULIST_ITER_INIT(&uiter);
	while ((unode = ulist_next(roots, &uiter))) {
		qg = find_qgroup_rb(fs_info, unode->val);
		if (!qg)
			continue;

		ulist_reinit(tmp);
		ret = ulist_add(qgroups, qg->qgroupid, ptr_to_u64(qg),
				GFP_ATOMIC);
		if (ret < 0)
			return ret;
		ret = ulist_add(tmp, qg->qgroupid, ptr_to_u64(qg), GFP_ATOMIC);
		if (ret < 0)
			return ret;
		ULIST_ITER_INIT(&tmp_uiter);
		while ((tmp_unode = ulist_next(tmp, &tmp_uiter))) {
			struct btrfs_qgroup_list *glist;

			qg = u64_to_ptr(tmp_unode->aux);
			if (update_old)
				btrfs_qgroup_update_old_refcnt(qg, seq, 1);
			else
				btrfs_qgroup_update_new_refcnt(qg, seq, 1);
			list_for_each_entry(glist, &qg->groups, next_group) {
				ret = ulist_add(qgroups, glist->group->qgroupid,
						ptr_to_u64(glist->group),
						GFP_ATOMIC);
				if (ret < 0)
					return ret;
				ret = ulist_add(tmp, glist->group->qgroupid,
						ptr_to_u64(glist->group),
						GFP_ATOMIC);
				if (ret < 0)
					return ret;
			}
		}
>>>>>>> 2c6625cd
	}
	return 0;
}

<<<<<<< HEAD
=======
/*
 * Update qgroup rfer/excl counters.
 * Rfer update is easy, codes can explain themselves.
 *
 * Excl update is tricky, the update is split into 2 part.
 * Part 1: Possible exclusive <-> sharing detect:
 *	|	A	|	!A	|
 *  -------------------------------------
 *  B	|	*	|	-	|
 *  -------------------------------------
 *  !B	|	+	|	**	|
 *  -------------------------------------
 *
 * Conditions:
 * A:	cur_old_roots < nr_old_roots	(not exclusive before)
 * !A:	cur_old_roots == nr_old_roots	(possible exclusive before)
 * B:	cur_new_roots < nr_new_roots	(not exclusive now)
 * !B:	cur_new_roots == nr_new_roots	(possible exclsuive now)
 *
 * Results:
 * +: Possible sharing -> exclusive	-: Possible exclusive -> sharing
 * *: Definitely not changed.		**: Possible unchanged.
 *
 * For !A and !B condition, the exception is cur_old/new_roots == 0 case.
 *
 * To make the logic clear, we first use condition A and B to split
 * combination into 4 results.
 *
 * Then, for result "+" and "-", check old/new_roots == 0 case, as in them
 * only on variant maybe 0.
 *
 * Lastly, check result **, since there are 2 variants maybe 0, split them
 * again(2x2).
 * But this time we don't need to consider other things, the codes and logic
 * is easy to understand now.
 */
static int qgroup_update_counters(struct btrfs_fs_info *fs_info,
				  struct ulist *qgroups,
				  u64 nr_old_roots,
				  u64 nr_new_roots,
				  u64 num_bytes, u64 seq)
{
	struct ulist_node *unode;
	struct ulist_iterator uiter;
	struct btrfs_qgroup *qg;
	u64 cur_new_count, cur_old_count;

	ULIST_ITER_INIT(&uiter);
	while ((unode = ulist_next(qgroups, &uiter))) {
		bool dirty = false;

		qg = u64_to_ptr(unode->aux);
		cur_old_count = btrfs_qgroup_get_old_refcnt(qg, seq);
		cur_new_count = btrfs_qgroup_get_new_refcnt(qg, seq);

		/* Rfer update part */
		if (cur_old_count == 0 && cur_new_count > 0) {
			qg->rfer += num_bytes;
			qg->rfer_cmpr += num_bytes;
			dirty = true;
		}
		if (cur_old_count > 0 && cur_new_count == 0) {
			qg->rfer -= num_bytes;
			qg->rfer_cmpr -= num_bytes;
			dirty = true;
		}

		/* Excl update part */
		/* Exclusive/none -> shared case */
		if (cur_old_count == nr_old_roots &&
		    cur_new_count < nr_new_roots) {
			/* Exclusive -> shared */
			if (cur_old_count != 0) {
				qg->excl -= num_bytes;
				qg->excl_cmpr -= num_bytes;
				dirty = true;
			}
		}

		/* Shared -> exclusive/none case */
		if (cur_old_count < nr_old_roots &&
		    cur_new_count == nr_new_roots) {
			/* Shared->exclusive */
			if (cur_new_count != 0) {
				qg->excl += num_bytes;
				qg->excl_cmpr += num_bytes;
				dirty = true;
			}
		}

		/* Exclusive/none -> exclusive/none case */
		if (cur_old_count == nr_old_roots &&
		    cur_new_count == nr_new_roots) {
			if (cur_old_count == 0) {
				/* None -> exclusive/none */

				if (cur_new_count != 0) {
					/* None -> exclusive */
					qg->excl += num_bytes;
					qg->excl_cmpr += num_bytes;
					dirty = true;
				}
				/* None -> none, nothing changed */
			} else {
				/* Exclusive -> exclusive/none */

				if (cur_new_count == 0) {
					/* Exclusive -> none */
					qg->excl -= num_bytes;
					qg->excl_cmpr -= num_bytes;
					dirty = true;
				}
				/* Exclusive -> exclusive, nothing changed */
			}
		}

		/* For exclusive extent, free its reserved bytes too */
		if (nr_old_roots == 0 && nr_new_roots == 1 &&
		    cur_new_count == nr_new_roots)
			qg->reserved -= num_bytes;
		if (dirty)
			qgroup_dirty(fs_info, qg);
	}
	return 0;
}

>>>>>>> 2c6625cd
int
btrfs_qgroup_account_extent(struct btrfs_trans_handle *trans,
			    struct btrfs_fs_info *fs_info,
			    u64 bytenr, u64 num_bytes,
			    struct ulist *old_roots, struct ulist *new_roots)
{
	struct ulist *qgroups = NULL;
	struct ulist *tmp = NULL;
	u64 seq;
	u64 nr_new_roots = 0;
	u64 nr_old_roots = 0;
	int ret = 0;

	if (new_roots)
		nr_new_roots = new_roots->nnodes;
	if (old_roots)
		nr_old_roots = old_roots->nnodes;

	if (!fs_info->quota_enabled)
		goto out_free;
	BUG_ON(!fs_info->quota_root);

	qgroups = ulist_alloc(GFP_NOFS);
	if (!qgroups) {
		ret = -ENOMEM;
		goto out_free;
	}
	tmp = ulist_alloc(GFP_NOFS);
	if (!tmp) {
		ret = -ENOMEM;
		goto out_free;
	}

	mutex_lock(&fs_info->qgroup_rescan_lock);
	if (fs_info->qgroup_flags & BTRFS_QGROUP_STATUS_FLAG_RESCAN) {
		if (fs_info->qgroup_rescan_progress.objectid <= bytenr) {
			mutex_unlock(&fs_info->qgroup_rescan_lock);
			ret = 0;
			goto out_free;
		}
	}
	mutex_unlock(&fs_info->qgroup_rescan_lock);

	spin_lock(&fs_info->qgroup_lock);
	seq = fs_info->qgroup_seq;

	/* Update old refcnts using old_roots */
	ret = qgroup_update_refcnt(fs_info, old_roots, tmp, qgroups, seq,
				   UPDATE_OLD);
	if (ret < 0)
		goto out;

	/* Update new refcnts using new_roots */
	ret = qgroup_update_refcnt(fs_info, new_roots, tmp, qgroups, seq,
				   UPDATE_NEW);
	if (ret < 0)
		goto out;
<<<<<<< HEAD

	qgroup_update_counters(fs_info, qgroups, nr_old_roots, nr_new_roots,
			       num_bytes, seq);

=======

	qgroup_update_counters(fs_info, qgroups, nr_old_roots, nr_new_roots,
			       num_bytes, seq);

>>>>>>> 2c6625cd
	/*
	 * Bump qgroup_seq to avoid seq overlap
	 */
	fs_info->qgroup_seq += max(nr_old_roots, nr_new_roots) + 1;
out:
	spin_unlock(&fs_info->qgroup_lock);
out_free:
	ulist_free(tmp);
	ulist_free(qgroups);
	ulist_free(old_roots);
	ulist_free(new_roots);
	return ret;
}

int btrfs_qgroup_account_extents(struct btrfs_trans_handle *trans,
				 struct btrfs_fs_info *fs_info)
{
	struct btrfs_qgroup_extent_record *record;
	struct btrfs_delayed_ref_root *delayed_refs;
	struct ulist *new_roots = NULL;
	struct rb_node *node;
	u64 qgroup_to_skip;
	int ret = 0;

	delayed_refs = &trans->transaction->delayed_refs;
	qgroup_to_skip = delayed_refs->qgroup_to_skip;
	while ((node = rb_first(&delayed_refs->dirty_extent_root))) {
		record = rb_entry(node, struct btrfs_qgroup_extent_record,
				  node);

		if (!ret) {
			/*
			 * Use (u64)-1 as time_seq to do special search, which
			 * doesn't lock tree or delayed_refs and search current
			 * root. It's safe inside commit_transaction().
			 */
			ret = btrfs_find_all_roots(trans, fs_info,
					record->bytenr, (u64)-1, &new_roots);
			if (ret < 0)
				goto cleanup;
			if (qgroup_to_skip)
				ulist_del(new_roots, qgroup_to_skip, 0);
			ret = btrfs_qgroup_account_extent(trans, fs_info,
					record->bytenr, record->num_bytes,
					record->old_roots, new_roots);
			record->old_roots = NULL;
			new_roots = NULL;
		}
cleanup:
		ulist_free(record->old_roots);
		ulist_free(new_roots);
		new_roots = NULL;
		rb_erase(node, &delayed_refs->dirty_extent_root);
		kfree(record);

	}
	return ret;
}

/*
 * called from commit_transaction. Writes all changed qgroups to disk.
 */
int btrfs_run_qgroups(struct btrfs_trans_handle *trans,
		      struct btrfs_fs_info *fs_info)
{
	struct btrfs_root *quota_root = fs_info->quota_root;
	int ret = 0;
	int start_rescan_worker = 0;

	if (!quota_root)
		goto out;

	if (!fs_info->quota_enabled && fs_info->pending_quota_state)
		start_rescan_worker = 1;

	fs_info->quota_enabled = fs_info->pending_quota_state;

	spin_lock(&fs_info->qgroup_lock);
	while (!list_empty(&fs_info->dirty_qgroups)) {
		struct btrfs_qgroup *qgroup;
		qgroup = list_first_entry(&fs_info->dirty_qgroups,
					  struct btrfs_qgroup, dirty);
		list_del_init(&qgroup->dirty);
		spin_unlock(&fs_info->qgroup_lock);
		ret = update_qgroup_info_item(trans, quota_root, qgroup);
		if (ret)
			fs_info->qgroup_flags |=
					BTRFS_QGROUP_STATUS_FLAG_INCONSISTENT;
		ret = update_qgroup_limit_item(trans, quota_root, qgroup);
		if (ret)
			fs_info->qgroup_flags |=
					BTRFS_QGROUP_STATUS_FLAG_INCONSISTENT;
		spin_lock(&fs_info->qgroup_lock);
	}
	if (fs_info->quota_enabled)
		fs_info->qgroup_flags |= BTRFS_QGROUP_STATUS_FLAG_ON;
	else
		fs_info->qgroup_flags &= ~BTRFS_QGROUP_STATUS_FLAG_ON;
	spin_unlock(&fs_info->qgroup_lock);

	ret = update_qgroup_status_item(trans, fs_info, quota_root);
	if (ret)
		fs_info->qgroup_flags |= BTRFS_QGROUP_STATUS_FLAG_INCONSISTENT;

	if (!ret && start_rescan_worker) {
		ret = qgroup_rescan_init(fs_info, 0, 1);
		if (!ret) {
			qgroup_rescan_zero_tracking(fs_info);
			btrfs_queue_work(fs_info->qgroup_rescan_workers,
					 &fs_info->qgroup_rescan_work);
		}
		ret = 0;
	}

out:

	return ret;
}

/*
 * copy the acounting information between qgroups. This is necessary when a
 * snapshot or a subvolume is created
 */
int btrfs_qgroup_inherit(struct btrfs_trans_handle *trans,
			 struct btrfs_fs_info *fs_info, u64 srcid, u64 objectid,
			 struct btrfs_qgroup_inherit *inherit)
{
	int ret = 0;
	int i;
	u64 *i_qgroups;
	struct btrfs_root *quota_root = fs_info->quota_root;
	struct btrfs_qgroup *srcgroup;
	struct btrfs_qgroup *dstgroup;
	u32 level_size = 0;
	u64 nums;

	mutex_lock(&fs_info->qgroup_ioctl_lock);
	if (!fs_info->quota_enabled)
		goto out;

	if (!quota_root) {
		ret = -EINVAL;
		goto out;
	}

	if (inherit) {
		i_qgroups = (u64 *)(inherit + 1);
		nums = inherit->num_qgroups + 2 * inherit->num_ref_copies +
		       2 * inherit->num_excl_copies;
		for (i = 0; i < nums; ++i) {
			srcgroup = find_qgroup_rb(fs_info, *i_qgroups);
			if (!srcgroup) {
				ret = -EINVAL;
				goto out;
			}

			if ((srcgroup->qgroupid >> 48) <= (objectid >> 48)) {
				ret = -EINVAL;
				goto out;
			}
			++i_qgroups;
		}
	}

	/*
	 * create a tracking group for the subvol itself
	 */
	ret = add_qgroup_item(trans, quota_root, objectid);
	if (ret)
		goto out;

	if (srcid) {
		struct btrfs_root *srcroot;
		struct btrfs_key srckey;

		srckey.objectid = srcid;
		srckey.type = BTRFS_ROOT_ITEM_KEY;
		srckey.offset = (u64)-1;
		srcroot = btrfs_read_fs_root_no_name(fs_info, &srckey);
		if (IS_ERR(srcroot)) {
			ret = PTR_ERR(srcroot);
			goto out;
		}

		rcu_read_lock();
		level_size = srcroot->nodesize;
		rcu_read_unlock();
	}

	/*
	 * add qgroup to all inherited groups
	 */
	if (inherit) {
		i_qgroups = (u64 *)(inherit + 1);
		for (i = 0; i < inherit->num_qgroups; ++i) {
			ret = add_qgroup_relation_item(trans, quota_root,
						       objectid, *i_qgroups);
			if (ret)
				goto out;
			ret = add_qgroup_relation_item(trans, quota_root,
						       *i_qgroups, objectid);
			if (ret)
				goto out;
			++i_qgroups;
		}
	}


	spin_lock(&fs_info->qgroup_lock);

	dstgroup = add_qgroup_rb(fs_info, objectid);
	if (IS_ERR(dstgroup)) {
		ret = PTR_ERR(dstgroup);
		goto unlock;
	}

	if (inherit && inherit->flags & BTRFS_QGROUP_INHERIT_SET_LIMITS) {
		dstgroup->lim_flags = inherit->lim.flags;
		dstgroup->max_rfer = inherit->lim.max_rfer;
		dstgroup->max_excl = inherit->lim.max_excl;
		dstgroup->rsv_rfer = inherit->lim.rsv_rfer;
		dstgroup->rsv_excl = inherit->lim.rsv_excl;

		ret = update_qgroup_limit_item(trans, quota_root, dstgroup);
		if (ret) {
			fs_info->qgroup_flags |= BTRFS_QGROUP_STATUS_FLAG_INCONSISTENT;
			btrfs_info(fs_info, "unable to update quota limit for %llu",
			       dstgroup->qgroupid);
			goto unlock;
		}
	}

	if (srcid) {
		srcgroup = find_qgroup_rb(fs_info, srcid);
		if (!srcgroup)
			goto unlock;

		/*
		 * We call inherit after we clone the root in order to make sure
		 * our counts don't go crazy, so at this point the only
		 * difference between the two roots should be the root node.
		 */
		dstgroup->rfer = srcgroup->rfer;
		dstgroup->rfer_cmpr = srcgroup->rfer_cmpr;
		dstgroup->excl = level_size;
		dstgroup->excl_cmpr = level_size;
		srcgroup->excl = level_size;
		srcgroup->excl_cmpr = level_size;

		/* inherit the limit info */
		dstgroup->lim_flags = srcgroup->lim_flags;
		dstgroup->max_rfer = srcgroup->max_rfer;
		dstgroup->max_excl = srcgroup->max_excl;
		dstgroup->rsv_rfer = srcgroup->rsv_rfer;
		dstgroup->rsv_excl = srcgroup->rsv_excl;

		qgroup_dirty(fs_info, dstgroup);
		qgroup_dirty(fs_info, srcgroup);
	}

	if (!inherit)
		goto unlock;

	i_qgroups = (u64 *)(inherit + 1);
	for (i = 0; i < inherit->num_qgroups; ++i) {
		ret = add_relation_rb(quota_root->fs_info, objectid,
				      *i_qgroups);
		if (ret)
			goto unlock;
		++i_qgroups;
	}

	for (i = 0; i <  inherit->num_ref_copies; ++i) {
		struct btrfs_qgroup *src;
		struct btrfs_qgroup *dst;

		src = find_qgroup_rb(fs_info, i_qgroups[0]);
		dst = find_qgroup_rb(fs_info, i_qgroups[1]);

		if (!src || !dst) {
			ret = -EINVAL;
			goto unlock;
		}

		dst->rfer = src->rfer - level_size;
		dst->rfer_cmpr = src->rfer_cmpr - level_size;
		i_qgroups += 2;
	}
	for (i = 0; i <  inherit->num_excl_copies; ++i) {
		struct btrfs_qgroup *src;
		struct btrfs_qgroup *dst;

		src = find_qgroup_rb(fs_info, i_qgroups[0]);
		dst = find_qgroup_rb(fs_info, i_qgroups[1]);

		if (!src || !dst) {
			ret = -EINVAL;
			goto unlock;
		}

		dst->excl = src->excl + level_size;
		dst->excl_cmpr = src->excl_cmpr + level_size;
		i_qgroups += 2;
	}

unlock:
	spin_unlock(&fs_info->qgroup_lock);
out:
	mutex_unlock(&fs_info->qgroup_ioctl_lock);
	return ret;
}

int btrfs_qgroup_reserve(struct btrfs_root *root, u64 num_bytes)
{
	struct btrfs_root *quota_root;
	struct btrfs_qgroup *qgroup;
	struct btrfs_fs_info *fs_info = root->fs_info;
	u64 ref_root = root->root_key.objectid;
	int ret = 0;
	struct ulist_node *unode;
	struct ulist_iterator uiter;

	if (!is_fstree(ref_root))
		return 0;

	if (num_bytes == 0)
		return 0;

	spin_lock(&fs_info->qgroup_lock);
	quota_root = fs_info->quota_root;
	if (!quota_root)
		goto out;

	qgroup = find_qgroup_rb(fs_info, ref_root);
	if (!qgroup)
		goto out;

	/*
	 * in a first step, we check all affected qgroups if any limits would
	 * be exceeded
	 */
	ulist_reinit(fs_info->qgroup_ulist);
	ret = ulist_add(fs_info->qgroup_ulist, qgroup->qgroupid,
			(uintptr_t)qgroup, GFP_ATOMIC);
	if (ret < 0)
		goto out;
	ULIST_ITER_INIT(&uiter);
	while ((unode = ulist_next(fs_info->qgroup_ulist, &uiter))) {
		struct btrfs_qgroup *qg;
		struct btrfs_qgroup_list *glist;

		qg = u64_to_ptr(unode->aux);

		if ((qg->lim_flags & BTRFS_QGROUP_LIMIT_MAX_RFER) &&
		    qg->reserved + (s64)qg->rfer + num_bytes >
		    qg->max_rfer) {
			ret = -EDQUOT;
			goto out;
		}

		if ((qg->lim_flags & BTRFS_QGROUP_LIMIT_MAX_EXCL) &&
		    qg->reserved + (s64)qg->excl + num_bytes >
		    qg->max_excl) {
			ret = -EDQUOT;
			goto out;
		}

		list_for_each_entry(glist, &qg->groups, next_group) {
			ret = ulist_add(fs_info->qgroup_ulist,
					glist->group->qgroupid,
					(uintptr_t)glist->group, GFP_ATOMIC);
			if (ret < 0)
				goto out;
		}
	}
	ret = 0;
	/*
	 * no limits exceeded, now record the reservation into all qgroups
	 */
	ULIST_ITER_INIT(&uiter);
	while ((unode = ulist_next(fs_info->qgroup_ulist, &uiter))) {
		struct btrfs_qgroup *qg;

		qg = u64_to_ptr(unode->aux);

		qg->reserved += num_bytes;
	}

out:
	spin_unlock(&fs_info->qgroup_lock);
	return ret;
}

void btrfs_qgroup_free(struct btrfs_root *root, u64 num_bytes)
{
	struct btrfs_root *quota_root;
	struct btrfs_qgroup *qgroup;
	struct btrfs_fs_info *fs_info = root->fs_info;
	struct ulist_node *unode;
	struct ulist_iterator uiter;
	u64 ref_root = root->root_key.objectid;
	int ret = 0;

	if (!is_fstree(ref_root))
		return;

	if (num_bytes == 0)
		return;

	spin_lock(&fs_info->qgroup_lock);

	quota_root = fs_info->quota_root;
	if (!quota_root)
		goto out;

	qgroup = find_qgroup_rb(fs_info, ref_root);
	if (!qgroup)
		goto out;

	ulist_reinit(fs_info->qgroup_ulist);
	ret = ulist_add(fs_info->qgroup_ulist, qgroup->qgroupid,
			(uintptr_t)qgroup, GFP_ATOMIC);
	if (ret < 0)
		goto out;
	ULIST_ITER_INIT(&uiter);
	while ((unode = ulist_next(fs_info->qgroup_ulist, &uiter))) {
		struct btrfs_qgroup *qg;
		struct btrfs_qgroup_list *glist;

		qg = u64_to_ptr(unode->aux);

		qg->reserved -= num_bytes;

		list_for_each_entry(glist, &qg->groups, next_group) {
			ret = ulist_add(fs_info->qgroup_ulist,
					glist->group->qgroupid,
					(uintptr_t)glist->group, GFP_ATOMIC);
			if (ret < 0)
				goto out;
		}
	}

out:
	spin_unlock(&fs_info->qgroup_lock);
}

void assert_qgroups_uptodate(struct btrfs_trans_handle *trans)
{
	if (list_empty(&trans->qgroup_ref_list) && !trans->delayed_ref_elem.seq)
		return;
	btrfs_err(trans->root->fs_info,
		"qgroups not uptodate in trans handle %p:  list is%s empty, "
		"seq is %#x.%x",
		trans, list_empty(&trans->qgroup_ref_list) ? "" : " not",
		(u32)(trans->delayed_ref_elem.seq >> 32),
		(u32)trans->delayed_ref_elem.seq);
	BUG();
}

/*
 * returns < 0 on error, 0 when more leafs are to be scanned.
 * returns 1 when done.
 */
static int
qgroup_rescan_leaf(struct btrfs_fs_info *fs_info, struct btrfs_path *path,
		   struct btrfs_trans_handle *trans,
		   struct extent_buffer *scratch_leaf)
{
	struct btrfs_key found;
	struct ulist *roots = NULL;
	struct seq_list tree_mod_seq_elem = SEQ_LIST_INIT(tree_mod_seq_elem);
	u64 num_bytes;
	int slot;
	int ret;

	path->leave_spinning = 1;
	mutex_lock(&fs_info->qgroup_rescan_lock);
	ret = btrfs_search_slot_for_read(fs_info->extent_root,
					 &fs_info->qgroup_rescan_progress,
					 path, 1, 0);

	pr_debug("current progress key (%llu %u %llu), search_slot ret %d\n",
		 fs_info->qgroup_rescan_progress.objectid,
		 fs_info->qgroup_rescan_progress.type,
		 fs_info->qgroup_rescan_progress.offset, ret);

	if (ret) {
		/*
		 * The rescan is about to end, we will not be scanning any
		 * further blocks. We cannot unset the RESCAN flag here, because
		 * we want to commit the transaction if everything went well.
		 * To make the live accounting work in this phase, we set our
		 * scan progress pointer such that every real extent objectid
		 * will be smaller.
		 */
		fs_info->qgroup_rescan_progress.objectid = (u64)-1;
		btrfs_release_path(path);
		mutex_unlock(&fs_info->qgroup_rescan_lock);
		return ret;
	}

	btrfs_item_key_to_cpu(path->nodes[0], &found,
			      btrfs_header_nritems(path->nodes[0]) - 1);
	fs_info->qgroup_rescan_progress.objectid = found.objectid + 1;

	btrfs_get_tree_mod_seq(fs_info, &tree_mod_seq_elem);
	memcpy(scratch_leaf, path->nodes[0], sizeof(*scratch_leaf));
	slot = path->slots[0];
	btrfs_release_path(path);
	mutex_unlock(&fs_info->qgroup_rescan_lock);

	for (; slot < btrfs_header_nritems(scratch_leaf); ++slot) {
		btrfs_item_key_to_cpu(scratch_leaf, &found, slot);
		if (found.type != BTRFS_EXTENT_ITEM_KEY &&
		    found.type != BTRFS_METADATA_ITEM_KEY)
			continue;
		if (found.type == BTRFS_METADATA_ITEM_KEY)
			num_bytes = fs_info->extent_root->nodesize;
		else
			num_bytes = found.offset;

		ret = btrfs_find_all_roots(NULL, fs_info, found.objectid, 0,
					   &roots);
		if (ret < 0)
			goto out;
		/* For rescan, just pass old_roots as NULL */
		ret = btrfs_qgroup_account_extent(trans, fs_info,
				found.objectid, num_bytes, NULL, roots);
		if (ret < 0)
			goto out;
	}
out:
	btrfs_put_tree_mod_seq(fs_info, &tree_mod_seq_elem);

	return ret;
}

static void btrfs_qgroup_rescan_worker(struct btrfs_work *work)
{
	struct btrfs_fs_info *fs_info = container_of(work, struct btrfs_fs_info,
						     qgroup_rescan_work);
	struct btrfs_path *path;
	struct btrfs_trans_handle *trans = NULL;
	struct extent_buffer *scratch_leaf = NULL;
	int err = -ENOMEM;
	int ret = 0;

	path = btrfs_alloc_path();
	if (!path)
		goto out;
	scratch_leaf = kmalloc(sizeof(*scratch_leaf), GFP_NOFS);
	if (!scratch_leaf)
		goto out;

	err = 0;
	while (!err) {
		trans = btrfs_start_transaction(fs_info->fs_root, 0);
		if (IS_ERR(trans)) {
			err = PTR_ERR(trans);
			break;
		}
		if (!fs_info->quota_enabled) {
			err = -EINTR;
		} else {
			err = qgroup_rescan_leaf(fs_info, path, trans,
						 scratch_leaf);
		}
		if (err > 0)
			btrfs_commit_transaction(trans, fs_info->fs_root);
		else
			btrfs_end_transaction(trans, fs_info->fs_root);
	}

out:
	kfree(scratch_leaf);
	btrfs_free_path(path);

	mutex_lock(&fs_info->qgroup_rescan_lock);
	fs_info->qgroup_flags &= ~BTRFS_QGROUP_STATUS_FLAG_RESCAN;

	if (err > 0 &&
	    fs_info->qgroup_flags & BTRFS_QGROUP_STATUS_FLAG_INCONSISTENT) {
		fs_info->qgroup_flags &= ~BTRFS_QGROUP_STATUS_FLAG_INCONSISTENT;
	} else if (err < 0) {
		fs_info->qgroup_flags |= BTRFS_QGROUP_STATUS_FLAG_INCONSISTENT;
	}
	mutex_unlock(&fs_info->qgroup_rescan_lock);

	/*
	 * only update status, since the previous part has alreay updated the
	 * qgroup info.
	 */
	trans = btrfs_start_transaction(fs_info->quota_root, 1);
	if (IS_ERR(trans)) {
		err = PTR_ERR(trans);
		btrfs_err(fs_info,
			  "fail to start transaction for status update: %d\n",
			  err);
		goto done;
	}
	ret = update_qgroup_status_item(trans, fs_info, fs_info->quota_root);
	if (ret < 0) {
		err = ret;
		btrfs_err(fs_info, "fail to update qgroup status: %d\n", err);
	}
	btrfs_end_transaction(trans, fs_info->quota_root);

	if (err >= 0) {
		btrfs_info(fs_info, "qgroup scan completed%s",
			err > 0 ? " (inconsistency flag cleared)" : "");
	} else {
		btrfs_err(fs_info, "qgroup scan failed with %d", err);
	}

done:
	complete_all(&fs_info->qgroup_rescan_completion);
}

/*
 * Checks that (a) no rescan is running and (b) quota is enabled. Allocates all
 * memory required for the rescan context.
 */
static int
qgroup_rescan_init(struct btrfs_fs_info *fs_info, u64 progress_objectid,
		   int init_flags)
{
	int ret = 0;

	if (!init_flags &&
	    (!(fs_info->qgroup_flags & BTRFS_QGROUP_STATUS_FLAG_RESCAN) ||
	     !(fs_info->qgroup_flags & BTRFS_QGROUP_STATUS_FLAG_ON))) {
		ret = -EINVAL;
		goto err;
	}

	mutex_lock(&fs_info->qgroup_rescan_lock);
	spin_lock(&fs_info->qgroup_lock);

	if (init_flags) {
		if (fs_info->qgroup_flags & BTRFS_QGROUP_STATUS_FLAG_RESCAN)
			ret = -EINPROGRESS;
		else if (!(fs_info->qgroup_flags & BTRFS_QGROUP_STATUS_FLAG_ON))
			ret = -EINVAL;

		if (ret) {
			spin_unlock(&fs_info->qgroup_lock);
			mutex_unlock(&fs_info->qgroup_rescan_lock);
			goto err;
		}
		fs_info->qgroup_flags |= BTRFS_QGROUP_STATUS_FLAG_RESCAN;
	}

	memset(&fs_info->qgroup_rescan_progress, 0,
		sizeof(fs_info->qgroup_rescan_progress));
	fs_info->qgroup_rescan_progress.objectid = progress_objectid;

	spin_unlock(&fs_info->qgroup_lock);
	mutex_unlock(&fs_info->qgroup_rescan_lock);

	init_completion(&fs_info->qgroup_rescan_completion);

	memset(&fs_info->qgroup_rescan_work, 0,
	       sizeof(fs_info->qgroup_rescan_work));
	btrfs_init_work(&fs_info->qgroup_rescan_work,
			btrfs_qgroup_rescan_helper,
			btrfs_qgroup_rescan_worker, NULL, NULL);

	if (ret) {
err:
		btrfs_info(fs_info, "qgroup_rescan_init failed with %d", ret);
		return ret;
	}

	return 0;
}

static void
qgroup_rescan_zero_tracking(struct btrfs_fs_info *fs_info)
{
	struct rb_node *n;
	struct btrfs_qgroup *qgroup;

	spin_lock(&fs_info->qgroup_lock);
	/* clear all current qgroup tracking information */
	for (n = rb_first(&fs_info->qgroup_tree); n; n = rb_next(n)) {
		qgroup = rb_entry(n, struct btrfs_qgroup, node);
		qgroup->rfer = 0;
		qgroup->rfer_cmpr = 0;
		qgroup->excl = 0;
		qgroup->excl_cmpr = 0;
	}
	spin_unlock(&fs_info->qgroup_lock);
}

int
btrfs_qgroup_rescan(struct btrfs_fs_info *fs_info)
{
	int ret = 0;
	struct btrfs_trans_handle *trans;

	ret = qgroup_rescan_init(fs_info, 0, 1);
	if (ret)
		return ret;

	/*
	 * We have set the rescan_progress to 0, which means no more
	 * delayed refs will be accounted by btrfs_qgroup_account_ref.
	 * However, btrfs_qgroup_account_ref may be right after its call
	 * to btrfs_find_all_roots, in which case it would still do the
	 * accounting.
	 * To solve this, we're committing the transaction, which will
	 * ensure we run all delayed refs and only after that, we are
	 * going to clear all tracking information for a clean start.
	 */

	trans = btrfs_join_transaction(fs_info->fs_root);
	if (IS_ERR(trans)) {
		fs_info->qgroup_flags &= ~BTRFS_QGROUP_STATUS_FLAG_RESCAN;
		return PTR_ERR(trans);
	}
	ret = btrfs_commit_transaction(trans, fs_info->fs_root);
	if (ret) {
		fs_info->qgroup_flags &= ~BTRFS_QGROUP_STATUS_FLAG_RESCAN;
		return ret;
	}

	qgroup_rescan_zero_tracking(fs_info);

	btrfs_queue_work(fs_info->qgroup_rescan_workers,
			 &fs_info->qgroup_rescan_work);

	return 0;
}

int btrfs_qgroup_wait_for_completion(struct btrfs_fs_info *fs_info)
{
	int running;
	int ret = 0;

	mutex_lock(&fs_info->qgroup_rescan_lock);
	spin_lock(&fs_info->qgroup_lock);
	running = fs_info->qgroup_flags & BTRFS_QGROUP_STATUS_FLAG_RESCAN;
	spin_unlock(&fs_info->qgroup_lock);
	mutex_unlock(&fs_info->qgroup_rescan_lock);

	if (running)
		ret = wait_for_completion_interruptible(
					&fs_info->qgroup_rescan_completion);

	return ret;
}

/*
 * this is only called from open_ctree where we're still single threaded, thus
 * locking is omitted here.
 */
void
btrfs_qgroup_rescan_resume(struct btrfs_fs_info *fs_info)
{
	if (fs_info->qgroup_flags & BTRFS_QGROUP_STATUS_FLAG_RESCAN)
		btrfs_queue_work(fs_info->qgroup_rescan_workers,
				 &fs_info->qgroup_rescan_work);
}<|MERGE_RESOLUTION|>--- conflicted
+++ resolved
@@ -1429,7 +1429,6 @@
 	struct rb_node *node;
 	u64 qgroup_to_skip;
 	int ret = 0;
-<<<<<<< HEAD
 
 	delayed_refs = &trans->transaction->delayed_refs;
 	qgroup_to_skip = delayed_refs->qgroup_to_skip;
@@ -1535,236 +1534,8 @@
 		}
 	}
 	return 0;
-=======
-
-	delayed_refs = &trans->transaction->delayed_refs;
-	qgroup_to_skip = delayed_refs->qgroup_to_skip;
-
-	/*
-	 * No need to do lock, since this function will only be called in
-	 * btrfs_commmit_transaction().
-	 */
-	node = rb_first(&delayed_refs->dirty_extent_root);
-	while (node) {
-		record = rb_entry(node, struct btrfs_qgroup_extent_record,
-				  node);
-		ret = btrfs_find_all_roots(NULL, fs_info, record->bytenr, 0,
-					   &record->old_roots);
-		if (ret < 0)
-			break;
-		if (qgroup_to_skip)
-			ulist_del(record->old_roots, qgroup_to_skip, 0);
-		node = rb_next(node);
-	}
-	return ret;
-}
-
-struct btrfs_qgroup_extent_record
-*btrfs_qgroup_insert_dirty_extent(struct btrfs_delayed_ref_root *delayed_refs,
-				  struct btrfs_qgroup_extent_record *record)
-{
-	struct rb_node **p = &delayed_refs->dirty_extent_root.rb_node;
-	struct rb_node *parent_node = NULL;
-	struct btrfs_qgroup_extent_record *entry;
-	u64 bytenr = record->bytenr;
-
-	while (*p) {
-		parent_node = *p;
-		entry = rb_entry(parent_node, struct btrfs_qgroup_extent_record,
-				 node);
-		if (bytenr < entry->bytenr)
-			p = &(*p)->rb_left;
-		else if (bytenr > entry->bytenr)
-			p = &(*p)->rb_right;
-		else
-			return entry;
-	}
-
-	rb_link_node(&record->node, parent_node, p);
-	rb_insert_color(&record->node, &delayed_refs->dirty_extent_root);
-	return NULL;
->>>>>>> 2c6625cd
-}
-
-#define UPDATE_NEW	0
-#define UPDATE_OLD	1
-/*
-<<<<<<< HEAD
- * Update qgroup rfer/excl counters.
- * Rfer update is easy, codes can explain themselves.
- *
- * Excl update is tricky, the update is split into 2 part.
- * Part 1: Possible exclusive <-> sharing detect:
- *	|	A	|	!A	|
- *  -------------------------------------
- *  B	|	*	|	-	|
- *  -------------------------------------
- *  !B	|	+	|	**	|
- *  -------------------------------------
- *
- * Conditions:
- * A:	cur_old_roots < nr_old_roots	(not exclusive before)
- * !A:	cur_old_roots == nr_old_roots	(possible exclusive before)
- * B:	cur_new_roots < nr_new_roots	(not exclusive now)
- * !B:	cur_new_roots == nr_new_roots	(possible exclsuive now)
- *
- * Results:
- * +: Possible sharing -> exclusive	-: Possible exclusive -> sharing
- * *: Definitely not changed.		**: Possible unchanged.
- *
- * For !A and !B condition, the exception is cur_old/new_roots == 0 case.
- *
- * To make the logic clear, we first use condition A and B to split
- * combination into 4 results.
- *
- * Then, for result "+" and "-", check old/new_roots == 0 case, as in them
- * only on variant maybe 0.
- *
- * Lastly, check result **, since there are 2 variants maybe 0, split them
- * again(2x2).
- * But this time we don't need to consider other things, the codes and logic
- * is easy to understand now.
- */
-static int qgroup_update_counters(struct btrfs_fs_info *fs_info,
-				  struct ulist *qgroups,
-				  u64 nr_old_roots,
-				  u64 nr_new_roots,
-				  u64 num_bytes, u64 seq)
-{
-	struct ulist_node *unode;
-	struct ulist_iterator uiter;
-	struct btrfs_qgroup *qg;
-	u64 cur_new_count, cur_old_count;
-
-	ULIST_ITER_INIT(&uiter);
-	while ((unode = ulist_next(qgroups, &uiter))) {
-		bool dirty = false;
-
-		qg = u64_to_ptr(unode->aux);
-		cur_old_count = btrfs_qgroup_get_old_refcnt(qg, seq);
-		cur_new_count = btrfs_qgroup_get_new_refcnt(qg, seq);
-
-		/* Rfer update part */
-		if (cur_old_count == 0 && cur_new_count > 0) {
-			qg->rfer += num_bytes;
-			qg->rfer_cmpr += num_bytes;
-			dirty = true;
-		}
-		if (cur_old_count > 0 && cur_new_count == 0) {
-			qg->rfer -= num_bytes;
-			qg->rfer_cmpr -= num_bytes;
-			dirty = true;
-		}
-
-		/* Excl update part */
-		/* Exclusive/none -> shared case */
-		if (cur_old_count == nr_old_roots &&
-		    cur_new_count < nr_new_roots) {
-			/* Exclusive -> shared */
-			if (cur_old_count != 0) {
-				qg->excl -= num_bytes;
-				qg->excl_cmpr -= num_bytes;
-				dirty = true;
-			}
-		}
-
-		/* Shared -> exclusive/none case */
-		if (cur_old_count < nr_old_roots &&
-		    cur_new_count == nr_new_roots) {
-			/* Shared->exclusive */
-			if (cur_new_count != 0) {
-				qg->excl += num_bytes;
-				qg->excl_cmpr += num_bytes;
-				dirty = true;
-			}
-		}
-
-		/* Exclusive/none -> exclusive/none case */
-		if (cur_old_count == nr_old_roots &&
-		    cur_new_count == nr_new_roots) {
-			if (cur_old_count == 0) {
-				/* None -> exclusive/none */
-
-				if (cur_new_count != 0) {
-					/* None -> exclusive */
-					qg->excl += num_bytes;
-					qg->excl_cmpr += num_bytes;
-					dirty = true;
-				}
-				/* None -> none, nothing changed */
-			} else {
-				/* Exclusive -> exclusive/none */
-
-				if (cur_new_count == 0) {
-					/* Exclusive -> none */
-					qg->excl -= num_bytes;
-					qg->excl_cmpr -= num_bytes;
-					dirty = true;
-				}
-				/* Exclusive -> exclusive, nothing changed */
-			}
-		}
-		if (dirty)
-			qgroup_dirty(fs_info, qg);
-=======
- * Walk all of the roots that points to the bytenr and adjust their refcnts.
- */
-static int qgroup_update_refcnt(struct btrfs_fs_info *fs_info,
-				struct ulist *roots, struct ulist *tmp,
-				struct ulist *qgroups, u64 seq, int update_old)
-{
-	struct ulist_node *unode;
-	struct ulist_iterator uiter;
-	struct ulist_node *tmp_unode;
-	struct ulist_iterator tmp_uiter;
-	struct btrfs_qgroup *qg;
-	int ret = 0;
-
-	if (!roots)
-		return 0;
-	ULIST_ITER_INIT(&uiter);
-	while ((unode = ulist_next(roots, &uiter))) {
-		qg = find_qgroup_rb(fs_info, unode->val);
-		if (!qg)
-			continue;
-
-		ulist_reinit(tmp);
-		ret = ulist_add(qgroups, qg->qgroupid, ptr_to_u64(qg),
-				GFP_ATOMIC);
-		if (ret < 0)
-			return ret;
-		ret = ulist_add(tmp, qg->qgroupid, ptr_to_u64(qg), GFP_ATOMIC);
-		if (ret < 0)
-			return ret;
-		ULIST_ITER_INIT(&tmp_uiter);
-		while ((tmp_unode = ulist_next(tmp, &tmp_uiter))) {
-			struct btrfs_qgroup_list *glist;
-
-			qg = u64_to_ptr(tmp_unode->aux);
-			if (update_old)
-				btrfs_qgroup_update_old_refcnt(qg, seq, 1);
-			else
-				btrfs_qgroup_update_new_refcnt(qg, seq, 1);
-			list_for_each_entry(glist, &qg->groups, next_group) {
-				ret = ulist_add(qgroups, glist->group->qgroupid,
-						ptr_to_u64(glist->group),
-						GFP_ATOMIC);
-				if (ret < 0)
-					return ret;
-				ret = ulist_add(tmp, glist->group->qgroupid,
-						ptr_to_u64(glist->group),
-						GFP_ATOMIC);
-				if (ret < 0)
-					return ret;
-			}
-		}
->>>>>>> 2c6625cd
-	}
-	return 0;
-}
-
-<<<<<<< HEAD
-=======
+}
+
 /*
  * Update qgroup rfer/excl counters.
  * Rfer update is easy, codes can explain themselves.
@@ -1891,7 +1662,6 @@
 	return 0;
 }
 
->>>>>>> 2c6625cd
 int
 btrfs_qgroup_account_extent(struct btrfs_trans_handle *trans,
 			    struct btrfs_fs_info *fs_info,
@@ -1949,17 +1719,10 @@
 				   UPDATE_NEW);
 	if (ret < 0)
 		goto out;
-<<<<<<< HEAD
 
 	qgroup_update_counters(fs_info, qgroups, nr_old_roots, nr_new_roots,
 			       num_bytes, seq);
 
-=======
-
-	qgroup_update_counters(fs_info, qgroups, nr_old_roots, nr_new_roots,
-			       num_bytes, seq);
-
->>>>>>> 2c6625cd
 	/*
 	 * Bump qgroup_seq to avoid seq overlap
 	 */
