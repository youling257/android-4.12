/*
 * fs/f2fs/data.c
 *
 * Copyright (c) 2012 Samsung Electronics Co., Ltd.
 *             http://www.samsung.com/
 *
 * This program is free software; you can redistribute it and/or modify
 * it under the terms of the GNU General Public License version 2 as
 * published by the Free Software Foundation.
 */
#include <linux/fs.h>
#include <linux/f2fs_fs.h>
#include <linux/buffer_head.h>
#include <linux/mpage.h>
#include <linux/writeback.h>
#include <linux/backing-dev.h>
#include <linux/blkdev.h>
#include <linux/bio.h>
#include <linux/prefetch.h>
#include <linux/uio.h>
#include <linux/cleancache.h>

#include "f2fs.h"
#include "node.h"
#include "segment.h"
#include "trace.h"
#include <trace/events/f2fs.h>

static struct kmem_cache *extent_tree_slab;
static struct kmem_cache *extent_node_slab;

static void f2fs_read_end_io(struct bio *bio, int err)
{
	struct bio_vec *bvec;
	int i;

	if (f2fs_bio_encrypted(bio)) {
		if (err) {
			f2fs_release_crypto_ctx(bio->bi_private);
		} else {
			f2fs_end_io_crypto_work(bio->bi_private, bio);
			return;
		}
	}

	bio_for_each_segment_all(bvec, bio, i) {
		struct page *page = bvec->bv_page;

		if (!err) {
			SetPageUptodate(page);
		} else {
			ClearPageUptodate(page);
			SetPageError(page);
		}
		unlock_page(page);
	}
	bio_put(bio);
}

static void f2fs_write_end_io(struct bio *bio, int err)
{
	struct f2fs_sb_info *sbi = bio->bi_private;
	struct bio_vec *bvec;
	int i;

	bio_for_each_segment_all(bvec, bio, i) {
		struct page *page = bvec->bv_page;

		f2fs_restore_and_release_control_page(&page);

		if (unlikely(err)) {
			set_page_dirty(page);
			set_bit(AS_EIO, &page->mapping->flags);
			f2fs_stop_checkpoint(sbi);
		}
		end_page_writeback(page);
		dec_page_count(sbi, F2FS_WRITEBACK);
	}

	if (!get_pages(sbi, F2FS_WRITEBACK) &&
			!list_empty(&sbi->cp_wait.task_list))
		wake_up(&sbi->cp_wait);

	bio_put(bio);
}

/*
 * Low-level block read/write IO operations.
 */
static struct bio *__bio_alloc(struct f2fs_sb_info *sbi, block_t blk_addr,
				int npages, bool is_read)
{
	struct bio *bio;

	/* No failure on bio allocation */
	bio = bio_alloc(GFP_NOIO, npages);

	bio->bi_bdev = sbi->sb->s_bdev;
	bio->bi_iter.bi_sector = SECTOR_FROM_BLOCK(blk_addr);
	bio->bi_end_io = is_read ? f2fs_read_end_io : f2fs_write_end_io;
	bio->bi_private = is_read ? NULL : sbi;

	return bio;
}

static void __submit_merged_bio(struct f2fs_bio_info *io)
{
	struct f2fs_io_info *fio = &io->fio;

	if (!io->bio)
		return;

	if (is_read_io(fio->rw))
		trace_f2fs_submit_read_bio(io->sbi->sb, fio, io->bio);
	else
		trace_f2fs_submit_write_bio(io->sbi->sb, fio, io->bio);

	submit_bio(fio->rw, io->bio);
	io->bio = NULL;
}

void f2fs_submit_merged_bio(struct f2fs_sb_info *sbi,
				enum page_type type, int rw)
{
	enum page_type btype = PAGE_TYPE_OF_BIO(type);
	struct f2fs_bio_info *io;

	io = is_read_io(rw) ? &sbi->read_io : &sbi->write_io[btype];

	down_write(&io->io_rwsem);

	/* change META to META_FLUSH in the checkpoint procedure */
	if (type >= META_FLUSH) {
		io->fio.type = META_FLUSH;
		if (test_opt(sbi, NOBARRIER))
			io->fio.rw = WRITE_FLUSH | REQ_META | REQ_PRIO;
		else
			io->fio.rw = WRITE_FLUSH_FUA | REQ_META | REQ_PRIO;
	}
	__submit_merged_bio(io);
	up_write(&io->io_rwsem);
}

/*
 * Fill the locked page with data located in the block address.
 * Return unlocked page.
 */
int f2fs_submit_page_bio(struct f2fs_io_info *fio)
{
	struct bio *bio;
	struct page *page = fio->encrypted_page ? fio->encrypted_page : fio->page;

	trace_f2fs_submit_page_bio(page, fio);
	f2fs_trace_ios(fio, 0);

	/* Allocate a new bio */
	bio = __bio_alloc(fio->sbi, fio->blk_addr, 1, is_read_io(fio->rw));

	if (bio_add_page(bio, page, PAGE_CACHE_SIZE, 0) < PAGE_CACHE_SIZE) {
		bio_put(bio);
		f2fs_put_page(page, 1);
		return -EFAULT;
	}

	submit_bio(fio->rw, bio);
	return 0;
}

void f2fs_submit_page_mbio(struct f2fs_io_info *fio)
{
	struct f2fs_sb_info *sbi = fio->sbi;
	enum page_type btype = PAGE_TYPE_OF_BIO(fio->type);
	struct f2fs_bio_info *io;
	bool is_read = is_read_io(fio->rw);
	struct page *bio_page;

	io = is_read ? &sbi->read_io : &sbi->write_io[btype];

	verify_block_addr(sbi, fio->blk_addr);

	down_write(&io->io_rwsem);

	if (!is_read)
		inc_page_count(sbi, F2FS_WRITEBACK);

	if (io->bio && (io->last_block_in_bio != fio->blk_addr - 1 ||
						io->fio.rw != fio->rw))
		__submit_merged_bio(io);
alloc_new:
	if (io->bio == NULL) {
		int bio_blocks = MAX_BIO_BLOCKS(sbi);

		io->bio = __bio_alloc(sbi, fio->blk_addr, bio_blocks, is_read);
		io->fio = *fio;
	}

	bio_page = fio->encrypted_page ? fio->encrypted_page : fio->page;

	if (bio_add_page(io->bio, bio_page, PAGE_CACHE_SIZE, 0) <
							PAGE_CACHE_SIZE) {
		__submit_merged_bio(io);
		goto alloc_new;
	}

	io->last_block_in_bio = fio->blk_addr;
	f2fs_trace_ios(fio, 0);

	up_write(&io->io_rwsem);
	trace_f2fs_submit_page_mbio(fio->page, fio);
}

/*
 * Lock ordering for the change of data block address:
 * ->data_page
 *  ->node_page
 *    update block addresses in the node page
 */
void set_data_blkaddr(struct dnode_of_data *dn)
{
	struct f2fs_node *rn;
	__le32 *addr_array;
	struct page *node_page = dn->node_page;
	unsigned int ofs_in_node = dn->ofs_in_node;

	f2fs_wait_on_page_writeback(node_page, NODE);

	rn = F2FS_NODE(node_page);

	/* Get physical address of data block */
	addr_array = blkaddr_in_node(rn);
	addr_array[ofs_in_node] = cpu_to_le32(dn->data_blkaddr);
	set_page_dirty(node_page);
}

int reserve_new_block(struct dnode_of_data *dn)
{
	struct f2fs_sb_info *sbi = F2FS_I_SB(dn->inode);

	if (unlikely(is_inode_flag_set(F2FS_I(dn->inode), FI_NO_ALLOC)))
		return -EPERM;
	if (unlikely(!inc_valid_block_count(sbi, dn->inode, 1)))
		return -ENOSPC;

	trace_f2fs_reserve_new_block(dn->inode, dn->nid, dn->ofs_in_node);

	dn->data_blkaddr = NEW_ADDR;
	set_data_blkaddr(dn);
	mark_inode_dirty(dn->inode);
	sync_inode_page(dn);
	return 0;
}

int f2fs_reserve_block(struct dnode_of_data *dn, pgoff_t index)
{
	bool need_put = dn->inode_page ? false : true;
	int err;

	err = get_dnode_of_data(dn, index, ALLOC_NODE);
	if (err)
		return err;

	if (dn->data_blkaddr == NULL_ADDR)
		err = reserve_new_block(dn);
	if (err || need_put)
		f2fs_put_dnode(dn);
	return err;
}

static bool lookup_extent_info(struct inode *inode, pgoff_t pgofs,
							struct extent_info *ei)
{
	struct f2fs_inode_info *fi = F2FS_I(inode);
	pgoff_t start_fofs, end_fofs;
	block_t start_blkaddr;

	read_lock(&fi->ext_lock);
	if (fi->ext.len == 0) {
		read_unlock(&fi->ext_lock);
		return false;
	}

	stat_inc_total_hit(inode->i_sb);

	start_fofs = fi->ext.fofs;
	end_fofs = fi->ext.fofs + fi->ext.len - 1;
	start_blkaddr = fi->ext.blk;

	if (pgofs >= start_fofs && pgofs <= end_fofs) {
		*ei = fi->ext;
		stat_inc_read_hit(inode->i_sb);
		read_unlock(&fi->ext_lock);
		return true;
	}
	read_unlock(&fi->ext_lock);
	return false;
}

static bool update_extent_info(struct inode *inode, pgoff_t fofs,
								block_t blkaddr)
{
	struct f2fs_inode_info *fi = F2FS_I(inode);
	pgoff_t start_fofs, end_fofs;
	block_t start_blkaddr, end_blkaddr;
	int need_update = true;

	write_lock(&fi->ext_lock);

	start_fofs = fi->ext.fofs;
	end_fofs = fi->ext.fofs + fi->ext.len - 1;
	start_blkaddr = fi->ext.blk;
	end_blkaddr = fi->ext.blk + fi->ext.len - 1;

	/* Drop and initialize the matched extent */
	if (fi->ext.len == 1 && fofs == start_fofs)
		fi->ext.len = 0;

	/* Initial extent */
	if (fi->ext.len == 0) {
		if (blkaddr != NULL_ADDR) {
			fi->ext.fofs = fofs;
			fi->ext.blk = blkaddr;
			fi->ext.len = 1;
		}
		goto end_update;
	}

	/* Front merge */
	if (fofs == start_fofs - 1 && blkaddr == start_blkaddr - 1) {
		fi->ext.fofs--;
		fi->ext.blk--;
		fi->ext.len++;
		goto end_update;
	}

	/* Back merge */
	if (fofs == end_fofs + 1 && blkaddr == end_blkaddr + 1) {
		fi->ext.len++;
		goto end_update;
	}

	/* Split the existing extent */
	if (fi->ext.len > 1 &&
		fofs >= start_fofs && fofs <= end_fofs) {
		if ((end_fofs - fofs) < (fi->ext.len >> 1)) {
			fi->ext.len = fofs - start_fofs;
		} else {
			fi->ext.fofs = fofs + 1;
			fi->ext.blk = start_blkaddr + fofs - start_fofs + 1;
			fi->ext.len -= fofs - start_fofs + 1;
		}
	} else {
		need_update = false;
	}

	/* Finally, if the extent is very fragmented, let's drop the cache. */
	if (fi->ext.len < F2FS_MIN_EXTENT_LEN) {
		fi->ext.len = 0;
		set_inode_flag(fi, FI_NO_EXTENT);
		need_update = true;
	}
end_update:
	write_unlock(&fi->ext_lock);
	return need_update;
}

static struct extent_node *__attach_extent_node(struct f2fs_sb_info *sbi,
				struct extent_tree *et, struct extent_info *ei,
				struct rb_node *parent, struct rb_node **p)
{
	struct extent_node *en;

	en = kmem_cache_alloc(extent_node_slab, GFP_ATOMIC);
	if (!en)
		return NULL;

	en->ei = *ei;
	INIT_LIST_HEAD(&en->list);

	rb_link_node(&en->rb_node, parent, p);
	rb_insert_color(&en->rb_node, &et->root);
	et->count++;
	atomic_inc(&sbi->total_ext_node);
	return en;
}

static void __detach_extent_node(struct f2fs_sb_info *sbi,
				struct extent_tree *et, struct extent_node *en)
{
	rb_erase(&en->rb_node, &et->root);
	et->count--;
	atomic_dec(&sbi->total_ext_node);

	if (et->cached_en == en)
		et->cached_en = NULL;
}

static struct extent_tree *__find_extent_tree(struct f2fs_sb_info *sbi,
							nid_t ino)
{
	struct extent_tree *et;

	down_read(&sbi->extent_tree_lock);
	et = radix_tree_lookup(&sbi->extent_tree_root, ino);
	if (!et) {
		up_read(&sbi->extent_tree_lock);
		return NULL;
	}
	atomic_inc(&et->refcount);
	up_read(&sbi->extent_tree_lock);

	return et;
}

static struct extent_tree *__grab_extent_tree(struct inode *inode)
{
	struct f2fs_sb_info *sbi = F2FS_I_SB(inode);
	struct extent_tree *et;
	nid_t ino = inode->i_ino;

	down_write(&sbi->extent_tree_lock);
	et = radix_tree_lookup(&sbi->extent_tree_root, ino);
	if (!et) {
		et = f2fs_kmem_cache_alloc(extent_tree_slab, GFP_NOFS);
		f2fs_radix_tree_insert(&sbi->extent_tree_root, ino, et);
		memset(et, 0, sizeof(struct extent_tree));
		et->ino = ino;
		et->root = RB_ROOT;
		et->cached_en = NULL;
		rwlock_init(&et->lock);
		atomic_set(&et->refcount, 0);
		et->count = 0;
		sbi->total_ext_tree++;
	}
	atomic_inc(&et->refcount);
	up_write(&sbi->extent_tree_lock);

	return et;
}

static struct extent_node *__lookup_extent_tree(struct extent_tree *et,
							unsigned int fofs)
{
	struct rb_node *node = et->root.rb_node;
	struct extent_node *en;

	if (et->cached_en) {
		struct extent_info *cei = &et->cached_en->ei;

		if (cei->fofs <= fofs && cei->fofs + cei->len > fofs)
			return et->cached_en;
	}

	while (node) {
		en = rb_entry(node, struct extent_node, rb_node);

		if (fofs < en->ei.fofs) {
			node = node->rb_left;
		} else if (fofs >= en->ei.fofs + en->ei.len) {
			node = node->rb_right;
		} else {
			et->cached_en = en;
			return en;
		}
	}
	return NULL;
}

static struct extent_node *__try_back_merge(struct f2fs_sb_info *sbi,
				struct extent_tree *et, struct extent_node *en)
{
	struct extent_node *prev;
	struct rb_node *node;

	node = rb_prev(&en->rb_node);
	if (!node)
		return NULL;

	prev = rb_entry(node, struct extent_node, rb_node);
	if (__is_back_mergeable(&en->ei, &prev->ei)) {
		en->ei.fofs = prev->ei.fofs;
		en->ei.blk = prev->ei.blk;
		en->ei.len += prev->ei.len;
		__detach_extent_node(sbi, et, prev);
		return prev;
	}
	return NULL;
}

static struct extent_node *__try_front_merge(struct f2fs_sb_info *sbi,
				struct extent_tree *et, struct extent_node *en)
{
	struct extent_node *next;
	struct rb_node *node;

	node = rb_next(&en->rb_node);
	if (!node)
		return NULL;

	next = rb_entry(node, struct extent_node, rb_node);
	if (__is_front_mergeable(&en->ei, &next->ei)) {
		en->ei.len += next->ei.len;
		__detach_extent_node(sbi, et, next);
		return next;
	}
	return NULL;
}

static struct extent_node *__insert_extent_tree(struct f2fs_sb_info *sbi,
				struct extent_tree *et, struct extent_info *ei,
				struct extent_node **den)
{
	struct rb_node **p = &et->root.rb_node;
	struct rb_node *parent = NULL;
	struct extent_node *en;

	while (*p) {
		parent = *p;
		en = rb_entry(parent, struct extent_node, rb_node);

		if (ei->fofs < en->ei.fofs) {
			if (__is_front_mergeable(ei, &en->ei)) {
				f2fs_bug_on(sbi, !den);
				en->ei.fofs = ei->fofs;
				en->ei.blk = ei->blk;
				en->ei.len += ei->len;
				*den = __try_back_merge(sbi, et, en);
				return en;
			}
			p = &(*p)->rb_left;
		} else if (ei->fofs >= en->ei.fofs + en->ei.len) {
			if (__is_back_mergeable(ei, &en->ei)) {
				f2fs_bug_on(sbi, !den);
				en->ei.len += ei->len;
				*den = __try_front_merge(sbi, et, en);
				return en;
			}
			p = &(*p)->rb_right;
		} else {
			f2fs_bug_on(sbi, 1);
		}
	}

	return __attach_extent_node(sbi, et, ei, parent, p);
}

static unsigned int __free_extent_tree(struct f2fs_sb_info *sbi,
					struct extent_tree *et, bool free_all)
{
	struct rb_node *node, *next;
	struct extent_node *en;
	unsigned int count = et->count;

	node = rb_first(&et->root);
	while (node) {
		next = rb_next(node);
		en = rb_entry(node, struct extent_node, rb_node);

		if (free_all) {
			spin_lock(&sbi->extent_lock);
			if (!list_empty(&en->list))
				list_del_init(&en->list);
			spin_unlock(&sbi->extent_lock);
		}

		if (free_all || list_empty(&en->list)) {
			__detach_extent_node(sbi, et, en);
			kmem_cache_free(extent_node_slab, en);
		}
		node = next;
	}

	return count - et->count;
}

static void f2fs_init_extent_tree(struct inode *inode,
						struct f2fs_extent *i_ext)
{
	struct f2fs_sb_info *sbi = F2FS_I_SB(inode);
	struct extent_tree *et;
	struct extent_node *en;
	struct extent_info ei;

	if (le32_to_cpu(i_ext->len) < F2FS_MIN_EXTENT_LEN)
		return;

	et = __grab_extent_tree(inode);

	write_lock(&et->lock);
	if (et->count)
		goto out;

	set_extent_info(&ei, le32_to_cpu(i_ext->fofs),
		le32_to_cpu(i_ext->blk), le32_to_cpu(i_ext->len));

	en = __insert_extent_tree(sbi, et, &ei, NULL);
	if (en) {
		et->cached_en = en;

		spin_lock(&sbi->extent_lock);
		list_add_tail(&en->list, &sbi->extent_list);
		spin_unlock(&sbi->extent_lock);
	}
out:
	write_unlock(&et->lock);
	atomic_dec(&et->refcount);
}

static bool f2fs_lookup_extent_tree(struct inode *inode, pgoff_t pgofs,
							struct extent_info *ei)
{
	struct f2fs_sb_info *sbi = F2FS_I_SB(inode);
	struct extent_tree *et;
	struct extent_node *en;

	trace_f2fs_lookup_extent_tree_start(inode, pgofs);

	et = __find_extent_tree(sbi, inode->i_ino);
	if (!et)
		return false;

	read_lock(&et->lock);
	en = __lookup_extent_tree(et, pgofs);
	if (en) {
		*ei = en->ei;
		spin_lock(&sbi->extent_lock);
		if (!list_empty(&en->list))
			list_move_tail(&en->list, &sbi->extent_list);
		spin_unlock(&sbi->extent_lock);
		stat_inc_read_hit(sbi->sb);
	}
	stat_inc_total_hit(sbi->sb);
	read_unlock(&et->lock);

	trace_f2fs_lookup_extent_tree_end(inode, pgofs, en);

	atomic_dec(&et->refcount);
	return en ? true : false;
}

static void f2fs_update_extent_tree(struct inode *inode, pgoff_t fofs,
							block_t blkaddr)
{
	struct f2fs_sb_info *sbi = F2FS_I_SB(inode);
	struct extent_tree *et;
	struct extent_node *en = NULL, *en1 = NULL, *en2 = NULL, *en3 = NULL;
	struct extent_node *den = NULL;
	struct extent_info ei, dei;
	unsigned int endofs;

	trace_f2fs_update_extent_tree(inode, fofs, blkaddr);

	et = __grab_extent_tree(inode);

	write_lock(&et->lock);

	/* 1. lookup and remove existing extent info in cache */
	en = __lookup_extent_tree(et, fofs);
	if (!en)
		goto update_extent;

	dei = en->ei;
	__detach_extent_node(sbi, et, en);

	/* 2. if extent can be split more, split and insert the left part */
	if (dei.len > 1) {
		/*  insert left part of split extent into cache */
		if (fofs - dei.fofs >= F2FS_MIN_EXTENT_LEN) {
			set_extent_info(&ei, dei.fofs, dei.blk,
							fofs - dei.fofs);
			en1 = __insert_extent_tree(sbi, et, &ei, NULL);
		}

		/* insert right part of split extent into cache */
		endofs = dei.fofs + dei.len - 1;
		if (endofs - fofs >= F2FS_MIN_EXTENT_LEN) {
			set_extent_info(&ei, fofs + 1,
				fofs - dei.fofs + dei.blk, endofs - fofs);
			en2 = __insert_extent_tree(sbi, et, &ei, NULL);
		}
	}

update_extent:
	/* 3. update extent in extent cache */
	if (blkaddr) {
		set_extent_info(&ei, fofs, blkaddr, 1);
		en3 = __insert_extent_tree(sbi, et, &ei, &den);
	}

	/* 4. update in global extent list */
	spin_lock(&sbi->extent_lock);
	if (en && !list_empty(&en->list))
		list_del(&en->list);
	/*
	 * en1 and en2 split from en, they will become more and more smaller
	 * fragments after splitting several times. So if the length is smaller
	 * than F2FS_MIN_EXTENT_LEN, we will not add them into extent tree.
	 */
	if (en1)
		list_add_tail(&en1->list, &sbi->extent_list);
	if (en2)
		list_add_tail(&en2->list, &sbi->extent_list);
	if (en3) {
		if (list_empty(&en3->list))
			list_add_tail(&en3->list, &sbi->extent_list);
		else
			list_move_tail(&en3->list, &sbi->extent_list);
	}
	if (den && !list_empty(&den->list))
		list_del(&den->list);
	spin_unlock(&sbi->extent_lock);

	/* 5. release extent node */
	if (en)
		kmem_cache_free(extent_node_slab, en);
	if (den)
		kmem_cache_free(extent_node_slab, den);

	write_unlock(&et->lock);
	atomic_dec(&et->refcount);
}

void f2fs_preserve_extent_tree(struct inode *inode)
{
	struct extent_tree *et;
	struct extent_info *ext = &F2FS_I(inode)->ext;
	bool sync = false;

	if (!test_opt(F2FS_I_SB(inode), EXTENT_CACHE))
		return;

	et = __find_extent_tree(F2FS_I_SB(inode), inode->i_ino);
	if (!et) {
		if (ext->len) {
			ext->len = 0;
			update_inode_page(inode);
		}
		return;
	}

	read_lock(&et->lock);
	if (et->count) {
		struct extent_node *en;

		if (et->cached_en) {
			en = et->cached_en;
		} else {
			struct rb_node *node = rb_first(&et->root);

			if (!node)
				node = rb_last(&et->root);
			en = rb_entry(node, struct extent_node, rb_node);
		}

		if (__is_extent_same(ext, &en->ei))
			goto out;

		*ext = en->ei;
		sync = true;
	} else if (ext->len) {
		ext->len = 0;
		sync = true;
	}
out:
	read_unlock(&et->lock);
	atomic_dec(&et->refcount);

	if (sync)
		update_inode_page(inode);
}

void f2fs_shrink_extent_tree(struct f2fs_sb_info *sbi, int nr_shrink)
{
	struct extent_tree *treevec[EXT_TREE_VEC_SIZE];
	struct extent_node *en, *tmp;
	unsigned long ino = F2FS_ROOT_INO(sbi);
	struct radix_tree_iter iter;
	void **slot;
	unsigned int found;
	unsigned int node_cnt = 0, tree_cnt = 0;

	if (!test_opt(sbi, EXTENT_CACHE))
		return;

	if (available_free_memory(sbi, EXTENT_CACHE))
		return;

	spin_lock(&sbi->extent_lock);
	list_for_each_entry_safe(en, tmp, &sbi->extent_list, list) {
		if (!nr_shrink--)
			break;
		list_del_init(&en->list);
	}
	spin_unlock(&sbi->extent_lock);

	down_read(&sbi->extent_tree_lock);
	while ((found = radix_tree_gang_lookup(&sbi->extent_tree_root,
				(void **)treevec, ino, EXT_TREE_VEC_SIZE))) {
		unsigned i;

		ino = treevec[found - 1]->ino + 1;
		for (i = 0; i < found; i++) {
			struct extent_tree *et = treevec[i];

			atomic_inc(&et->refcount);
			write_lock(&et->lock);
			node_cnt += __free_extent_tree(sbi, et, false);
			write_unlock(&et->lock);
			atomic_dec(&et->refcount);
		}
	}
	up_read(&sbi->extent_tree_lock);

	down_write(&sbi->extent_tree_lock);
	radix_tree_for_each_slot(slot, &sbi->extent_tree_root, &iter,
							F2FS_ROOT_INO(sbi)) {
		struct extent_tree *et = (struct extent_tree *)*slot;

		if (!atomic_read(&et->refcount) && !et->count) {
			radix_tree_delete(&sbi->extent_tree_root, et->ino);
			kmem_cache_free(extent_tree_slab, et);
			sbi->total_ext_tree--;
			tree_cnt++;
		}
	}
	up_write(&sbi->extent_tree_lock);

	trace_f2fs_shrink_extent_tree(sbi, node_cnt, tree_cnt);
}

void f2fs_destroy_extent_tree(struct inode *inode)
{
	struct f2fs_sb_info *sbi = F2FS_I_SB(inode);
	struct extent_tree *et;
	unsigned int node_cnt = 0;

	if (!test_opt(sbi, EXTENT_CACHE))
		return;

	et = __find_extent_tree(sbi, inode->i_ino);
	if (!et)
		goto out;

	/* free all extent info belong to this extent tree */
	write_lock(&et->lock);
	node_cnt = __free_extent_tree(sbi, et, true);
	write_unlock(&et->lock);

	atomic_dec(&et->refcount);

	/* try to find and delete extent tree entry in radix tree */
	down_write(&sbi->extent_tree_lock);
	et = radix_tree_lookup(&sbi->extent_tree_root, inode->i_ino);
	if (!et) {
		up_write(&sbi->extent_tree_lock);
		goto out;
	}
	f2fs_bug_on(sbi, atomic_read(&et->refcount) || et->count);
	radix_tree_delete(&sbi->extent_tree_root, inode->i_ino);
	kmem_cache_free(extent_tree_slab, et);
	sbi->total_ext_tree--;
	up_write(&sbi->extent_tree_lock);
out:
	trace_f2fs_destroy_extent_tree(inode, node_cnt);
	return;
}

void f2fs_init_extent_cache(struct inode *inode, struct f2fs_extent *i_ext)
{
	if (test_opt(F2FS_I_SB(inode), EXTENT_CACHE))
		f2fs_init_extent_tree(inode, i_ext);

	write_lock(&F2FS_I(inode)->ext_lock);
	get_extent_info(&F2FS_I(inode)->ext, *i_ext);
	write_unlock(&F2FS_I(inode)->ext_lock);
}

static bool f2fs_lookup_extent_cache(struct inode *inode, pgoff_t pgofs,
							struct extent_info *ei)
{
	if (is_inode_flag_set(F2FS_I(inode), FI_NO_EXTENT))
		return false;

	if (test_opt(F2FS_I_SB(inode), EXTENT_CACHE))
		return f2fs_lookup_extent_tree(inode, pgofs, ei);

	return lookup_extent_info(inode, pgofs, ei);
}

void f2fs_update_extent_cache(struct dnode_of_data *dn)
{
	struct f2fs_inode_info *fi = F2FS_I(dn->inode);
	pgoff_t fofs;

	f2fs_bug_on(F2FS_I_SB(dn->inode), dn->data_blkaddr == NEW_ADDR);

	if (is_inode_flag_set(fi, FI_NO_EXTENT))
		return;

	fofs = start_bidx_of_node(ofs_of_node(dn->node_page), fi) +
							dn->ofs_in_node;

	if (test_opt(F2FS_I_SB(dn->inode), EXTENT_CACHE))
		return f2fs_update_extent_tree(dn->inode, fofs,
							dn->data_blkaddr);

	if (update_extent_info(dn->inode, fofs, dn->data_blkaddr))
		sync_inode_page(dn);
}

struct page *get_read_data_page(struct inode *inode, pgoff_t index, int rw)
{
	struct address_space *mapping = inode->i_mapping;
	struct dnode_of_data dn;
	struct page *page;
	struct extent_info ei;
	int err;
	struct f2fs_io_info fio = {
		.sbi = F2FS_I_SB(inode),
		.type = DATA,
		.rw = rw,
		.encrypted_page = NULL,
	};

	if (f2fs_encrypted_inode(inode) && S_ISREG(inode->i_mode))
		return read_mapping_page(mapping, index, NULL);

	page = grab_cache_page(mapping, index);
	if (!page)
		return ERR_PTR(-ENOMEM);

	if (f2fs_lookup_extent_cache(inode, index, &ei)) {
		dn.data_blkaddr = ei.blk + index - ei.fofs;
		goto got_it;
	}

	set_new_dnode(&dn, inode, NULL, NULL, 0);
	err = get_dnode_of_data(&dn, index, LOOKUP_NODE);
	if (err) {
		f2fs_put_page(page, 1);
		return ERR_PTR(err);
	}
	f2fs_put_dnode(&dn);

	if (unlikely(dn.data_blkaddr == NULL_ADDR)) {
		f2fs_put_page(page, 1);
		return ERR_PTR(-ENOENT);
	}
got_it:
	if (PageUptodate(page)) {
		unlock_page(page);
		return page;
	}

	/*
	 * A new dentry page is allocated but not able to be written, since its
	 * new inode page couldn't be allocated due to -ENOSPC.
	 * In such the case, its blkaddr can be remained as NEW_ADDR.
	 * see, f2fs_add_link -> get_new_data_page -> init_inode_metadata.
	 */
	if (dn.data_blkaddr == NEW_ADDR) {
		zero_user_segment(page, 0, PAGE_CACHE_SIZE);
		SetPageUptodate(page);
		unlock_page(page);
		return page;
	}

	fio.blk_addr = dn.data_blkaddr;
	fio.page = page;
	err = f2fs_submit_page_bio(&fio);
	if (err)
		return ERR_PTR(err);
	return page;
}
<<<<<<< HEAD

struct page *find_data_page(struct inode *inode, pgoff_t index)
{
	struct address_space *mapping = inode->i_mapping;
	struct page *page;

	page = find_get_page(mapping, index);
	if (page && PageUptodate(page))
		return page;
	f2fs_put_page(page, 0);

	page = get_read_data_page(inode, index, READ_SYNC);
	if (IS_ERR(page))
		return page;

=======

struct page *find_data_page(struct inode *inode, pgoff_t index)
{
	struct address_space *mapping = inode->i_mapping;
	struct page *page;

	page = find_get_page(mapping, index);
	if (page && PageUptodate(page))
		return page;
	f2fs_put_page(page, 0);

	page = get_read_data_page(inode, index, READ_SYNC);
	if (IS_ERR(page))
		return page;

>>>>>>> 2c6625cd
	if (PageUptodate(page))
		return page;

	wait_on_page_locked(page);
	if (unlikely(!PageUptodate(page))) {
		f2fs_put_page(page, 0);
		return ERR_PTR(-EIO);
	}
	return page;
}

/*
 * If it tries to access a hole, return an error.
 * Because, the callers, functions in dir.c and GC, should be able to know
 * whether this page exists or not.
 */
struct page *get_lock_data_page(struct inode *inode, pgoff_t index)
{
	struct address_space *mapping = inode->i_mapping;
	struct page *page;
repeat:
	page = get_read_data_page(inode, index, READ_SYNC);
	if (IS_ERR(page))
		return page;

	/* wait for read completion */
	lock_page(page);
	if (unlikely(!PageUptodate(page))) {
		f2fs_put_page(page, 1);
		return ERR_PTR(-EIO);
	}
	if (unlikely(page->mapping != mapping)) {
		f2fs_put_page(page, 1);
		goto repeat;
	}
	return page;
}

/*
 * Caller ensures that this data page is never allocated.
 * A new zero-filled data page is allocated in the page cache.
 *
 * Also, caller should grab and release a rwsem by calling f2fs_lock_op() and
 * f2fs_unlock_op().
 * Note that, ipage is set only by make_empty_dir.
 */
struct page *get_new_data_page(struct inode *inode,
		struct page *ipage, pgoff_t index, bool new_i_size)
{
	struct address_space *mapping = inode->i_mapping;
	struct page *page;
	struct dnode_of_data dn;
	int err;
repeat:
	page = grab_cache_page(mapping, index);
	if (!page)
		return ERR_PTR(-ENOMEM);

	set_new_dnode(&dn, inode, ipage, NULL, 0);
	err = f2fs_reserve_block(&dn, index);
	if (err) {
		f2fs_put_page(page, 1);
		return ERR_PTR(err);
	}
	if (!ipage)
		f2fs_put_dnode(&dn);

	if (PageUptodate(page))
		goto got_it;

	if (dn.data_blkaddr == NEW_ADDR) {
		zero_user_segment(page, 0, PAGE_CACHE_SIZE);
		SetPageUptodate(page);
	} else {
		f2fs_put_page(page, 1);

		page = get_read_data_page(inode, index, READ_SYNC);
		if (IS_ERR(page))
			goto repeat;

		/* wait for read completion */
		lock_page(page);
	}
got_it:
	if (new_i_size &&
		i_size_read(inode) < ((index + 1) << PAGE_CACHE_SHIFT)) {
		i_size_write(inode, ((index + 1) << PAGE_CACHE_SHIFT));
		/* Only the directory inode sets new_i_size */
		set_inode_flag(F2FS_I(inode), FI_UPDATE_DIR);
	}
	return page;
}

static int __allocate_data_block(struct dnode_of_data *dn)
{
	struct f2fs_sb_info *sbi = F2FS_I_SB(dn->inode);
	struct f2fs_inode_info *fi = F2FS_I(dn->inode);
	struct f2fs_summary sum;
	struct node_info ni;
	int seg = CURSEG_WARM_DATA;
	pgoff_t fofs;

	if (unlikely(is_inode_flag_set(F2FS_I(dn->inode), FI_NO_ALLOC)))
		return -EPERM;

	dn->data_blkaddr = datablock_addr(dn->node_page, dn->ofs_in_node);
	if (dn->data_blkaddr == NEW_ADDR)
		goto alloc;

	if (unlikely(!inc_valid_block_count(sbi, dn->inode, 1)))
		return -ENOSPC;

alloc:
	get_node_info(sbi, dn->nid, &ni);
	set_summary(&sum, dn->nid, dn->ofs_in_node, ni.version);

	if (dn->ofs_in_node == 0 && dn->inode_page == dn->node_page)
		seg = CURSEG_DIRECT_IO;

	allocate_data_block(sbi, NULL, dn->data_blkaddr, &dn->data_blkaddr,
								&sum, seg);

	/* direct IO doesn't use extent cache to maximize the performance */
	set_data_blkaddr(dn);

	/* update i_size */
	fofs = start_bidx_of_node(ofs_of_node(dn->node_page), fi) +
							dn->ofs_in_node;
	if (i_size_read(dn->inode) < ((fofs + 1) << PAGE_CACHE_SHIFT))
		i_size_write(dn->inode, ((fofs + 1) << PAGE_CACHE_SHIFT));

	return 0;
}

static void __allocate_data_blocks(struct inode *inode, loff_t offset,
							size_t count)
{
	struct f2fs_sb_info *sbi = F2FS_I_SB(inode);
	struct dnode_of_data dn;
	u64 start = F2FS_BYTES_TO_BLK(offset);
	u64 len = F2FS_BYTES_TO_BLK(count);
	bool allocated;
	u64 end_offset;

	while (len) {
		f2fs_balance_fs(sbi);
		f2fs_lock_op(sbi);

		/* When reading holes, we need its node page */
		set_new_dnode(&dn, inode, NULL, NULL, 0);
		if (get_dnode_of_data(&dn, start, ALLOC_NODE))
			goto out;

		allocated = false;
		end_offset = ADDRS_PER_PAGE(dn.node_page, F2FS_I(inode));

		while (dn.ofs_in_node < end_offset && len) {
			block_t blkaddr;

			blkaddr = datablock_addr(dn.node_page, dn.ofs_in_node);
			if (blkaddr == NULL_ADDR || blkaddr == NEW_ADDR) {
				if (__allocate_data_block(&dn))
					goto sync_out;
				allocated = true;
			}
			len--;
			start++;
			dn.ofs_in_node++;
		}

		if (allocated)
			sync_inode_page(&dn);

		f2fs_put_dnode(&dn);
		f2fs_unlock_op(sbi);
	}
	return;

sync_out:
	if (allocated)
		sync_inode_page(&dn);
	f2fs_put_dnode(&dn);
out:
	f2fs_unlock_op(sbi);
	return;
}

/*
 * f2fs_map_blocks() now supported readahead/bmap/rw direct_IO with
 * f2fs_map_blocks structure.
 * If original data blocks are allocated, then give them to blockdev.
 * Otherwise,
 *     a. preallocate requested block addresses
 *     b. do not use extent cache for better performance
 *     c. give the block addresses to blockdev
 */
static int f2fs_map_blocks(struct inode *inode, struct f2fs_map_blocks *map,
			int create, bool fiemap)
{
	unsigned int maxblocks = map->m_len;
	struct dnode_of_data dn;
	int mode = create ? ALLOC_NODE : LOOKUP_NODE_RA;
	pgoff_t pgofs, end_offset;
	int err = 0, ofs = 1;
	struct extent_info ei;
	bool allocated = false;

	map->m_len = 0;
	map->m_flags = 0;

	/* it only supports block size == page size */
	pgofs =	(pgoff_t)map->m_lblk;

	if (f2fs_lookup_extent_cache(inode, pgofs, &ei)) {
		map->m_pblk = ei.blk + pgofs - ei.fofs;
		map->m_len = min((pgoff_t)maxblocks, ei.fofs + ei.len - pgofs);
		map->m_flags = F2FS_MAP_MAPPED;
		goto out;
	}

	if (create)
		f2fs_lock_op(F2FS_I_SB(inode));

	/* When reading holes, we need its node page */
	set_new_dnode(&dn, inode, NULL, NULL, 0);
	err = get_dnode_of_data(&dn, pgofs, mode);
	if (err) {
		if (err == -ENOENT)
			err = 0;
		goto unlock_out;
	}
	if (dn.data_blkaddr == NEW_ADDR && !fiemap)
		goto put_out;

	if (dn.data_blkaddr != NULL_ADDR) {
		map->m_flags = F2FS_MAP_MAPPED;
		map->m_pblk = dn.data_blkaddr;
		if (dn.data_blkaddr == NEW_ADDR)
			map->m_flags |= F2FS_MAP_UNWRITTEN;
	} else if (create) {
		err = __allocate_data_block(&dn);
		if (err)
			goto put_out;
		allocated = true;
		map->m_flags = F2FS_MAP_NEW | F2FS_MAP_MAPPED;
		map->m_pblk = dn.data_blkaddr;
	} else {
		goto put_out;
	}

	end_offset = ADDRS_PER_PAGE(dn.node_page, F2FS_I(inode));
	map->m_len = 1;
	dn.ofs_in_node++;
	pgofs++;

get_next:
	if (dn.ofs_in_node >= end_offset) {
		if (allocated)
			sync_inode_page(&dn);
		allocated = false;
		f2fs_put_dnode(&dn);

		set_new_dnode(&dn, inode, NULL, NULL, 0);
		err = get_dnode_of_data(&dn, pgofs, mode);
		if (err) {
			if (err == -ENOENT)
				err = 0;
			goto unlock_out;
		}
		if (dn.data_blkaddr == NEW_ADDR && !fiemap)
			goto put_out;

		end_offset = ADDRS_PER_PAGE(dn.node_page, F2FS_I(inode));
	}

	if (maxblocks > map->m_len) {
		block_t blkaddr = datablock_addr(dn.node_page, dn.ofs_in_node);
		if (blkaddr == NULL_ADDR && create) {
			err = __allocate_data_block(&dn);
			if (err)
				goto sync_out;
			allocated = true;
			map->m_flags |= F2FS_MAP_NEW;
			blkaddr = dn.data_blkaddr;
		}
		/* Give more consecutive addresses for the readahead */
		if ((map->m_pblk != NEW_ADDR &&
				blkaddr == (map->m_pblk + ofs)) ||
				(map->m_pblk == NEW_ADDR &&
				blkaddr == NEW_ADDR)) {
			ofs++;
			dn.ofs_in_node++;
			pgofs++;
			map->m_len++;
			goto get_next;
		}
	}
sync_out:
	if (allocated)
		sync_inode_page(&dn);
put_out:
	f2fs_put_dnode(&dn);
unlock_out:
	if (create)
		f2fs_unlock_op(F2FS_I_SB(inode));
out:
	trace_f2fs_map_blocks(inode, map, err);
	return err;
}

static int __get_data_block(struct inode *inode, sector_t iblock,
			struct buffer_head *bh, int create, bool fiemap)
{
	struct f2fs_map_blocks map;
	int ret;

	map.m_lblk = iblock;
	map.m_len = bh->b_size >> inode->i_blkbits;

	ret = f2fs_map_blocks(inode, &map, create, fiemap);
	if (!ret) {
		map_bh(bh, inode->i_sb, map.m_pblk);
		bh->b_state = (bh->b_state & ~F2FS_MAP_FLAGS) | map.m_flags;
		bh->b_size = map.m_len << inode->i_blkbits;
	}
	return ret;
}

static int get_data_block(struct inode *inode, sector_t iblock,
			struct buffer_head *bh_result, int create)
{
	return __get_data_block(inode, iblock, bh_result, create, false);
}

static int get_data_block_fiemap(struct inode *inode, sector_t iblock,
			struct buffer_head *bh_result, int create)
{
	return __get_data_block(inode, iblock, bh_result, create, true);
}

static inline sector_t logical_to_blk(struct inode *inode, loff_t offset)
{
	return (offset >> inode->i_blkbits);
}

static inline loff_t blk_to_logical(struct inode *inode, sector_t blk)
{
	return (blk << inode->i_blkbits);
}

int f2fs_fiemap(struct inode *inode, struct fiemap_extent_info *fieinfo,
		u64 start, u64 len)
{
	struct buffer_head map_bh;
	sector_t start_blk, last_blk;
	loff_t isize = i_size_read(inode);
	u64 logical = 0, phys = 0, size = 0;
	u32 flags = 0;
	bool past_eof = false, whole_file = false;
	int ret = 0;

	ret = fiemap_check_flags(fieinfo, FIEMAP_FLAG_SYNC);
	if (ret)
		return ret;

	mutex_lock(&inode->i_mutex);

	if (len >= isize) {
		whole_file = true;
		len = isize;
	}

	if (logical_to_blk(inode, len) == 0)
		len = blk_to_logical(inode, 1);

	start_blk = logical_to_blk(inode, start);
	last_blk = logical_to_blk(inode, start + len - 1);
next:
	memset(&map_bh, 0, sizeof(struct buffer_head));
	map_bh.b_size = len;

	ret = get_data_block_fiemap(inode, start_blk, &map_bh, 0);
	if (ret)
		goto out;

	/* HOLE */
	if (!buffer_mapped(&map_bh)) {
		start_blk++;

		if (!past_eof && blk_to_logical(inode, start_blk) >= isize)
			past_eof = 1;

		if (past_eof && size) {
			flags |= FIEMAP_EXTENT_LAST;
			ret = fiemap_fill_next_extent(fieinfo, logical,
					phys, size, flags);
		} else if (size) {
			ret = fiemap_fill_next_extent(fieinfo, logical,
					phys, size, flags);
			size = 0;
		}

		/* if we have holes up to/past EOF then we're done */
		if (start_blk > last_blk || past_eof || ret)
			goto out;
	} else {
		if (start_blk > last_blk && !whole_file) {
			ret = fiemap_fill_next_extent(fieinfo, logical,
					phys, size, flags);
			goto out;
		}

		/*
		 * if size != 0 then we know we already have an extent
		 * to add, so add it.
		 */
		if (size) {
			ret = fiemap_fill_next_extent(fieinfo, logical,
					phys, size, flags);
			if (ret)
				goto out;
		}

		logical = blk_to_logical(inode, start_blk);
		phys = blk_to_logical(inode, map_bh.b_blocknr);
		size = map_bh.b_size;
		flags = 0;
		if (buffer_unwritten(&map_bh))
			flags = FIEMAP_EXTENT_UNWRITTEN;

		start_blk += logical_to_blk(inode, size);

		/*
		 * If we are past the EOF, then we need to make sure as
		 * soon as we find a hole that the last extent we found
		 * is marked with FIEMAP_EXTENT_LAST
		 */
		if (!past_eof && logical + size >= isize)
			past_eof = true;
	}
	cond_resched();
	if (fatal_signal_pending(current))
		ret = -EINTR;
	else
		goto next;
out:
	if (ret == 1)
		ret = 0;

	mutex_unlock(&inode->i_mutex);
	return ret;
}

/*
 * This function was originally taken from fs/mpage.c, and customized for f2fs.
 * Major change was from block_size == page_size in f2fs by default.
 */
static int f2fs_mpage_readpages(struct address_space *mapping,
			struct list_head *pages, struct page *page,
			unsigned nr_pages)
{
	struct bio *bio = NULL;
	unsigned page_idx;
	sector_t last_block_in_bio = 0;
	struct inode *inode = mapping->host;
	const unsigned blkbits = inode->i_blkbits;
	const unsigned blocksize = 1 << blkbits;
	sector_t block_in_file;
	sector_t last_block;
	sector_t last_block_in_file;
	sector_t block_nr;
	struct block_device *bdev = inode->i_sb->s_bdev;
	struct f2fs_map_blocks map;

	map.m_pblk = 0;
	map.m_lblk = 0;
	map.m_len = 0;
	map.m_flags = 0;

	for (page_idx = 0; nr_pages; page_idx++, nr_pages--) {

		prefetchw(&page->flags);
		if (pages) {
			page = list_entry(pages->prev, struct page, lru);
			list_del(&page->lru);
			if (add_to_page_cache_lru(page, mapping,
						  page->index, GFP_KERNEL))
				goto next_page;
		}

		block_in_file = (sector_t)page->index;
		last_block = block_in_file + nr_pages;
		last_block_in_file = (i_size_read(inode) + blocksize - 1) >>
								blkbits;
		if (last_block > last_block_in_file)
			last_block = last_block_in_file;

		/*
		 * Map blocks using the previous result first.
		 */
		if ((map.m_flags & F2FS_MAP_MAPPED) &&
				block_in_file > map.m_lblk &&
				block_in_file < (map.m_lblk + map.m_len))
			goto got_it;

		/*
		 * Then do more f2fs_map_blocks() calls until we are
		 * done with this page.
		 */
		map.m_flags = 0;

		if (block_in_file < last_block) {
			map.m_lblk = block_in_file;
			map.m_len = last_block - block_in_file;

			if (f2fs_map_blocks(inode, &map, 0, false))
				goto set_error_page;
		}
got_it:
		if ((map.m_flags & F2FS_MAP_MAPPED)) {
			block_nr = map.m_pblk + block_in_file - map.m_lblk;
			SetPageMappedToDisk(page);

			if (!PageUptodate(page) && !cleancache_get_page(page)) {
				SetPageUptodate(page);
				goto confused;
			}
		} else {
			zero_user_segment(page, 0, PAGE_CACHE_SIZE);
			SetPageUptodate(page);
			unlock_page(page);
			goto next_page;
		}

		/*
		 * This page will go to BIO.  Do we need to send this
		 * BIO off first?
		 */
		if (bio && (last_block_in_bio != block_nr - 1)) {
submit_and_realloc:
			submit_bio(READ, bio);
			bio = NULL;
		}
		if (bio == NULL) {
			struct f2fs_crypto_ctx *ctx = NULL;

			if (f2fs_encrypted_inode(inode) &&
					S_ISREG(inode->i_mode)) {
				struct page *cpage;

				ctx = f2fs_get_crypto_ctx(inode);
				if (IS_ERR(ctx))
					goto set_error_page;

				/* wait the page to be moved by cleaning */
				cpage = find_lock_page(
						META_MAPPING(F2FS_I_SB(inode)),
						block_nr);
				if (cpage) {
					f2fs_wait_on_page_writeback(cpage,
									DATA);
					f2fs_put_page(cpage, 1);
				}
			}

			bio = bio_alloc(GFP_KERNEL,
				min_t(int, nr_pages, bio_get_nr_vecs(bdev)));
			if (!bio) {
				if (ctx)
					f2fs_release_crypto_ctx(ctx);
				goto set_error_page;
			}
			bio->bi_bdev = bdev;
			bio->bi_iter.bi_sector = SECTOR_FROM_BLOCK(block_nr);
			bio->bi_end_io = f2fs_read_end_io;
			bio->bi_private = ctx;
		}

		if (bio_add_page(bio, page, blocksize, 0) < blocksize)
			goto submit_and_realloc;

		last_block_in_bio = block_nr;
		goto next_page;
set_error_page:
		SetPageError(page);
		zero_user_segment(page, 0, PAGE_CACHE_SIZE);
		unlock_page(page);
		goto next_page;
confused:
		if (bio) {
			submit_bio(READ, bio);
			bio = NULL;
		}
		unlock_page(page);
next_page:
		if (pages)
			page_cache_release(page);
	}
	BUG_ON(pages && !list_empty(pages));
	if (bio)
		submit_bio(READ, bio);
	return 0;
}

static int f2fs_read_data_page(struct file *file, struct page *page)
{
	struct inode *inode = page->mapping->host;
	int ret = -EAGAIN;

	trace_f2fs_readpage(page, DATA);

	/* If the file has inline data, try to read it directly */
	if (f2fs_has_inline_data(inode))
		ret = f2fs_read_inline_data(inode, page);
	if (ret == -EAGAIN)
		ret = f2fs_mpage_readpages(page->mapping, NULL, page, 1);
	return ret;
}

static int f2fs_read_data_pages(struct file *file,
			struct address_space *mapping,
			struct list_head *pages, unsigned nr_pages)
{
	struct inode *inode = file->f_mapping->host;

	/* If the file has inline data, skip readpages */
	if (f2fs_has_inline_data(inode))
		return 0;

	return f2fs_mpage_readpages(mapping, pages, NULL, nr_pages);
}

int do_write_data_page(struct f2fs_io_info *fio)
{
	struct page *page = fio->page;
	struct inode *inode = page->mapping->host;
	struct dnode_of_data dn;
	int err = 0;

	set_new_dnode(&dn, inode, NULL, NULL, 0);
	err = get_dnode_of_data(&dn, page->index, LOOKUP_NODE);
	if (err)
		return err;

	fio->blk_addr = dn.data_blkaddr;

	/* This page is already truncated */
	if (fio->blk_addr == NULL_ADDR) {
		ClearPageUptodate(page);
		goto out_writepage;
	}

	if (f2fs_encrypted_inode(inode) && S_ISREG(inode->i_mode)) {
		fio->encrypted_page = f2fs_encrypt(inode, fio->page);
		if (IS_ERR(fio->encrypted_page)) {
			err = PTR_ERR(fio->encrypted_page);
			goto out_writepage;
		}
	}

	set_page_writeback(page);

	/*
	 * If current allocation needs SSR,
	 * it had better in-place writes for updated data.
	 */
	if (unlikely(fio->blk_addr != NEW_ADDR &&
			!is_cold_data(page) &&
			need_inplace_update(inode))) {
		rewrite_data_page(fio);
		set_inode_flag(F2FS_I(inode), FI_UPDATE_WRITE);
		trace_f2fs_do_write_data_page(page, IPU);
	} else {
		write_data_page(&dn, fio);
		set_data_blkaddr(&dn);
		f2fs_update_extent_cache(&dn);
		trace_f2fs_do_write_data_page(page, OPU);
		set_inode_flag(F2FS_I(inode), FI_APPEND_WRITE);
		if (page->index == 0)
			set_inode_flag(F2FS_I(inode), FI_FIRST_BLOCK_WRITTEN);
	}
out_writepage:
	f2fs_put_dnode(&dn);
	return err;
}

static int f2fs_write_data_page(struct page *page,
					struct writeback_control *wbc)
{
	struct inode *inode = page->mapping->host;
	struct f2fs_sb_info *sbi = F2FS_I_SB(inode);
	loff_t i_size = i_size_read(inode);
	const pgoff_t end_index = ((unsigned long long) i_size)
							>> PAGE_CACHE_SHIFT;
	unsigned offset = 0;
	bool need_balance_fs = false;
	int err = 0;
	struct f2fs_io_info fio = {
		.sbi = sbi,
		.type = DATA,
		.rw = (wbc->sync_mode == WB_SYNC_ALL) ? WRITE_SYNC : WRITE,
		.page = page,
		.encrypted_page = NULL,
	};

	trace_f2fs_writepage(page, DATA);

	if (page->index < end_index)
		goto write;

	/*
	 * If the offset is out-of-range of file size,
	 * this page does not have to be written to disk.
	 */
	offset = i_size & (PAGE_CACHE_SIZE - 1);
	if ((page->index >= end_index + 1) || !offset)
		goto out;

	zero_user_segment(page, offset, PAGE_CACHE_SIZE);
write:
	if (unlikely(is_sbi_flag_set(sbi, SBI_POR_DOING)))
		goto redirty_out;
	if (f2fs_is_drop_cache(inode))
		goto out;
	if (f2fs_is_volatile_file(inode) && !wbc->for_reclaim &&
			available_free_memory(sbi, BASE_CHECK))
		goto redirty_out;

	/* Dentry blocks are controlled by checkpoint */
	if (S_ISDIR(inode->i_mode)) {
		if (unlikely(f2fs_cp_error(sbi)))
			goto redirty_out;
		err = do_write_data_page(&fio);
		goto done;
	}

	/* we should bypass data pages to proceed the kworkder jobs */
	if (unlikely(f2fs_cp_error(sbi))) {
		SetPageError(page);
		goto out;
	}

	if (!wbc->for_reclaim)
		need_balance_fs = true;
	else if (has_not_enough_free_secs(sbi, 0))
		goto redirty_out;

	err = -EAGAIN;
	f2fs_lock_op(sbi);
	if (f2fs_has_inline_data(inode))
		err = f2fs_write_inline_data(inode, page);
	if (err == -EAGAIN)
		err = do_write_data_page(&fio);
	f2fs_unlock_op(sbi);
done:
	if (err && err != -ENOENT)
		goto redirty_out;

	clear_cold_data(page);
out:
	inode_dec_dirty_pages(inode);
	if (err)
		ClearPageUptodate(page);
	unlock_page(page);
	if (need_balance_fs)
		f2fs_balance_fs(sbi);
	if (wbc->for_reclaim)
		f2fs_submit_merged_bio(sbi, DATA, WRITE);
	return 0;

redirty_out:
	redirty_page_for_writepage(wbc, page);
	return AOP_WRITEPAGE_ACTIVATE;
}

static int __f2fs_writepage(struct page *page, struct writeback_control *wbc,
			void *data)
{
	struct address_space *mapping = data;
	int ret = mapping->a_ops->writepage(page, wbc);
	mapping_set_error(mapping, ret);
	return ret;
}

static int f2fs_write_data_pages(struct address_space *mapping,
			    struct writeback_control *wbc)
{
	struct inode *inode = mapping->host;
	struct f2fs_sb_info *sbi = F2FS_I_SB(inode);
	bool locked = false;
	int ret;
	long diff;

	trace_f2fs_writepages(mapping->host, wbc, DATA);

	/* deal with chardevs and other special file */
	if (!mapping->a_ops->writepage)
		return 0;

	if (S_ISDIR(inode->i_mode) && wbc->sync_mode == WB_SYNC_NONE &&
			get_dirty_pages(inode) < nr_pages_to_skip(sbi, DATA) &&
			available_free_memory(sbi, DIRTY_DENTS))
		goto skip_write;

	/* during POR, we don't need to trigger writepage at all. */
	if (unlikely(is_sbi_flag_set(sbi, SBI_POR_DOING)))
		goto skip_write;

	diff = nr_pages_to_write(sbi, DATA, wbc);

	if (!S_ISDIR(inode->i_mode)) {
		mutex_lock(&sbi->writepages);
		locked = true;
	}
	ret = write_cache_pages(mapping, wbc, __f2fs_writepage, mapping);
	if (locked)
		mutex_unlock(&sbi->writepages);

	f2fs_submit_merged_bio(sbi, DATA, WRITE);

	remove_dirty_dir_inode(inode);

	wbc->nr_to_write = max((long)0, wbc->nr_to_write - diff);
	return ret;

skip_write:
	wbc->pages_skipped += get_dirty_pages(inode);
	return 0;
}

static void f2fs_write_failed(struct address_space *mapping, loff_t to)
{
	struct inode *inode = mapping->host;

	if (to > inode->i_size) {
		truncate_pagecache(inode, inode->i_size);
		truncate_blocks(inode, inode->i_size, true);
	}
}

static int f2fs_write_begin(struct file *file, struct address_space *mapping,
		loff_t pos, unsigned len, unsigned flags,
		struct page **pagep, void **fsdata)
{
	struct inode *inode = mapping->host;
	struct f2fs_sb_info *sbi = F2FS_I_SB(inode);
	struct page *page, *ipage;
	pgoff_t index = ((unsigned long long) pos) >> PAGE_CACHE_SHIFT;
	struct dnode_of_data dn;
	int err = 0;

	trace_f2fs_write_begin(inode, pos, len, flags);

	f2fs_balance_fs(sbi);

	/*
	 * We should check this at this moment to avoid deadlock on inode page
	 * and #0 page. The locking rule for inline_data conversion should be:
	 * lock_page(page #0) -> lock_page(inode_page)
	 */
	if (index != 0) {
		err = f2fs_convert_inline_inode(inode);
		if (err)
			goto fail;
	}
repeat:
	page = grab_cache_page_write_begin(mapping, index, flags);
	if (!page) {
		err = -ENOMEM;
		goto fail;
	}

	*pagep = page;

	f2fs_lock_op(sbi);

	/* check inline_data */
	ipage = get_node_page(sbi, inode->i_ino);
	if (IS_ERR(ipage)) {
		err = PTR_ERR(ipage);
		goto unlock_fail;
	}

	set_new_dnode(&dn, inode, ipage, ipage, 0);

	if (f2fs_has_inline_data(inode)) {
		if (pos + len <= MAX_INLINE_DATA) {
			read_inline_data(page, ipage);
			set_inode_flag(F2FS_I(inode), FI_DATA_EXIST);
			sync_inode_page(&dn);
			goto put_next;
		}
		err = f2fs_convert_inline_page(&dn, page);
		if (err)
			goto put_fail;
	}
	err = f2fs_reserve_block(&dn, index);
	if (err)
		goto put_fail;
put_next:
	f2fs_put_dnode(&dn);
	f2fs_unlock_op(sbi);

	if ((len == PAGE_CACHE_SIZE) || PageUptodate(page))
		return 0;

	f2fs_wait_on_page_writeback(page, DATA);

	if ((pos & PAGE_CACHE_MASK) >= i_size_read(inode)) {
		unsigned start = pos & (PAGE_CACHE_SIZE - 1);
		unsigned end = start + len;

		/* Reading beyond i_size is simple: memset to zero */
		zero_user_segments(page, 0, start, end, PAGE_CACHE_SIZE);
		goto out;
	}

	if (dn.data_blkaddr == NEW_ADDR) {
		zero_user_segment(page, 0, PAGE_CACHE_SIZE);
	} else {
		struct f2fs_io_info fio = {
			.sbi = sbi,
			.type = DATA,
			.rw = READ_SYNC,
			.blk_addr = dn.data_blkaddr,
			.page = page,
			.encrypted_page = NULL,
		};
		err = f2fs_submit_page_bio(&fio);
		if (err)
			goto fail;

		lock_page(page);
		if (unlikely(!PageUptodate(page))) {
			f2fs_put_page(page, 1);
			err = -EIO;
			goto fail;
		}
		if (unlikely(page->mapping != mapping)) {
			f2fs_put_page(page, 1);
			goto repeat;
		}

		/* avoid symlink page */
		if (f2fs_encrypted_inode(inode) && S_ISREG(inode->i_mode)) {
			err = f2fs_decrypt_one(inode, page);
			if (err) {
				f2fs_put_page(page, 1);
				goto fail;
			}
		}
	}
out:
	SetPageUptodate(page);
	clear_cold_data(page);
	return 0;

put_fail:
	f2fs_put_dnode(&dn);
unlock_fail:
	f2fs_unlock_op(sbi);
	f2fs_put_page(page, 1);
fail:
	f2fs_write_failed(mapping, pos + len);
	return err;
}

static int f2fs_write_end(struct file *file,
			struct address_space *mapping,
			loff_t pos, unsigned len, unsigned copied,
			struct page *page, void *fsdata)
{
	struct inode *inode = page->mapping->host;

	trace_f2fs_write_end(inode, pos, len, copied);

	set_page_dirty(page);

	if (pos + copied > i_size_read(inode)) {
		i_size_write(inode, pos + copied);
		mark_inode_dirty(inode);
		update_inode_page(inode);
	}

	f2fs_put_page(page, 1);
	return copied;
}

static int check_direct_IO(struct inode *inode, struct iov_iter *iter,
			   loff_t offset)
{
	unsigned blocksize_mask = inode->i_sb->s_blocksize - 1;

	if (iov_iter_rw(iter) == READ)
		return 0;

	if (offset & blocksize_mask)
		return -EINVAL;

	if (iov_iter_alignment(iter) & blocksize_mask)
		return -EINVAL;

	return 0;
}

static ssize_t f2fs_direct_IO(struct kiocb *iocb, struct iov_iter *iter,
			      loff_t offset)
{
	struct file *file = iocb->ki_filp;
	struct address_space *mapping = file->f_mapping;
	struct inode *inode = mapping->host;
	size_t count = iov_iter_count(iter);
	int err;

	/* we don't need to use inline_data strictly */
	if (f2fs_has_inline_data(inode)) {
		err = f2fs_convert_inline_inode(inode);
		if (err)
			return err;
	}

	if (f2fs_encrypted_inode(inode) && S_ISREG(inode->i_mode))
		return 0;

	if (check_direct_IO(inode, iter, offset))
		return 0;

	trace_f2fs_direct_IO_enter(inode, offset, count, iov_iter_rw(iter));

	if (iov_iter_rw(iter) == WRITE)
		__allocate_data_blocks(inode, offset, count);

	err = blockdev_direct_IO(iocb, inode, iter, offset, get_data_block);
	if (err < 0 && iov_iter_rw(iter) == WRITE)
		f2fs_write_failed(mapping, offset + count);

	trace_f2fs_direct_IO_exit(inode, offset, count, iov_iter_rw(iter), err);

	return err;
}

void f2fs_invalidate_page(struct page *page, unsigned int offset,
							unsigned int length)
{
	struct inode *inode = page->mapping->host;
	struct f2fs_sb_info *sbi = F2FS_I_SB(inode);

	if (inode->i_ino >= F2FS_ROOT_INO(sbi) &&
		(offset % PAGE_CACHE_SIZE || length != PAGE_CACHE_SIZE))
		return;

	if (PageDirty(page)) {
		if (inode->i_ino == F2FS_META_INO(sbi))
			dec_page_count(sbi, F2FS_DIRTY_META);
		else if (inode->i_ino == F2FS_NODE_INO(sbi))
			dec_page_count(sbi, F2FS_DIRTY_NODES);
		else
			inode_dec_dirty_pages(inode);
	}
	ClearPagePrivate(page);
}

int f2fs_release_page(struct page *page, gfp_t wait)
{
	/* If this is dirty page, keep PagePrivate */
	if (PageDirty(page))
		return 0;

	ClearPagePrivate(page);
	return 1;
}

static int f2fs_set_data_page_dirty(struct page *page)
{
	struct address_space *mapping = page->mapping;
	struct inode *inode = mapping->host;

	trace_f2fs_set_page_dirty(page, DATA);

	SetPageUptodate(page);

	if (f2fs_is_atomic_file(inode)) {
		register_inmem_page(inode, page);
		return 1;
	}

	if (!PageDirty(page)) {
		__set_page_dirty_nobuffers(page);
		update_dirty_page(inode, page);
		return 1;
	}
	return 0;
}

static sector_t f2fs_bmap(struct address_space *mapping, sector_t block)
{
	struct inode *inode = mapping->host;

	/* we don't need to use inline_data strictly */
	if (f2fs_has_inline_data(inode)) {
		int err = f2fs_convert_inline_inode(inode);
		if (err)
			return err;
	}
	return generic_block_bmap(mapping, block, get_data_block);
}

void init_extent_cache_info(struct f2fs_sb_info *sbi)
{
	INIT_RADIX_TREE(&sbi->extent_tree_root, GFP_NOIO);
	init_rwsem(&sbi->extent_tree_lock);
	INIT_LIST_HEAD(&sbi->extent_list);
	spin_lock_init(&sbi->extent_lock);
	sbi->total_ext_tree = 0;
	atomic_set(&sbi->total_ext_node, 0);
}

int __init create_extent_cache(void)
{
	extent_tree_slab = f2fs_kmem_cache_create("f2fs_extent_tree",
			sizeof(struct extent_tree));
	if (!extent_tree_slab)
		return -ENOMEM;
	extent_node_slab = f2fs_kmem_cache_create("f2fs_extent_node",
			sizeof(struct extent_node));
	if (!extent_node_slab) {
		kmem_cache_destroy(extent_tree_slab);
		return -ENOMEM;
	}
	return 0;
}

void destroy_extent_cache(void)
{
	kmem_cache_destroy(extent_node_slab);
	kmem_cache_destroy(extent_tree_slab);
}

const struct address_space_operations f2fs_dblock_aops = {
	.readpage	= f2fs_read_data_page,
	.readpages	= f2fs_read_data_pages,
	.writepage	= f2fs_write_data_page,
	.writepages	= f2fs_write_data_pages,
	.write_begin	= f2fs_write_begin,
	.write_end	= f2fs_write_end,
	.set_page_dirty	= f2fs_set_data_page_dirty,
	.invalidatepage	= f2fs_invalidate_page,
	.releasepage	= f2fs_release_page,
	.direct_IO	= f2fs_direct_IO,
	.bmap		= f2fs_bmap,
};<|MERGE_RESOLUTION|>--- conflicted
+++ resolved
@@ -971,7 +971,6 @@
 		return ERR_PTR(err);
 	return page;
 }
-<<<<<<< HEAD
 
 struct page *find_data_page(struct inode *inode, pgoff_t index)
 {
@@ -987,23 +986,6 @@
 	if (IS_ERR(page))
 		return page;
 
-=======
-
-struct page *find_data_page(struct inode *inode, pgoff_t index)
-{
-	struct address_space *mapping = inode->i_mapping;
-	struct page *page;
-
-	page = find_get_page(mapping, index);
-	if (page && PageUptodate(page))
-		return page;
-	f2fs_put_page(page, 0);
-
-	page = get_read_data_page(inode, index, READ_SYNC);
-	if (IS_ERR(page))
-		return page;
-
->>>>>>> 2c6625cd
 	if (PageUptodate(page))
 		return page;
 
