/* -*- mode: c; c-basic-offset: 8; -*-
 * vim: noexpandtab sw=8 ts=8 sts=0:
 *
 * Copyright (C) 2002, 2004 Oracle.  All rights reserved.
 *
 * This program is free software; you can redistribute it and/or
 * modify it under the terms of the GNU General Public
 * License as published by the Free Software Foundation; either
 * version 2 of the License, or (at your option) any later version.
 *
 * This program is distributed in the hope that it will be useful,
 * but WITHOUT ANY WARRANTY; without even the implied warranty of
 * MERCHANTABILITY or FITNESS FOR A PARTICULAR PURPOSE.  See the GNU
 * General Public License for more details.
 *
 * You should have received a copy of the GNU General Public
 * License along with this program; if not, write to the
 * Free Software Foundation, Inc., 59 Temple Place - Suite 330,
 * Boston, MA 021110-1307, USA.
 */

#include <linux/fs.h>
#include <linux/slab.h>
#include <linux/highmem.h>
#include <linux/pagemap.h>
#include <asm/byteorder.h>
#include <linux/swap.h>
#include <linux/pipe_fs_i.h>
#include <linux/mpage.h>
#include <linux/quotaops.h>
#include <linux/blkdev.h>
#include <linux/uio.h>

#include <cluster/masklog.h>

#include "ocfs2.h"

#include "alloc.h"
#include "aops.h"
#include "dlmglue.h"
#include "extent_map.h"
#include "file.h"
#include "inode.h"
#include "journal.h"
#include "suballoc.h"
#include "super.h"
#include "symlink.h"
#include "refcounttree.h"
#include "ocfs2_trace.h"

#include "buffer_head_io.h"
#include "dir.h"
#include "namei.h"
#include "sysfile.h"

static int ocfs2_symlink_get_block(struct inode *inode, sector_t iblock,
				   struct buffer_head *bh_result, int create)
{
	int err = -EIO;
	int status;
	struct ocfs2_dinode *fe = NULL;
	struct buffer_head *bh = NULL;
	struct buffer_head *buffer_cache_bh = NULL;
	struct ocfs2_super *osb = OCFS2_SB(inode->i_sb);
	void *kaddr;

	trace_ocfs2_symlink_get_block(
			(unsigned long long)OCFS2_I(inode)->ip_blkno,
			(unsigned long long)iblock, bh_result, create);

	BUG_ON(ocfs2_inode_is_fast_symlink(inode));

	if ((iblock << inode->i_sb->s_blocksize_bits) > PATH_MAX + 1) {
		mlog(ML_ERROR, "block offset > PATH_MAX: %llu",
		     (unsigned long long)iblock);
		goto bail;
	}

	status = ocfs2_read_inode_block(inode, &bh);
	if (status < 0) {
		mlog_errno(status);
		goto bail;
	}
	fe = (struct ocfs2_dinode *) bh->b_data;

	if ((u64)iblock >= ocfs2_clusters_to_blocks(inode->i_sb,
						    le32_to_cpu(fe->i_clusters))) {
		err = -ENOMEM;
		mlog(ML_ERROR, "block offset is outside the allocated size: "
		     "%llu\n", (unsigned long long)iblock);
		goto bail;
	}

	/* We don't use the page cache to create symlink data, so if
	 * need be, copy it over from the buffer cache. */
	if (!buffer_uptodate(bh_result) && ocfs2_inode_is_new(inode)) {
		u64 blkno = le64_to_cpu(fe->id2.i_list.l_recs[0].e_blkno) +
			    iblock;
		buffer_cache_bh = sb_getblk(osb->sb, blkno);
		if (!buffer_cache_bh) {
			err = -ENOMEM;
			mlog(ML_ERROR, "couldn't getblock for symlink!\n");
			goto bail;
		}

		/* we haven't locked out transactions, so a commit
		 * could've happened. Since we've got a reference on
		 * the bh, even if it commits while we're doing the
		 * copy, the data is still good. */
		if (buffer_jbd(buffer_cache_bh)
		    && ocfs2_inode_is_new(inode)) {
			kaddr = kmap_atomic(bh_result->b_page);
			if (!kaddr) {
				mlog(ML_ERROR, "couldn't kmap!\n");
				goto bail;
			}
			memcpy(kaddr + (bh_result->b_size * iblock),
			       buffer_cache_bh->b_data,
			       bh_result->b_size);
			kunmap_atomic(kaddr);
			set_buffer_uptodate(bh_result);
		}
		brelse(buffer_cache_bh);
	}

	map_bh(bh_result, inode->i_sb,
	       le64_to_cpu(fe->id2.i_list.l_recs[0].e_blkno) + iblock);

	err = 0;

bail:
	brelse(bh);

	return err;
}

int ocfs2_get_block(struct inode *inode, sector_t iblock,
		    struct buffer_head *bh_result, int create)
{
	int err = 0;
	unsigned int ext_flags;
	u64 max_blocks = bh_result->b_size >> inode->i_blkbits;
	u64 p_blkno, count, past_eof;
	struct ocfs2_super *osb = OCFS2_SB(inode->i_sb);

	trace_ocfs2_get_block((unsigned long long)OCFS2_I(inode)->ip_blkno,
			      (unsigned long long)iblock, bh_result, create);

	if (OCFS2_I(inode)->ip_flags & OCFS2_INODE_SYSTEM_FILE)
		mlog(ML_NOTICE, "get_block on system inode 0x%p (%lu)\n",
		     inode, inode->i_ino);

	if (S_ISLNK(inode->i_mode)) {
		/* this always does I/O for some reason. */
		err = ocfs2_symlink_get_block(inode, iblock, bh_result, create);
		goto bail;
	}

	err = ocfs2_extent_map_get_blocks(inode, iblock, &p_blkno, &count,
					  &ext_flags);
	if (err) {
		mlog(ML_ERROR, "Error %d from get_blocks(0x%p, %llu, 1, "
		     "%llu, NULL)\n", err, inode, (unsigned long long)iblock,
		     (unsigned long long)p_blkno);
		goto bail;
	}

	if (max_blocks < count)
		count = max_blocks;

	/*
	 * ocfs2 never allocates in this function - the only time we
	 * need to use BH_New is when we're extending i_size on a file
	 * system which doesn't support holes, in which case BH_New
	 * allows __block_write_begin() to zero.
	 *
	 * If we see this on a sparse file system, then a truncate has
	 * raced us and removed the cluster. In this case, we clear
	 * the buffers dirty and uptodate bits and let the buffer code
	 * ignore it as a hole.
	 */
	if (create && p_blkno == 0 && ocfs2_sparse_alloc(osb)) {
		clear_buffer_dirty(bh_result);
		clear_buffer_uptodate(bh_result);
		goto bail;
	}

	/* Treat the unwritten extent as a hole for zeroing purposes. */
	if (p_blkno && !(ext_flags & OCFS2_EXT_UNWRITTEN))
		map_bh(bh_result, inode->i_sb, p_blkno);

	bh_result->b_size = count << inode->i_blkbits;

	if (!ocfs2_sparse_alloc(osb)) {
		if (p_blkno == 0) {
			err = -EIO;
			mlog(ML_ERROR,
			     "iblock = %llu p_blkno = %llu blkno=(%llu)\n",
			     (unsigned long long)iblock,
			     (unsigned long long)p_blkno,
			     (unsigned long long)OCFS2_I(inode)->ip_blkno);
			mlog(ML_ERROR, "Size %llu, clusters %u\n", (unsigned long long)i_size_read(inode), OCFS2_I(inode)->ip_clusters);
			dump_stack();
			goto bail;
		}
	}

	past_eof = ocfs2_blocks_for_bytes(inode->i_sb, i_size_read(inode));

	trace_ocfs2_get_block_end((unsigned long long)OCFS2_I(inode)->ip_blkno,
				  (unsigned long long)past_eof);
	if (create && (iblock >= past_eof))
		set_buffer_new(bh_result);

bail:
	if (err < 0)
		err = -EIO;

	return err;
}

int ocfs2_read_inline_data(struct inode *inode, struct page *page,
			   struct buffer_head *di_bh)
{
	void *kaddr;
	loff_t size;
	struct ocfs2_dinode *di = (struct ocfs2_dinode *)di_bh->b_data;

	if (!(le16_to_cpu(di->i_dyn_features) & OCFS2_INLINE_DATA_FL)) {
		ocfs2_error(inode->i_sb, "Inode %llu lost inline data flag",
			    (unsigned long long)OCFS2_I(inode)->ip_blkno);
		return -EROFS;
	}

	size = i_size_read(inode);

	if (size > PAGE_CACHE_SIZE ||
	    size > ocfs2_max_inline_data_with_xattr(inode->i_sb, di)) {
		ocfs2_error(inode->i_sb,
			    "Inode %llu has with inline data has bad size: %Lu",
			    (unsigned long long)OCFS2_I(inode)->ip_blkno,
			    (unsigned long long)size);
		return -EROFS;
	}

	kaddr = kmap_atomic(page);
	if (size)
		memcpy(kaddr, di->id2.i_data.id_data, size);
	/* Clear the remaining part of the page */
	memset(kaddr + size, 0, PAGE_CACHE_SIZE - size);
	flush_dcache_page(page);
	kunmap_atomic(kaddr);

	SetPageUptodate(page);

	return 0;
}

static int ocfs2_readpage_inline(struct inode *inode, struct page *page)
{
	int ret;
	struct buffer_head *di_bh = NULL;

	BUG_ON(!PageLocked(page));
	BUG_ON(!(OCFS2_I(inode)->ip_dyn_features & OCFS2_INLINE_DATA_FL));

	ret = ocfs2_read_inode_block(inode, &di_bh);
	if (ret) {
		mlog_errno(ret);
		goto out;
	}

	ret = ocfs2_read_inline_data(inode, page, di_bh);
out:
	unlock_page(page);

	brelse(di_bh);
	return ret;
}

static int ocfs2_readpage(struct file *file, struct page *page)
{
	struct inode *inode = page->mapping->host;
	struct ocfs2_inode_info *oi = OCFS2_I(inode);
	loff_t start = (loff_t)page->index << PAGE_CACHE_SHIFT;
	int ret, unlock = 1;

	trace_ocfs2_readpage((unsigned long long)oi->ip_blkno,
			     (page ? page->index : 0));

	ret = ocfs2_inode_lock_with_page(inode, NULL, 0, page);
	if (ret != 0) {
		if (ret == AOP_TRUNCATED_PAGE)
			unlock = 0;
		mlog_errno(ret);
		goto out;
	}

	if (down_read_trylock(&oi->ip_alloc_sem) == 0) {
		/*
		 * Unlock the page and cycle ip_alloc_sem so that we don't
		 * busyloop waiting for ip_alloc_sem to unlock
		 */
		ret = AOP_TRUNCATED_PAGE;
		unlock_page(page);
		unlock = 0;
		down_read(&oi->ip_alloc_sem);
		up_read(&oi->ip_alloc_sem);
		goto out_inode_unlock;
	}

	/*
	 * i_size might have just been updated as we grabed the meta lock.  We
	 * might now be discovering a truncate that hit on another node.
	 * block_read_full_page->get_block freaks out if it is asked to read
	 * beyond the end of a file, so we check here.  Callers
	 * (generic_file_read, vm_ops->fault) are clever enough to check i_size
	 * and notice that the page they just read isn't needed.
	 *
	 * XXX sys_readahead() seems to get that wrong?
	 */
	if (start >= i_size_read(inode)) {
		zero_user(page, 0, PAGE_SIZE);
		SetPageUptodate(page);
		ret = 0;
		goto out_alloc;
	}

	if (oi->ip_dyn_features & OCFS2_INLINE_DATA_FL)
		ret = ocfs2_readpage_inline(inode, page);
	else
		ret = block_read_full_page(page, ocfs2_get_block);
	unlock = 0;

out_alloc:
	up_read(&OCFS2_I(inode)->ip_alloc_sem);
out_inode_unlock:
	ocfs2_inode_unlock(inode, 0);
out:
	if (unlock)
		unlock_page(page);
	return ret;
}

/*
 * This is used only for read-ahead. Failures or difficult to handle
 * situations are safe to ignore.
 *
 * Right now, we don't bother with BH_Boundary - in-inode extent lists
 * are quite large (243 extents on 4k blocks), so most inodes don't
 * grow out to a tree. If need be, detecting boundary extents could
 * trivially be added in a future version of ocfs2_get_block().
 */
static int ocfs2_readpages(struct file *filp, struct address_space *mapping,
			   struct list_head *pages, unsigned nr_pages)
{
	int ret, err = -EIO;
	struct inode *inode = mapping->host;
	struct ocfs2_inode_info *oi = OCFS2_I(inode);
	loff_t start;
	struct page *last;

	/*
	 * Use the nonblocking flag for the dlm code to avoid page
	 * lock inversion, but don't bother with retrying.
	 */
	ret = ocfs2_inode_lock_full(inode, NULL, 0, OCFS2_LOCK_NONBLOCK);
	if (ret)
		return err;

	if (down_read_trylock(&oi->ip_alloc_sem) == 0) {
		ocfs2_inode_unlock(inode, 0);
		return err;
	}

	/*
	 * Don't bother with inline-data. There isn't anything
	 * to read-ahead in that case anyway...
	 */
	if (oi->ip_dyn_features & OCFS2_INLINE_DATA_FL)
		goto out_unlock;

	/*
	 * Check whether a remote node truncated this file - we just
	 * drop out in that case as it's not worth handling here.
	 */
	last = list_entry(pages->prev, struct page, lru);
	start = (loff_t)last->index << PAGE_CACHE_SHIFT;
	if (start >= i_size_read(inode))
		goto out_unlock;

	err = mpage_readpages(mapping, pages, nr_pages, ocfs2_get_block);

out_unlock:
	up_read(&oi->ip_alloc_sem);
	ocfs2_inode_unlock(inode, 0);

	return err;
}

/* Note: Because we don't support holes, our allocation has
 * already happened (allocation writes zeros to the file data)
 * so we don't have to worry about ordered writes in
 * ocfs2_writepage.
 *
 * ->writepage is called during the process of invalidating the page cache
 * during blocked lock processing.  It can't block on any cluster locks
 * to during block mapping.  It's relying on the fact that the block
 * mapping can't have disappeared under the dirty pages that it is
 * being asked to write back.
 */
static int ocfs2_writepage(struct page *page, struct writeback_control *wbc)
{
	trace_ocfs2_writepage(
		(unsigned long long)OCFS2_I(page->mapping->host)->ip_blkno,
		page->index);

	return block_write_full_page(page, ocfs2_get_block, wbc);
}

/* Taken from ext3. We don't necessarily need the full blown
 * functionality yet, but IMHO it's better to cut and paste the whole
 * thing so we can avoid introducing our own bugs (and easily pick up
 * their fixes when they happen) --Mark */
int walk_page_buffers(	handle_t *handle,
			struct buffer_head *head,
			unsigned from,
			unsigned to,
			int *partial,
			int (*fn)(	handle_t *handle,
					struct buffer_head *bh))
{
	struct buffer_head *bh;
	unsigned block_start, block_end;
	unsigned blocksize = head->b_size;
	int err, ret = 0;
	struct buffer_head *next;

	for (	bh = head, block_start = 0;
		ret == 0 && (bh != head || !block_start);
	    	block_start = block_end, bh = next)
	{
		next = bh->b_this_page;
		block_end = block_start + blocksize;
		if (block_end <= from || block_start >= to) {
			if (partial && !buffer_uptodate(bh))
				*partial = 1;
			continue;
		}
		err = (*fn)(handle, bh);
		if (!ret)
			ret = err;
	}
	return ret;
}

static sector_t ocfs2_bmap(struct address_space *mapping, sector_t block)
{
	sector_t status;
	u64 p_blkno = 0;
	int err = 0;
	struct inode *inode = mapping->host;

	trace_ocfs2_bmap((unsigned long long)OCFS2_I(inode)->ip_blkno,
			 (unsigned long long)block);

	/* We don't need to lock journal system files, since they aren't
	 * accessed concurrently from multiple nodes.
	 */
	if (!INODE_JOURNAL(inode)) {
		err = ocfs2_inode_lock(inode, NULL, 0);
		if (err) {
			if (err != -ENOENT)
				mlog_errno(err);
			goto bail;
		}
		down_read(&OCFS2_I(inode)->ip_alloc_sem);
	}

	if (!(OCFS2_I(inode)->ip_dyn_features & OCFS2_INLINE_DATA_FL))
		err = ocfs2_extent_map_get_blocks(inode, block, &p_blkno, NULL,
						  NULL);

	if (!INODE_JOURNAL(inode)) {
		up_read(&OCFS2_I(inode)->ip_alloc_sem);
		ocfs2_inode_unlock(inode, 0);
	}

	if (err) {
		mlog(ML_ERROR, "get_blocks() failed, block = %llu\n",
		     (unsigned long long)block);
		mlog_errno(err);
		goto bail;
	}

bail:
	status = err ? 0 : p_blkno;

	return status;
}

/*
 * TODO: Make this into a generic get_blocks function.
 *
 * From do_direct_io in direct-io.c:
 *  "So what we do is to permit the ->get_blocks function to populate
 *   bh.b_size with the size of IO which is permitted at this offset and
 *   this i_blkbits."
 *
 * This function is called directly from get_more_blocks in direct-io.c.
 *
 * called like this: dio->get_blocks(dio->inode, fs_startblk,
 * 					fs_count, map_bh, dio->rw == WRITE);
 */
static int ocfs2_direct_IO_get_blocks(struct inode *inode, sector_t iblock,
				     struct buffer_head *bh_result, int create)
{
	int ret;
	u32 cpos = 0;
	int alloc_locked = 0;
	u64 p_blkno, inode_blocks, contig_blocks;
	unsigned int ext_flags;
	unsigned char blocksize_bits = inode->i_sb->s_blocksize_bits;
	unsigned long max_blocks = bh_result->b_size >> inode->i_blkbits;
	unsigned long len = bh_result->b_size;
	unsigned int clusters_to_alloc = 0, contig_clusters = 0;

	cpos = ocfs2_blocks_to_clusters(inode->i_sb, iblock);

	/* This function won't even be called if the request isn't all
	 * nicely aligned and of the right size, so there's no need
	 * for us to check any of that. */

	inode_blocks = ocfs2_blocks_for_bytes(inode->i_sb, i_size_read(inode));

	/* This figures out the size of the next contiguous block, and
	 * our logical offset */
	ret = ocfs2_extent_map_get_blocks(inode, iblock, &p_blkno,
					  &contig_blocks, &ext_flags);
	if (ret) {
		mlog(ML_ERROR, "get_blocks() failed iblock=%llu\n",
		     (unsigned long long)iblock);
		ret = -EIO;
		goto bail;
	}

	/* We should already CoW the refcounted extent in case of create. */
	BUG_ON(create && (ext_flags & OCFS2_EXT_REFCOUNTED));

	/* allocate blocks if no p_blkno is found, and create == 1 */
	if (!p_blkno && create) {
		ret = ocfs2_inode_lock(inode, NULL, 1);
		if (ret < 0) {
			mlog_errno(ret);
			goto bail;
		}

		alloc_locked = 1;

		/* fill hole, allocate blocks can't be larger than the size
		 * of the hole */
		clusters_to_alloc = ocfs2_clusters_for_bytes(inode->i_sb, len);
		contig_clusters = ocfs2_clusters_for_blocks(inode->i_sb,
				contig_blocks);
		if (clusters_to_alloc > contig_clusters)
			clusters_to_alloc = contig_clusters;

		/* allocate extent and insert them into the extent tree */
		ret = ocfs2_extend_allocation(inode, cpos,
				clusters_to_alloc, 0);
		if (ret < 0) {
			mlog_errno(ret);
			goto bail;
		}

		ret = ocfs2_extent_map_get_blocks(inode, iblock, &p_blkno,
				&contig_blocks, &ext_flags);
		if (ret < 0) {
			mlog(ML_ERROR, "get_blocks() failed iblock=%llu\n",
					(unsigned long long)iblock);
			ret = -EIO;
			goto bail;
		}
	}

	/*
	 * get_more_blocks() expects us to describe a hole by clearing
	 * the mapped bit on bh_result().
	 *
	 * Consider an unwritten extent as a hole.
	 */
	if (p_blkno && !(ext_flags & OCFS2_EXT_UNWRITTEN))
		map_bh(bh_result, inode->i_sb, p_blkno);
	else
		clear_buffer_mapped(bh_result);

	/* make sure we don't map more than max_blocks blocks here as
	   that's all the kernel will handle at this point. */
	if (max_blocks < contig_blocks)
		contig_blocks = max_blocks;
	bh_result->b_size = contig_blocks << blocksize_bits;
bail:
	if (alloc_locked)
		ocfs2_inode_unlock(inode, 1);
	return ret;
}

/*
 * ocfs2_dio_end_io is called by the dio core when a dio is finished.  We're
 * particularly interested in the aio/dio case.  We use the rw_lock DLM lock
 * to protect io on one node from truncation on another.
 */
static void ocfs2_dio_end_io(struct kiocb *iocb,
			     loff_t offset,
			     ssize_t bytes,
			     void *private)
{
	struct inode *inode = file_inode(iocb->ki_filp);
	int level;

	/* this io's submitter should not have unlocked this before we could */
	BUG_ON(!ocfs2_iocb_is_rw_locked(iocb));

	if (ocfs2_iocb_is_unaligned_aio(iocb)) {
		ocfs2_iocb_clear_unaligned_aio(iocb);

		mutex_unlock(&OCFS2_I(inode)->ip_unaligned_aio);
	}

	ocfs2_iocb_clear_rw_locked(iocb);

	level = ocfs2_iocb_rw_locked_level(iocb);
	ocfs2_rw_unlock(inode, level);
}

static int ocfs2_releasepage(struct page *page, gfp_t wait)
{
	if (!page_has_buffers(page))
		return 0;
	return try_to_free_buffers(page);
}

static int ocfs2_is_overwrite(struct ocfs2_super *osb,
		struct inode *inode, loff_t offset)
{
	int ret = 0;
	u32 v_cpos = 0;
	u32 p_cpos = 0;
	unsigned int num_clusters = 0;
	unsigned int ext_flags = 0;

	v_cpos = ocfs2_bytes_to_clusters(osb->sb, offset);
	ret = ocfs2_get_clusters(inode, v_cpos, &p_cpos,
			&num_clusters, &ext_flags);
	if (ret < 0) {
		mlog_errno(ret);
		return ret;
	}

	if (p_cpos && !(ext_flags & OCFS2_EXT_UNWRITTEN))
		return 1;

	return 0;
}

static int ocfs2_direct_IO_zero_extend(struct ocfs2_super *osb,
		struct inode *inode, loff_t offset,
		u64 zero_len, int cluster_align)
{
	u32 p_cpos = 0;
	u32 v_cpos = ocfs2_bytes_to_clusters(osb->sb, i_size_read(inode));
	unsigned int num_clusters = 0;
	unsigned int ext_flags = 0;
	int ret = 0;

	if (offset <= i_size_read(inode) || cluster_align)
		return 0;

	ret = ocfs2_get_clusters(inode, v_cpos, &p_cpos, &num_clusters,
			&ext_flags);
	if (ret < 0) {
		mlog_errno(ret);
		return ret;
	}

	if (p_cpos && !(ext_flags & OCFS2_EXT_UNWRITTEN)) {
		u64 s = i_size_read(inode);
<<<<<<< HEAD
		sector_t sector = (p_cpos << (osb->s_clustersize_bits - 9)) +
=======
		sector_t sector = ((u64)p_cpos << (osb->s_clustersize_bits - 9)) +
>>>>>>> 2c6625cd
			(do_div(s, osb->s_clustersize) >> 9);

		ret = blkdev_issue_zeroout(osb->sb->s_bdev, sector,
				zero_len >> 9, GFP_NOFS, false);
		if (ret < 0)
			mlog_errno(ret);
	}

	return ret;
}

static int ocfs2_direct_IO_extend_no_holes(struct ocfs2_super *osb,
		struct inode *inode, loff_t offset)
{
	u64 zero_start, zero_len, total_zero_len;
	u32 p_cpos = 0, clusters_to_add;
	u32 v_cpos = ocfs2_bytes_to_clusters(osb->sb, i_size_read(inode));
	unsigned int num_clusters = 0;
	unsigned int ext_flags = 0;
	u32 size_div, offset_div;
	int ret = 0;

	{
		u64 o = offset;
		u64 s = i_size_read(inode);

		offset_div = do_div(o, osb->s_clustersize);
		size_div = do_div(s, osb->s_clustersize);
	}

	if (offset <= i_size_read(inode))
		return 0;

	clusters_to_add = ocfs2_bytes_to_clusters(inode->i_sb, offset) -
		ocfs2_bytes_to_clusters(inode->i_sb, i_size_read(inode));
	total_zero_len = offset - i_size_read(inode);
	if (clusters_to_add)
		total_zero_len -= offset_div;

	/* Allocate clusters to fill out holes, and this is only needed
	 * when we add more than one clusters. Otherwise the cluster will
	 * be allocated during direct IO */
	if (clusters_to_add > 1) {
		ret = ocfs2_extend_allocation(inode,
				OCFS2_I(inode)->ip_clusters,
				clusters_to_add - 1, 0);
		if (ret) {
			mlog_errno(ret);
			goto out;
		}
	}

	while (total_zero_len) {
		ret = ocfs2_get_clusters(inode, v_cpos, &p_cpos, &num_clusters,
				&ext_flags);
		if (ret < 0) {
			mlog_errno(ret);
			goto out;
		}

		zero_start = ocfs2_clusters_to_bytes(osb->sb, p_cpos) +
			size_div;
		zero_len = ocfs2_clusters_to_bytes(osb->sb, num_clusters) -
			size_div;
		zero_len = min(total_zero_len, zero_len);

		if (p_cpos && !(ext_flags & OCFS2_EXT_UNWRITTEN)) {
			ret = blkdev_issue_zeroout(osb->sb->s_bdev,
					zero_start >> 9, zero_len >> 9,
					GFP_NOFS, false);
			if (ret < 0) {
				mlog_errno(ret);
				goto out;
			}
		}

		total_zero_len -= zero_len;
		v_cpos += ocfs2_bytes_to_clusters(osb->sb, zero_len + size_div);

		/* Only at first iteration can be cluster not aligned.
		 * So set size_div to 0 for the rest */
		size_div = 0;
	}

out:
	return ret;
}

static ssize_t ocfs2_direct_IO_write(struct kiocb *iocb,
		struct iov_iter *iter,
		loff_t offset)
{
	ssize_t ret = 0;
	ssize_t written = 0;
	bool orphaned = false;
	int is_overwrite = 0;
	struct file *file = iocb->ki_filp;
	struct inode *inode = file_inode(file)->i_mapping->host;
	struct ocfs2_super *osb = OCFS2_SB(inode->i_sb);
	struct buffer_head *di_bh = NULL;
	size_t count = iter->count;
	journal_t *journal = osb->journal->j_journal;
	u64 zero_len_head, zero_len_tail;
	int cluster_align_head, cluster_align_tail;
	loff_t final_size = offset + count;
	int append_write = offset >= i_size_read(inode) ? 1 : 0;
	unsigned int num_clusters = 0;
	unsigned int ext_flags = 0;

	{
		u64 o = offset;
		u64 s = i_size_read(inode);

		zero_len_head = do_div(o, 1 << osb->s_clustersize_bits);
		cluster_align_head = !zero_len_head;

		zero_len_tail = osb->s_clustersize -
			do_div(s, osb->s_clustersize);
		if ((offset - i_size_read(inode)) < zero_len_tail)
			zero_len_tail = offset - i_size_read(inode);
		cluster_align_tail = !zero_len_tail;
	}

	/*
	 * when final_size > inode->i_size, inode->i_size will be
	 * updated after direct write, so add the inode to orphan
	 * dir first.
	 */
	if (final_size > i_size_read(inode)) {
		ret = ocfs2_add_inode_to_orphan(osb, inode);
		if (ret < 0) {
			mlog_errno(ret);
			goto out;
		}
		orphaned = true;
	}

	if (append_write) {
		ret = ocfs2_inode_lock(inode, NULL, 1);
		if (ret < 0) {
			mlog_errno(ret);
			goto clean_orphan;
		}

		/* zeroing out the previously allocated cluster tail
		 * that but not zeroed */
		if (ocfs2_sparse_alloc(OCFS2_SB(inode->i_sb)))
			ret = ocfs2_direct_IO_zero_extend(osb, inode, offset,
					zero_len_tail, cluster_align_tail);
		else
			ret = ocfs2_direct_IO_extend_no_holes(osb, inode,
					offset);
		if (ret < 0) {
			mlog_errno(ret);
			ocfs2_inode_unlock(inode, 1);
			goto clean_orphan;
		}

		is_overwrite = ocfs2_is_overwrite(osb, inode, offset);
		if (is_overwrite < 0) {
			mlog_errno(is_overwrite);
			ocfs2_inode_unlock(inode, 1);
			goto clean_orphan;
		}

		ocfs2_inode_unlock(inode, 1);
	}

	written = __blockdev_direct_IO(iocb, inode, inode->i_sb->s_bdev, iter,
				       offset, ocfs2_direct_IO_get_blocks,
				       ocfs2_dio_end_io, NULL, 0);
	if (unlikely(written < 0)) {
		loff_t i_size = i_size_read(inode);

		if (offset + count > i_size) {
			ret = ocfs2_inode_lock(inode, &di_bh, 1);
			if (ret < 0) {
				mlog_errno(ret);
				goto clean_orphan;
			}

			if (i_size == i_size_read(inode)) {
				ret = ocfs2_truncate_file(inode, di_bh,
						i_size);
				if (ret < 0) {
					if (ret != -ENOSPC)
						mlog_errno(ret);

					ocfs2_inode_unlock(inode, 1);
					brelse(di_bh);
					goto clean_orphan;
				}
			}

			ocfs2_inode_unlock(inode, 1);
			brelse(di_bh);

			ret = jbd2_journal_force_commit(journal);
			if (ret < 0)
				mlog_errno(ret);
		}
	} else if (written > 0 && append_write && !is_overwrite &&
			!cluster_align_head) {
		/* zeroing out the allocated cluster head */
		u32 p_cpos = 0;
		u32 v_cpos = ocfs2_bytes_to_clusters(osb->sb, offset);

		ret = ocfs2_inode_lock(inode, NULL, 0);
		if (ret < 0) {
			mlog_errno(ret);
			goto clean_orphan;
		}

		ret = ocfs2_get_clusters(inode, v_cpos, &p_cpos,
				&num_clusters, &ext_flags);
		if (ret < 0) {
			mlog_errno(ret);
			ocfs2_inode_unlock(inode, 0);
			goto clean_orphan;
		}

		BUG_ON(!p_cpos || (ext_flags & OCFS2_EXT_UNWRITTEN));

		ret = blkdev_issue_zeroout(osb->sb->s_bdev,
<<<<<<< HEAD
				p_cpos << (osb->s_clustersize_bits - 9),
=======
				(u64)p_cpos << (osb->s_clustersize_bits - 9),
>>>>>>> 2c6625cd
				zero_len_head >> 9, GFP_NOFS, false);
		if (ret < 0)
			mlog_errno(ret);

		ocfs2_inode_unlock(inode, 0);
	}

clean_orphan:
	if (orphaned) {
		int tmp_ret;
		int update_isize = written > 0 ? 1 : 0;
		loff_t end = update_isize ? offset + written : 0;

		tmp_ret = ocfs2_inode_lock(inode, &di_bh, 1);
		if (tmp_ret < 0) {
			ret = tmp_ret;
			mlog_errno(ret);
			goto out;
		}

		tmp_ret = ocfs2_del_inode_from_orphan(osb, inode, di_bh,
				update_isize, end);
		if (tmp_ret < 0) {
			ret = tmp_ret;
			mlog_errno(ret);
			goto out;
		}

		ocfs2_inode_unlock(inode, 1);

		tmp_ret = jbd2_journal_force_commit(journal);
		if (tmp_ret < 0) {
			ret = tmp_ret;
			mlog_errno(tmp_ret);
		}
	}

out:
	if (ret >= 0)
		ret = written;
	return ret;
}

static ssize_t ocfs2_direct_IO(struct kiocb *iocb, struct iov_iter *iter,
			       loff_t offset)
{
	struct file *file = iocb->ki_filp;
	struct inode *inode = file_inode(file)->i_mapping->host;
	struct ocfs2_super *osb = OCFS2_SB(inode->i_sb);
	int full_coherency = !(osb->s_mount_opt &
			OCFS2_MOUNT_COHERENCY_BUFFERED);

	/*
	 * Fallback to buffered I/O if we see an inode without
	 * extents.
	 */
	if (OCFS2_I(inode)->ip_dyn_features & OCFS2_INLINE_DATA_FL)
		return 0;

	/* Fallback to buffered I/O if we are appending and
	 * concurrent O_DIRECT writes are allowed.
	 */
	if (i_size_read(inode) <= offset && !full_coherency)
		return 0;

	if (iov_iter_rw(iter) == READ)
		return __blockdev_direct_IO(iocb, inode, inode->i_sb->s_bdev,
					    iter, offset,
					    ocfs2_direct_IO_get_blocks,
					    ocfs2_dio_end_io, NULL, 0);
	else
		return ocfs2_direct_IO_write(iocb, iter, offset);
}

static void ocfs2_figure_cluster_boundaries(struct ocfs2_super *osb,
					    u32 cpos,
					    unsigned int *start,
					    unsigned int *end)
{
	unsigned int cluster_start = 0, cluster_end = PAGE_CACHE_SIZE;

	if (unlikely(PAGE_CACHE_SHIFT > osb->s_clustersize_bits)) {
		unsigned int cpp;

		cpp = 1 << (PAGE_CACHE_SHIFT - osb->s_clustersize_bits);

		cluster_start = cpos % cpp;
		cluster_start = cluster_start << osb->s_clustersize_bits;

		cluster_end = cluster_start + osb->s_clustersize;
	}

	BUG_ON(cluster_start > PAGE_SIZE);
	BUG_ON(cluster_end > PAGE_SIZE);

	if (start)
		*start = cluster_start;
	if (end)
		*end = cluster_end;
}

/*
 * 'from' and 'to' are the region in the page to avoid zeroing.
 *
 * If pagesize > clustersize, this function will avoid zeroing outside
 * of the cluster boundary.
 *
 * from == to == 0 is code for "zero the entire cluster region"
 */
static void ocfs2_clear_page_regions(struct page *page,
				     struct ocfs2_super *osb, u32 cpos,
				     unsigned from, unsigned to)
{
	void *kaddr;
	unsigned int cluster_start, cluster_end;

	ocfs2_figure_cluster_boundaries(osb, cpos, &cluster_start, &cluster_end);

	kaddr = kmap_atomic(page);

	if (from || to) {
		if (from > cluster_start)
			memset(kaddr + cluster_start, 0, from - cluster_start);
		if (to < cluster_end)
			memset(kaddr + to, 0, cluster_end - to);
	} else {
		memset(kaddr + cluster_start, 0, cluster_end - cluster_start);
	}

	kunmap_atomic(kaddr);
}

/*
 * Nonsparse file systems fully allocate before we get to the write
 * code. This prevents ocfs2_write() from tagging the write as an
 * allocating one, which means ocfs2_map_page_blocks() might try to
 * read-in the blocks at the tail of our file. Avoid reading them by
 * testing i_size against each block offset.
 */
static int ocfs2_should_read_blk(struct inode *inode, struct page *page,
				 unsigned int block_start)
{
	u64 offset = page_offset(page) + block_start;

	if (ocfs2_sparse_alloc(OCFS2_SB(inode->i_sb)))
		return 1;

	if (i_size_read(inode) > offset)
		return 1;

	return 0;
}

/*
 * Some of this taken from __block_write_begin(). We already have our
 * mapping by now though, and the entire write will be allocating or
 * it won't, so not much need to use BH_New.
 *
 * This will also skip zeroing, which is handled externally.
 */
int ocfs2_map_page_blocks(struct page *page, u64 *p_blkno,
			  struct inode *inode, unsigned int from,
			  unsigned int to, int new)
{
	int ret = 0;
	struct buffer_head *head, *bh, *wait[2], **wait_bh = wait;
	unsigned int block_end, block_start;
	unsigned int bsize = 1 << inode->i_blkbits;

	if (!page_has_buffers(page))
		create_empty_buffers(page, bsize, 0);

	head = page_buffers(page);
	for (bh = head, block_start = 0; bh != head || !block_start;
	     bh = bh->b_this_page, block_start += bsize) {
		block_end = block_start + bsize;

		clear_buffer_new(bh);

		/*
		 * Ignore blocks outside of our i/o range -
		 * they may belong to unallocated clusters.
		 */
		if (block_start >= to || block_end <= from) {
			if (PageUptodate(page))
				set_buffer_uptodate(bh);
			continue;
		}

		/*
		 * For an allocating write with cluster size >= page
		 * size, we always write the entire page.
		 */
		if (new)
			set_buffer_new(bh);

		if (!buffer_mapped(bh)) {
			map_bh(bh, inode->i_sb, *p_blkno);
			unmap_underlying_metadata(bh->b_bdev, bh->b_blocknr);
		}

		if (PageUptodate(page)) {
			if (!buffer_uptodate(bh))
				set_buffer_uptodate(bh);
		} else if (!buffer_uptodate(bh) && !buffer_delay(bh) &&
			   !buffer_new(bh) &&
			   ocfs2_should_read_blk(inode, page, block_start) &&
			   (block_start < from || block_end > to)) {
			ll_rw_block(READ, 1, &bh);
			*wait_bh++=bh;
		}

		*p_blkno = *p_blkno + 1;
	}

	/*
	 * If we issued read requests - let them complete.
	 */
	while(wait_bh > wait) {
		wait_on_buffer(*--wait_bh);
		if (!buffer_uptodate(*wait_bh))
			ret = -EIO;
	}

	if (ret == 0 || !new)
		return ret;

	/*
	 * If we get -EIO above, zero out any newly allocated blocks
	 * to avoid exposing stale data.
	 */
	bh = head;
	block_start = 0;
	do {
		block_end = block_start + bsize;
		if (block_end <= from)
			goto next_bh;
		if (block_start >= to)
			break;

		zero_user(page, block_start, bh->b_size);
		set_buffer_uptodate(bh);
		mark_buffer_dirty(bh);

next_bh:
		block_start = block_end;
		bh = bh->b_this_page;
	} while (bh != head);

	return ret;
}

#if (PAGE_CACHE_SIZE >= OCFS2_MAX_CLUSTERSIZE)
#define OCFS2_MAX_CTXT_PAGES	1
#else
#define OCFS2_MAX_CTXT_PAGES	(OCFS2_MAX_CLUSTERSIZE / PAGE_CACHE_SIZE)
#endif

#define OCFS2_MAX_CLUSTERS_PER_PAGE	(PAGE_CACHE_SIZE / OCFS2_MIN_CLUSTERSIZE)

/*
 * Describe the state of a single cluster to be written to.
 */
struct ocfs2_write_cluster_desc {
	u32		c_cpos;
	u32		c_phys;
	/*
	 * Give this a unique field because c_phys eventually gets
	 * filled.
	 */
	unsigned	c_new;
	unsigned	c_unwritten;
	unsigned	c_needs_zero;
};

struct ocfs2_write_ctxt {
	/* Logical cluster position / len of write */
	u32				w_cpos;
	u32				w_clen;

	/* First cluster allocated in a nonsparse extend */
	u32				w_first_new_cpos;

	struct ocfs2_write_cluster_desc	w_desc[OCFS2_MAX_CLUSTERS_PER_PAGE];

	/*
	 * This is true if page_size > cluster_size.
	 *
	 * It triggers a set of special cases during write which might
	 * have to deal with allocating writes to partial pages.
	 */
	unsigned int			w_large_pages;

	/*
	 * Pages involved in this write.
	 *
	 * w_target_page is the page being written to by the user.
	 *
	 * w_pages is an array of pages which always contains
	 * w_target_page, and in the case of an allocating write with
	 * page_size < cluster size, it will contain zero'd and mapped
	 * pages adjacent to w_target_page which need to be written
	 * out in so that future reads from that region will get
	 * zero's.
	 */
	unsigned int			w_num_pages;
	struct page			*w_pages[OCFS2_MAX_CTXT_PAGES];
	struct page			*w_target_page;

	/*
	 * w_target_locked is used for page_mkwrite path indicating no unlocking
	 * against w_target_page in ocfs2_write_end_nolock.
	 */
	unsigned int			w_target_locked:1;

	/*
	 * ocfs2_write_end() uses this to know what the real range to
	 * write in the target should be.
	 */
	unsigned int			w_target_from;
	unsigned int			w_target_to;

	/*
	 * We could use journal_current_handle() but this is cleaner,
	 * IMHO -Mark
	 */
	handle_t			*w_handle;

	struct buffer_head		*w_di_bh;

	struct ocfs2_cached_dealloc_ctxt w_dealloc;
};

void ocfs2_unlock_and_free_pages(struct page **pages, int num_pages)
{
	int i;

	for(i = 0; i < num_pages; i++) {
		if (pages[i]) {
			unlock_page(pages[i]);
			mark_page_accessed(pages[i]);
			page_cache_release(pages[i]);
		}
	}
}

static void ocfs2_unlock_pages(struct ocfs2_write_ctxt *wc)
{
	int i;

	/*
	 * w_target_locked is only set to true in the page_mkwrite() case.
	 * The intent is to allow us to lock the target page from write_begin()
	 * to write_end(). The caller must hold a ref on w_target_page.
	 */
	if (wc->w_target_locked) {
		BUG_ON(!wc->w_target_page);
		for (i = 0; i < wc->w_num_pages; i++) {
			if (wc->w_target_page == wc->w_pages[i]) {
				wc->w_pages[i] = NULL;
				break;
			}
		}
		mark_page_accessed(wc->w_target_page);
		page_cache_release(wc->w_target_page);
	}
	ocfs2_unlock_and_free_pages(wc->w_pages, wc->w_num_pages);
}

static void ocfs2_free_write_ctxt(struct ocfs2_write_ctxt *wc)
{
	ocfs2_unlock_pages(wc);
	brelse(wc->w_di_bh);
	kfree(wc);
}

static int ocfs2_alloc_write_ctxt(struct ocfs2_write_ctxt **wcp,
				  struct ocfs2_super *osb, loff_t pos,
				  unsigned len, struct buffer_head *di_bh)
{
	u32 cend;
	struct ocfs2_write_ctxt *wc;

	wc = kzalloc(sizeof(struct ocfs2_write_ctxt), GFP_NOFS);
	if (!wc)
		return -ENOMEM;

	wc->w_cpos = pos >> osb->s_clustersize_bits;
	wc->w_first_new_cpos = UINT_MAX;
	cend = (pos + len - 1) >> osb->s_clustersize_bits;
	wc->w_clen = cend - wc->w_cpos + 1;
	get_bh(di_bh);
	wc->w_di_bh = di_bh;

	if (unlikely(PAGE_CACHE_SHIFT > osb->s_clustersize_bits))
		wc->w_large_pages = 1;
	else
		wc->w_large_pages = 0;

	ocfs2_init_dealloc_ctxt(&wc->w_dealloc);

	*wcp = wc;

	return 0;
}

/*
 * If a page has any new buffers, zero them out here, and mark them uptodate
 * and dirty so they'll be written out (in order to prevent uninitialised
 * block data from leaking). And clear the new bit.
 */
static void ocfs2_zero_new_buffers(struct page *page, unsigned from, unsigned to)
{
	unsigned int block_start, block_end;
	struct buffer_head *head, *bh;

	BUG_ON(!PageLocked(page));
	if (!page_has_buffers(page))
		return;

	bh = head = page_buffers(page);
	block_start = 0;
	do {
		block_end = block_start + bh->b_size;

		if (buffer_new(bh)) {
			if (block_end > from && block_start < to) {
				if (!PageUptodate(page)) {
					unsigned start, end;

					start = max(from, block_start);
					end = min(to, block_end);

					zero_user_segment(page, start, end);
					set_buffer_uptodate(bh);
				}

				clear_buffer_new(bh);
				mark_buffer_dirty(bh);
			}
		}

		block_start = block_end;
		bh = bh->b_this_page;
	} while (bh != head);
}

/*
 * Only called when we have a failure during allocating write to write
 * zero's to the newly allocated region.
 */
static void ocfs2_write_failure(struct inode *inode,
				struct ocfs2_write_ctxt *wc,
				loff_t user_pos, unsigned user_len)
{
	int i;
	unsigned from = user_pos & (PAGE_CACHE_SIZE - 1),
		to = user_pos + user_len;
	struct page *tmppage;

	ocfs2_zero_new_buffers(wc->w_target_page, from, to);

	for(i = 0; i < wc->w_num_pages; i++) {
		tmppage = wc->w_pages[i];

		if (page_has_buffers(tmppage)) {
			if (ocfs2_should_order_data(inode))
				ocfs2_jbd2_file_inode(wc->w_handle, inode);

			block_commit_write(tmppage, from, to);
		}
	}
}

static int ocfs2_prepare_page_for_write(struct inode *inode, u64 *p_blkno,
					struct ocfs2_write_ctxt *wc,
					struct page *page, u32 cpos,
					loff_t user_pos, unsigned user_len,
					int new)
{
	int ret;
	unsigned int map_from = 0, map_to = 0;
	unsigned int cluster_start, cluster_end;
	unsigned int user_data_from = 0, user_data_to = 0;

	ocfs2_figure_cluster_boundaries(OCFS2_SB(inode->i_sb), cpos,
					&cluster_start, &cluster_end);

	/* treat the write as new if the a hole/lseek spanned across
	 * the page boundary.
	 */
	new = new | ((i_size_read(inode) <= page_offset(page)) &&
			(page_offset(page) <= user_pos));

	if (page == wc->w_target_page) {
		map_from = user_pos & (PAGE_CACHE_SIZE - 1);
		map_to = map_from + user_len;

		if (new)
			ret = ocfs2_map_page_blocks(page, p_blkno, inode,
						    cluster_start, cluster_end,
						    new);
		else
			ret = ocfs2_map_page_blocks(page, p_blkno, inode,
						    map_from, map_to, new);
		if (ret) {
			mlog_errno(ret);
			goto out;
		}

		user_data_from = map_from;
		user_data_to = map_to;
		if (new) {
			map_from = cluster_start;
			map_to = cluster_end;
		}
	} else {
		/*
		 * If we haven't allocated the new page yet, we
		 * shouldn't be writing it out without copying user
		 * data. This is likely a math error from the caller.
		 */
		BUG_ON(!new);

		map_from = cluster_start;
		map_to = cluster_end;

		ret = ocfs2_map_page_blocks(page, p_blkno, inode,
					    cluster_start, cluster_end, new);
		if (ret) {
			mlog_errno(ret);
			goto out;
		}
	}

	/*
	 * Parts of newly allocated pages need to be zero'd.
	 *
	 * Above, we have also rewritten 'to' and 'from' - as far as
	 * the rest of the function is concerned, the entire cluster
	 * range inside of a page needs to be written.
	 *
	 * We can skip this if the page is up to date - it's already
	 * been zero'd from being read in as a hole.
	 */
	if (new && !PageUptodate(page))
		ocfs2_clear_page_regions(page, OCFS2_SB(inode->i_sb),
					 cpos, user_data_from, user_data_to);

	flush_dcache_page(page);

out:
	return ret;
}

/*
 * This function will only grab one clusters worth of pages.
 */
static int ocfs2_grab_pages_for_write(struct address_space *mapping,
				      struct ocfs2_write_ctxt *wc,
				      u32 cpos, loff_t user_pos,
				      unsigned user_len, int new,
				      struct page *mmap_page)
{
	int ret = 0, i;
	unsigned long start, target_index, end_index, index;
	struct inode *inode = mapping->host;
	loff_t last_byte;

	target_index = user_pos >> PAGE_CACHE_SHIFT;

	/*
	 * Figure out how many pages we'll be manipulating here. For
	 * non allocating write, we just change the one
	 * page. Otherwise, we'll need a whole clusters worth.  If we're
	 * writing past i_size, we only need enough pages to cover the
	 * last page of the write.
	 */
	if (new) {
		wc->w_num_pages = ocfs2_pages_per_cluster(inode->i_sb);
		start = ocfs2_align_clusters_to_page_index(inode->i_sb, cpos);
		/*
		 * We need the index *past* the last page we could possibly
		 * touch.  This is the page past the end of the write or
		 * i_size, whichever is greater.
		 */
		last_byte = max(user_pos + user_len, i_size_read(inode));
		BUG_ON(last_byte < 1);
		end_index = ((last_byte - 1) >> PAGE_CACHE_SHIFT) + 1;
		if ((start + wc->w_num_pages) > end_index)
			wc->w_num_pages = end_index - start;
	} else {
		wc->w_num_pages = 1;
		start = target_index;
	}

	for(i = 0; i < wc->w_num_pages; i++) {
		index = start + i;

		if (index == target_index && mmap_page) {
			/*
			 * ocfs2_pagemkwrite() is a little different
			 * and wants us to directly use the page
			 * passed in.
			 */
			lock_page(mmap_page);

			/* Exit and let the caller retry */
			if (mmap_page->mapping != mapping) {
				WARN_ON(mmap_page->mapping);
				unlock_page(mmap_page);
				ret = -EAGAIN;
				goto out;
			}

			page_cache_get(mmap_page);
			wc->w_pages[i] = mmap_page;
			wc->w_target_locked = true;
		} else {
			wc->w_pages[i] = find_or_create_page(mapping, index,
							     GFP_NOFS);
			if (!wc->w_pages[i]) {
				ret = -ENOMEM;
				mlog_errno(ret);
				goto out;
			}
		}
		wait_for_stable_page(wc->w_pages[i]);

		if (index == target_index)
			wc->w_target_page = wc->w_pages[i];
	}
out:
	if (ret)
		wc->w_target_locked = false;
	return ret;
}

/*
 * Prepare a single cluster for write one cluster into the file.
 */
static int ocfs2_write_cluster(struct address_space *mapping,
			       u32 phys, unsigned int unwritten,
			       unsigned int should_zero,
			       struct ocfs2_alloc_context *data_ac,
			       struct ocfs2_alloc_context *meta_ac,
			       struct ocfs2_write_ctxt *wc, u32 cpos,
			       loff_t user_pos, unsigned user_len)
{
	int ret, i, new;
	u64 v_blkno, p_blkno;
	struct inode *inode = mapping->host;
	struct ocfs2_extent_tree et;

	new = phys == 0 ? 1 : 0;
	if (new) {
		u32 tmp_pos;

		/*
		 * This is safe to call with the page locks - it won't take
		 * any additional semaphores or cluster locks.
		 */
		tmp_pos = cpos;
		ret = ocfs2_add_inode_data(OCFS2_SB(inode->i_sb), inode,
					   &tmp_pos, 1, 0, wc->w_di_bh,
					   wc->w_handle, data_ac,
					   meta_ac, NULL);
		/*
		 * This shouldn't happen because we must have already
		 * calculated the correct meta data allocation required. The
		 * internal tree allocation code should know how to increase
		 * transaction credits itself.
		 *
		 * If need be, we could handle -EAGAIN for a
		 * RESTART_TRANS here.
		 */
		mlog_bug_on_msg(ret == -EAGAIN,
				"Inode %llu: EAGAIN return during allocation.\n",
				(unsigned long long)OCFS2_I(inode)->ip_blkno);
		if (ret < 0) {
			mlog_errno(ret);
			goto out;
		}
	} else if (unwritten) {
		ocfs2_init_dinode_extent_tree(&et, INODE_CACHE(inode),
					      wc->w_di_bh);
		ret = ocfs2_mark_extent_written(inode, &et,
						wc->w_handle, cpos, 1, phys,
						meta_ac, &wc->w_dealloc);
		if (ret < 0) {
			mlog_errno(ret);
			goto out;
		}
	}

	if (should_zero)
		v_blkno = ocfs2_clusters_to_blocks(inode->i_sb, cpos);
	else
		v_blkno = user_pos >> inode->i_sb->s_blocksize_bits;

	/*
	 * The only reason this should fail is due to an inability to
	 * find the extent added.
	 */
	ret = ocfs2_extent_map_get_blocks(inode, v_blkno, &p_blkno, NULL,
					  NULL);
	if (ret < 0) {
		mlog(ML_ERROR, "Get physical blkno failed for inode %llu, "
			    "at logical block %llu",
			    (unsigned long long)OCFS2_I(inode)->ip_blkno,
			    (unsigned long long)v_blkno);
		goto out;
	}

	BUG_ON(p_blkno == 0);

	for(i = 0; i < wc->w_num_pages; i++) {
		int tmpret;

		tmpret = ocfs2_prepare_page_for_write(inode, &p_blkno, wc,
						      wc->w_pages[i], cpos,
						      user_pos, user_len,
						      should_zero);
		if (tmpret) {
			mlog_errno(tmpret);
			if (ret == 0)
				ret = tmpret;
		}
	}

	/*
	 * We only have cleanup to do in case of allocating write.
	 */
	if (ret && new)
		ocfs2_write_failure(inode, wc, user_pos, user_len);

out:

	return ret;
}

static int ocfs2_write_cluster_by_desc(struct address_space *mapping,
				       struct ocfs2_alloc_context *data_ac,
				       struct ocfs2_alloc_context *meta_ac,
				       struct ocfs2_write_ctxt *wc,
				       loff_t pos, unsigned len)
{
	int ret, i;
	loff_t cluster_off;
	unsigned int local_len = len;
	struct ocfs2_write_cluster_desc *desc;
	struct ocfs2_super *osb = OCFS2_SB(mapping->host->i_sb);

	for (i = 0; i < wc->w_clen; i++) {
		desc = &wc->w_desc[i];

		/*
		 * We have to make sure that the total write passed in
		 * doesn't extend past a single cluster.
		 */
		local_len = len;
		cluster_off = pos & (osb->s_clustersize - 1);
		if ((cluster_off + local_len) > osb->s_clustersize)
			local_len = osb->s_clustersize - cluster_off;

		ret = ocfs2_write_cluster(mapping, desc->c_phys,
					  desc->c_unwritten,
					  desc->c_needs_zero,
					  data_ac, meta_ac,
					  wc, desc->c_cpos, pos, local_len);
		if (ret) {
			mlog_errno(ret);
			goto out;
		}

		len -= local_len;
		pos += local_len;
	}

	ret = 0;
out:
	return ret;
}

/*
 * ocfs2_write_end() wants to know which parts of the target page it
 * should complete the write on. It's easiest to compute them ahead of
 * time when a more complete view of the write is available.
 */
static void ocfs2_set_target_boundaries(struct ocfs2_super *osb,
					struct ocfs2_write_ctxt *wc,
					loff_t pos, unsigned len, int alloc)
{
	struct ocfs2_write_cluster_desc *desc;

	wc->w_target_from = pos & (PAGE_CACHE_SIZE - 1);
	wc->w_target_to = wc->w_target_from + len;

	if (alloc == 0)
		return;

	/*
	 * Allocating write - we may have different boundaries based
	 * on page size and cluster size.
	 *
	 * NOTE: We can no longer compute one value from the other as
	 * the actual write length and user provided length may be
	 * different.
	 */

	if (wc->w_large_pages) {
		/*
		 * We only care about the 1st and last cluster within
		 * our range and whether they should be zero'd or not. Either
		 * value may be extended out to the start/end of a
		 * newly allocated cluster.
		 */
		desc = &wc->w_desc[0];
		if (desc->c_needs_zero)
			ocfs2_figure_cluster_boundaries(osb,
							desc->c_cpos,
							&wc->w_target_from,
							NULL);

		desc = &wc->w_desc[wc->w_clen - 1];
		if (desc->c_needs_zero)
			ocfs2_figure_cluster_boundaries(osb,
							desc->c_cpos,
							NULL,
							&wc->w_target_to);
	} else {
		wc->w_target_from = 0;
		wc->w_target_to = PAGE_CACHE_SIZE;
	}
}

/*
 * Populate each single-cluster write descriptor in the write context
 * with information about the i/o to be done.
 *
 * Returns the number of clusters that will have to be allocated, as
 * well as a worst case estimate of the number of extent records that
 * would have to be created during a write to an unwritten region.
 */
static int ocfs2_populate_write_desc(struct inode *inode,
				     struct ocfs2_write_ctxt *wc,
				     unsigned int *clusters_to_alloc,
				     unsigned int *extents_to_split)
{
	int ret;
	struct ocfs2_write_cluster_desc *desc;
	unsigned int num_clusters = 0;
	unsigned int ext_flags = 0;
	u32 phys = 0;
	int i;

	*clusters_to_alloc = 0;
	*extents_to_split = 0;

	for (i = 0; i < wc->w_clen; i++) {
		desc = &wc->w_desc[i];
		desc->c_cpos = wc->w_cpos + i;

		if (num_clusters == 0) {
			/*
			 * Need to look up the next extent record.
			 */
			ret = ocfs2_get_clusters(inode, desc->c_cpos, &phys,
						 &num_clusters, &ext_flags);
			if (ret) {
				mlog_errno(ret);
				goto out;
			}

			/* We should already CoW the refcountd extent. */
			BUG_ON(ext_flags & OCFS2_EXT_REFCOUNTED);

			/*
			 * Assume worst case - that we're writing in
			 * the middle of the extent.
			 *
			 * We can assume that the write proceeds from
			 * left to right, in which case the extent
			 * insert code is smart enough to coalesce the
			 * next splits into the previous records created.
			 */
			if (ext_flags & OCFS2_EXT_UNWRITTEN)
				*extents_to_split = *extents_to_split + 2;
		} else if (phys) {
			/*
			 * Only increment phys if it doesn't describe
			 * a hole.
			 */
			phys++;
		}

		/*
		 * If w_first_new_cpos is < UINT_MAX, we have a non-sparse
		 * file that got extended.  w_first_new_cpos tells us
		 * where the newly allocated clusters are so we can
		 * zero them.
		 */
		if (desc->c_cpos >= wc->w_first_new_cpos) {
			BUG_ON(phys == 0);
			desc->c_needs_zero = 1;
		}

		desc->c_phys = phys;
		if (phys == 0) {
			desc->c_new = 1;
			desc->c_needs_zero = 1;
			*clusters_to_alloc = *clusters_to_alloc + 1;
		}

		if (ext_flags & OCFS2_EXT_UNWRITTEN) {
			desc->c_unwritten = 1;
			desc->c_needs_zero = 1;
		}

		num_clusters--;
	}

	ret = 0;
out:
	return ret;
}

static int ocfs2_write_begin_inline(struct address_space *mapping,
				    struct inode *inode,
				    struct ocfs2_write_ctxt *wc)
{
	int ret;
	struct ocfs2_super *osb = OCFS2_SB(inode->i_sb);
	struct page *page;
	handle_t *handle;
	struct ocfs2_dinode *di = (struct ocfs2_dinode *)wc->w_di_bh->b_data;

	handle = ocfs2_start_trans(osb, OCFS2_INODE_UPDATE_CREDITS);
	if (IS_ERR(handle)) {
		ret = PTR_ERR(handle);
		mlog_errno(ret);
		goto out;
	}

	page = find_or_create_page(mapping, 0, GFP_NOFS);
	if (!page) {
		ocfs2_commit_trans(osb, handle);
		ret = -ENOMEM;
		mlog_errno(ret);
		goto out;
	}
	/*
	 * If we don't set w_num_pages then this page won't get unlocked
	 * and freed on cleanup of the write context.
	 */
	wc->w_pages[0] = wc->w_target_page = page;
	wc->w_num_pages = 1;

	ret = ocfs2_journal_access_di(handle, INODE_CACHE(inode), wc->w_di_bh,
				      OCFS2_JOURNAL_ACCESS_WRITE);
	if (ret) {
		ocfs2_commit_trans(osb, handle);

		mlog_errno(ret);
		goto out;
	}

	if (!(OCFS2_I(inode)->ip_dyn_features & OCFS2_INLINE_DATA_FL))
		ocfs2_set_inode_data_inline(inode, di);

	if (!PageUptodate(page)) {
		ret = ocfs2_read_inline_data(inode, page, wc->w_di_bh);
		if (ret) {
			ocfs2_commit_trans(osb, handle);

			goto out;
		}
	}

	wc->w_handle = handle;
out:
	return ret;
}

int ocfs2_size_fits_inline_data(struct buffer_head *di_bh, u64 new_size)
{
	struct ocfs2_dinode *di = (struct ocfs2_dinode *)di_bh->b_data;

	if (new_size <= le16_to_cpu(di->id2.i_data.id_count))
		return 1;
	return 0;
}

static int ocfs2_try_to_write_inline_data(struct address_space *mapping,
					  struct inode *inode, loff_t pos,
					  unsigned len, struct page *mmap_page,
					  struct ocfs2_write_ctxt *wc)
{
	int ret, written = 0;
	loff_t end = pos + len;
	struct ocfs2_inode_info *oi = OCFS2_I(inode);
	struct ocfs2_dinode *di = NULL;

	trace_ocfs2_try_to_write_inline_data((unsigned long long)oi->ip_blkno,
					     len, (unsigned long long)pos,
					     oi->ip_dyn_features);

	/*
	 * Handle inodes which already have inline data 1st.
	 */
	if (oi->ip_dyn_features & OCFS2_INLINE_DATA_FL) {
		if (mmap_page == NULL &&
		    ocfs2_size_fits_inline_data(wc->w_di_bh, end))
			goto do_inline_write;

		/*
		 * The write won't fit - we have to give this inode an
		 * inline extent list now.
		 */
		ret = ocfs2_convert_inline_data_to_extents(inode, wc->w_di_bh);
		if (ret)
			mlog_errno(ret);
		goto out;
	}

	/*
	 * Check whether the inode can accept inline data.
	 */
	if (oi->ip_clusters != 0 || i_size_read(inode) != 0)
		return 0;

	/*
	 * Check whether the write can fit.
	 */
	di = (struct ocfs2_dinode *)wc->w_di_bh->b_data;
	if (mmap_page ||
	    end > ocfs2_max_inline_data_with_xattr(inode->i_sb, di))
		return 0;

do_inline_write:
	ret = ocfs2_write_begin_inline(mapping, inode, wc);
	if (ret) {
		mlog_errno(ret);
		goto out;
	}

	/*
	 * This signals to the caller that the data can be written
	 * inline.
	 */
	written = 1;
out:
	return written ? written : ret;
}

/*
 * This function only does anything for file systems which can't
 * handle sparse files.
 *
 * What we want to do here is fill in any hole between the current end
 * of allocation and the end of our write. That way the rest of the
 * write path can treat it as an non-allocating write, which has no
 * special case code for sparse/nonsparse files.
 */
static int ocfs2_expand_nonsparse_inode(struct inode *inode,
					struct buffer_head *di_bh,
					loff_t pos, unsigned len,
					struct ocfs2_write_ctxt *wc)
{
	int ret;
	loff_t newsize = pos + len;

	BUG_ON(ocfs2_sparse_alloc(OCFS2_SB(inode->i_sb)));

	if (newsize <= i_size_read(inode))
		return 0;

	ret = ocfs2_extend_no_holes(inode, di_bh, newsize, pos);
	if (ret)
		mlog_errno(ret);

	wc->w_first_new_cpos =
		ocfs2_clusters_for_bytes(inode->i_sb, i_size_read(inode));

	return ret;
}

static int ocfs2_zero_tail(struct inode *inode, struct buffer_head *di_bh,
			   loff_t pos)
{
	int ret = 0;

	BUG_ON(!ocfs2_sparse_alloc(OCFS2_SB(inode->i_sb)));
	if (pos > i_size_read(inode))
		ret = ocfs2_zero_extend(inode, di_bh, pos);

	return ret;
}

/*
 * Try to flush truncate logs if we can free enough clusters from it.
 * As for return value, "< 0" means error, "0" no space and "1" means
 * we have freed enough spaces and let the caller try to allocate again.
 */
static int ocfs2_try_to_free_truncate_log(struct ocfs2_super *osb,
					  unsigned int needed)
{
	tid_t target;
	int ret = 0;
	unsigned int truncated_clusters;

	mutex_lock(&osb->osb_tl_inode->i_mutex);
	truncated_clusters = osb->truncated_clusters;
	mutex_unlock(&osb->osb_tl_inode->i_mutex);

	/*
	 * Check whether we can succeed in allocating if we free
	 * the truncate log.
	 */
	if (truncated_clusters < needed)
		goto out;

	ret = ocfs2_flush_truncate_log(osb);
	if (ret) {
		mlog_errno(ret);
		goto out;
	}

	if (jbd2_journal_start_commit(osb->journal->j_journal, &target)) {
		jbd2_log_wait_commit(osb->journal->j_journal, target);
		ret = 1;
	}
out:
	return ret;
}

int ocfs2_write_begin_nolock(struct file *filp,
			     struct address_space *mapping,
			     loff_t pos, unsigned len, unsigned flags,
			     struct page **pagep, void **fsdata,
			     struct buffer_head *di_bh, struct page *mmap_page)
{
	int ret, cluster_of_pages, credits = OCFS2_INODE_UPDATE_CREDITS;
	unsigned int clusters_to_alloc, extents_to_split, clusters_need = 0;
	struct ocfs2_write_ctxt *wc;
	struct inode *inode = mapping->host;
	struct ocfs2_super *osb = OCFS2_SB(inode->i_sb);
	struct ocfs2_dinode *di;
	struct ocfs2_alloc_context *data_ac = NULL;
	struct ocfs2_alloc_context *meta_ac = NULL;
	handle_t *handle;
	struct ocfs2_extent_tree et;
	int try_free = 1, ret1;

try_again:
	ret = ocfs2_alloc_write_ctxt(&wc, osb, pos, len, di_bh);
	if (ret) {
		mlog_errno(ret);
		return ret;
	}

	if (ocfs2_supports_inline_data(osb)) {
		ret = ocfs2_try_to_write_inline_data(mapping, inode, pos, len,
						     mmap_page, wc);
		if (ret == 1) {
			ret = 0;
			goto success;
		}
		if (ret < 0) {
			mlog_errno(ret);
			goto out;
		}
	}

	if (ocfs2_sparse_alloc(osb))
		ret = ocfs2_zero_tail(inode, di_bh, pos);
	else
		ret = ocfs2_expand_nonsparse_inode(inode, di_bh, pos, len,
						   wc);
	if (ret) {
		mlog_errno(ret);
		goto out;
	}

	ret = ocfs2_check_range_for_refcount(inode, pos, len);
	if (ret < 0) {
		mlog_errno(ret);
		goto out;
	} else if (ret == 1) {
		clusters_need = wc->w_clen;
		ret = ocfs2_refcount_cow(inode, di_bh,
					 wc->w_cpos, wc->w_clen, UINT_MAX);
		if (ret) {
			mlog_errno(ret);
			goto out;
		}
	}

	ret = ocfs2_populate_write_desc(inode, wc, &clusters_to_alloc,
					&extents_to_split);
	if (ret) {
		mlog_errno(ret);
		goto out;
	}
	clusters_need += clusters_to_alloc;

	di = (struct ocfs2_dinode *)wc->w_di_bh->b_data;

	trace_ocfs2_write_begin_nolock(
			(unsigned long long)OCFS2_I(inode)->ip_blkno,
			(long long)i_size_read(inode),
			le32_to_cpu(di->i_clusters),
			pos, len, flags, mmap_page,
			clusters_to_alloc, extents_to_split);

	/*
	 * We set w_target_from, w_target_to here so that
	 * ocfs2_write_end() knows which range in the target page to
	 * write out. An allocation requires that we write the entire
	 * cluster range.
	 */
	if (clusters_to_alloc || extents_to_split) {
		/*
		 * XXX: We are stretching the limits of
		 * ocfs2_lock_allocators(). It greatly over-estimates
		 * the work to be done.
		 */
		ocfs2_init_dinode_extent_tree(&et, INODE_CACHE(inode),
					      wc->w_di_bh);
		ret = ocfs2_lock_allocators(inode, &et,
					    clusters_to_alloc, extents_to_split,
					    &data_ac, &meta_ac);
		if (ret) {
			mlog_errno(ret);
			goto out;
		}

		if (data_ac)
			data_ac->ac_resv = &OCFS2_I(inode)->ip_la_data_resv;

		credits = ocfs2_calc_extend_credits(inode->i_sb,
						    &di->id2.i_list);

	}

	/*
	 * We have to zero sparse allocated clusters, unwritten extent clusters,
	 * and non-sparse clusters we just extended.  For non-sparse writes,
	 * we know zeros will only be needed in the first and/or last cluster.
	 */
	if (clusters_to_alloc || extents_to_split ||
	    (wc->w_clen && (wc->w_desc[0].c_needs_zero ||
			    wc->w_desc[wc->w_clen - 1].c_needs_zero)))
		cluster_of_pages = 1;
	else
		cluster_of_pages = 0;

	ocfs2_set_target_boundaries(osb, wc, pos, len, cluster_of_pages);

	handle = ocfs2_start_trans(osb, credits);
	if (IS_ERR(handle)) {
		ret = PTR_ERR(handle);
		mlog_errno(ret);
		goto out;
	}

	wc->w_handle = handle;

	if (clusters_to_alloc) {
		ret = dquot_alloc_space_nodirty(inode,
			ocfs2_clusters_to_bytes(osb->sb, clusters_to_alloc));
		if (ret)
			goto out_commit;
	}
	/*
	 * We don't want this to fail in ocfs2_write_end(), so do it
	 * here.
	 */
	ret = ocfs2_journal_access_di(handle, INODE_CACHE(inode), wc->w_di_bh,
				      OCFS2_JOURNAL_ACCESS_WRITE);
	if (ret) {
		mlog_errno(ret);
		goto out_quota;
	}

	/*
	 * Fill our page array first. That way we've grabbed enough so
	 * that we can zero and flush if we error after adding the
	 * extent.
	 */
	ret = ocfs2_grab_pages_for_write(mapping, wc, wc->w_cpos, pos, len,
					 cluster_of_pages, mmap_page);
	if (ret && ret != -EAGAIN) {
		mlog_errno(ret);
		goto out_quota;
	}

	/*
	 * ocfs2_grab_pages_for_write() returns -EAGAIN if it could not lock
	 * the target page. In this case, we exit with no error and no target
	 * page. This will trigger the caller, page_mkwrite(), to re-try
	 * the operation.
	 */
	if (ret == -EAGAIN) {
		BUG_ON(wc->w_target_page);
		ret = 0;
		goto out_quota;
	}

	ret = ocfs2_write_cluster_by_desc(mapping, data_ac, meta_ac, wc, pos,
					  len);
	if (ret) {
		mlog_errno(ret);
		goto out_quota;
	}

	if (data_ac)
		ocfs2_free_alloc_context(data_ac);
	if (meta_ac)
		ocfs2_free_alloc_context(meta_ac);

success:
	*pagep = wc->w_target_page;
	*fsdata = wc;
	return 0;
out_quota:
	if (clusters_to_alloc)
		dquot_free_space(inode,
			  ocfs2_clusters_to_bytes(osb->sb, clusters_to_alloc));
out_commit:
	ocfs2_commit_trans(osb, handle);

out:
	ocfs2_free_write_ctxt(wc);

	if (data_ac) {
		ocfs2_free_alloc_context(data_ac);
		data_ac = NULL;
	}
	if (meta_ac) {
		ocfs2_free_alloc_context(meta_ac);
		meta_ac = NULL;
	}

	if (ret == -ENOSPC && try_free) {
		/*
		 * Try to free some truncate log so that we can have enough
		 * clusters to allocate.
		 */
		try_free = 0;

		ret1 = ocfs2_try_to_free_truncate_log(osb, clusters_need);
		if (ret1 == 1)
			goto try_again;

		if (ret1 < 0)
			mlog_errno(ret1);
	}

	return ret;
}

static int ocfs2_write_begin(struct file *file, struct address_space *mapping,
			     loff_t pos, unsigned len, unsigned flags,
			     struct page **pagep, void **fsdata)
{
	int ret;
	struct buffer_head *di_bh = NULL;
	struct inode *inode = mapping->host;

	ret = ocfs2_inode_lock(inode, &di_bh, 1);
	if (ret) {
		mlog_errno(ret);
		return ret;
	}

	/*
	 * Take alloc sem here to prevent concurrent lookups. That way
	 * the mapping, zeroing and tree manipulation within
	 * ocfs2_write() will be safe against ->readpage(). This
	 * should also serve to lock out allocation from a shared
	 * writeable region.
	 */
	down_write(&OCFS2_I(inode)->ip_alloc_sem);

	ret = ocfs2_write_begin_nolock(file, mapping, pos, len, flags, pagep,
				       fsdata, di_bh, NULL);
	if (ret) {
		mlog_errno(ret);
		goto out_fail;
	}

	brelse(di_bh);

	return 0;

out_fail:
	up_write(&OCFS2_I(inode)->ip_alloc_sem);

	brelse(di_bh);
	ocfs2_inode_unlock(inode, 1);

	return ret;
}

static void ocfs2_write_end_inline(struct inode *inode, loff_t pos,
				   unsigned len, unsigned *copied,
				   struct ocfs2_dinode *di,
				   struct ocfs2_write_ctxt *wc)
{
	void *kaddr;

	if (unlikely(*copied < len)) {
		if (!PageUptodate(wc->w_target_page)) {
			*copied = 0;
			return;
		}
	}

	kaddr = kmap_atomic(wc->w_target_page);
	memcpy(di->id2.i_data.id_data + pos, kaddr + pos, *copied);
	kunmap_atomic(kaddr);

	trace_ocfs2_write_end_inline(
	     (unsigned long long)OCFS2_I(inode)->ip_blkno,
	     (unsigned long long)pos, *copied,
	     le16_to_cpu(di->id2.i_data.id_count),
	     le16_to_cpu(di->i_dyn_features));
}

int ocfs2_write_end_nolock(struct address_space *mapping,
			   loff_t pos, unsigned len, unsigned copied,
			   struct page *page, void *fsdata)
{
	int i;
	unsigned from, to, start = pos & (PAGE_CACHE_SIZE - 1);
	struct inode *inode = mapping->host;
	struct ocfs2_super *osb = OCFS2_SB(inode->i_sb);
	struct ocfs2_write_ctxt *wc = fsdata;
	struct ocfs2_dinode *di = (struct ocfs2_dinode *)wc->w_di_bh->b_data;
	handle_t *handle = wc->w_handle;
	struct page *tmppage;

	if (OCFS2_I(inode)->ip_dyn_features & OCFS2_INLINE_DATA_FL) {
		ocfs2_write_end_inline(inode, pos, len, &copied, di, wc);
		goto out_write_size;
	}

	if (unlikely(copied < len)) {
		if (!PageUptodate(wc->w_target_page))
			copied = 0;

		ocfs2_zero_new_buffers(wc->w_target_page, start+copied,
				       start+len);
	}
	flush_dcache_page(wc->w_target_page);

	for(i = 0; i < wc->w_num_pages; i++) {
		tmppage = wc->w_pages[i];

		if (tmppage == wc->w_target_page) {
			from = wc->w_target_from;
			to = wc->w_target_to;

			BUG_ON(from > PAGE_CACHE_SIZE ||
			       to > PAGE_CACHE_SIZE ||
			       to < from);
		} else {
			/*
			 * Pages adjacent to the target (if any) imply
			 * a hole-filling write in which case we want
			 * to flush their entire range.
			 */
			from = 0;
			to = PAGE_CACHE_SIZE;
		}

		if (page_has_buffers(tmppage)) {
			if (ocfs2_should_order_data(inode))
				ocfs2_jbd2_file_inode(wc->w_handle, inode);
			block_commit_write(tmppage, from, to);
		}
	}

out_write_size:
	pos += copied;
	if (pos > i_size_read(inode)) {
		i_size_write(inode, pos);
		mark_inode_dirty(inode);
	}
	inode->i_blocks = ocfs2_inode_sector_count(inode);
	di->i_size = cpu_to_le64((u64)i_size_read(inode));
	inode->i_mtime = inode->i_ctime = CURRENT_TIME;
	di->i_mtime = di->i_ctime = cpu_to_le64(inode->i_mtime.tv_sec);
	di->i_mtime_nsec = di->i_ctime_nsec = cpu_to_le32(inode->i_mtime.tv_nsec);
	ocfs2_update_inode_fsync_trans(handle, inode, 1);
	ocfs2_journal_dirty(handle, wc->w_di_bh);

	/* unlock pages before dealloc since it needs acquiring j_trans_barrier
	 * lock, or it will cause a deadlock since journal commit threads holds
	 * this lock and will ask for the page lock when flushing the data.
	 * put it here to preserve the unlock order.
	 */
	ocfs2_unlock_pages(wc);

	ocfs2_commit_trans(osb, handle);

	ocfs2_run_deallocs(osb, &wc->w_dealloc);

	brelse(wc->w_di_bh);
	kfree(wc);

	return copied;
}

static int ocfs2_write_end(struct file *file, struct address_space *mapping,
			   loff_t pos, unsigned len, unsigned copied,
			   struct page *page, void *fsdata)
{
	int ret;
	struct inode *inode = mapping->host;

	ret = ocfs2_write_end_nolock(mapping, pos, len, copied, page, fsdata);

	up_write(&OCFS2_I(inode)->ip_alloc_sem);
	ocfs2_inode_unlock(inode, 1);

	return ret;
}

const struct address_space_operations ocfs2_aops = {
	.readpage		= ocfs2_readpage,
	.readpages		= ocfs2_readpages,
	.writepage		= ocfs2_writepage,
	.write_begin		= ocfs2_write_begin,
	.write_end		= ocfs2_write_end,
	.bmap			= ocfs2_bmap,
	.direct_IO		= ocfs2_direct_IO,
	.invalidatepage		= block_invalidatepage,
	.releasepage		= ocfs2_releasepage,
	.migratepage		= buffer_migrate_page,
	.is_partially_uptodate	= block_is_partially_uptodate,
	.error_remove_page	= generic_error_remove_page,
};<|MERGE_RESOLUTION|>--- conflicted
+++ resolved
@@ -685,11 +685,7 @@
 
 	if (p_cpos && !(ext_flags & OCFS2_EXT_UNWRITTEN)) {
 		u64 s = i_size_read(inode);
-<<<<<<< HEAD
-		sector_t sector = (p_cpos << (osb->s_clustersize_bits - 9)) +
-=======
 		sector_t sector = ((u64)p_cpos << (osb->s_clustersize_bits - 9)) +
->>>>>>> 2c6625cd
 			(do_div(s, osb->s_clustersize) >> 9);
 
 		ret = blkdev_issue_zeroout(osb->sb->s_bdev, sector,
@@ -914,11 +910,7 @@
 		BUG_ON(!p_cpos || (ext_flags & OCFS2_EXT_UNWRITTEN));
 
 		ret = blkdev_issue_zeroout(osb->sb->s_bdev,
-<<<<<<< HEAD
-				p_cpos << (osb->s_clustersize_bits - 9),
-=======
 				(u64)p_cpos << (osb->s_clustersize_bits - 9),
->>>>>>> 2c6625cd
 				zero_len_head >> 9, GFP_NOFS, false);
 		if (ret < 0)
 			mlog_errno(ret);
