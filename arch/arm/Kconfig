config ARM
	bool
	default y
	select ARCH_BINFMT_ELF_RANDOMIZE_PIE
	select ARCH_HAS_ATOMIC64_DEC_IF_POSITIVE
	select ARCH_HAS_TICK_BROADCAST if GENERIC_CLOCKEVENTS_BROADCAST
	select ARCH_HAVE_CUSTOM_GPIO_H
	select ARCH_MIGHT_HAVE_PC_PARPORT
	select ARCH_USE_BUILTIN_BSWAP
	select ARCH_USE_CMPXCHG_LOCKREF
	select ARCH_WANT_IPC_PARSE_VERSION
	select BUILDTIME_EXTABLE_SORT if MMU
	select CLONE_BACKWARDS
	select CPU_PM if (SUSPEND || CPU_IDLE)
	select DCACHE_WORD_ACCESS if HAVE_EFFICIENT_UNALIGNED_ACCESS
	select GENERIC_ATOMIC64 if (CPU_V7M || CPU_V6 || !CPU_32v6K || !AEABI)
	select GENERIC_CLOCKEVENTS_BROADCAST if SMP
	select GENERIC_IDLE_POLL_SETUP
	select GENERIC_IRQ_PROBE
	select GENERIC_IRQ_SHOW
	select GENERIC_PCI_IOMAP
	select GENERIC_SCHED_CLOCK
	select GENERIC_SMP_IDLE_THREAD
	select GENERIC_STRNCPY_FROM_USER
	select GENERIC_STRNLEN_USER
	select HARDIRQS_SW_RESEND
	select HAVE_ARCH_AUDITSYSCALL if (AEABI && !OABI_COMPAT)
	select HAVE_ARCH_JUMP_LABEL if !XIP_KERNEL
	select HAVE_ARCH_KGDB
	select HAVE_ARCH_SECCOMP_FILTER if (AEABI && !OABI_COMPAT)
	select HAVE_ARCH_TRACEHOOK
	select HAVE_BPF_JIT
	select HAVE_CC_STACKPROTECTOR
	select HAVE_CONTEXT_TRACKING
	select HAVE_C_RECORDMCOUNT
	select HAVE_DEBUG_KMEMLEAK
	select HAVE_DMA_API_DEBUG
	select HAVE_DMA_ATTRS
	select HAVE_DMA_CONTIGUOUS if MMU
	select HAVE_DYNAMIC_FTRACE if (!XIP_KERNEL)
	select HAVE_EFFICIENT_UNALIGNED_ACCESS if (CPU_V6 || CPU_V6K || CPU_V7) && MMU
	select HAVE_FTRACE_MCOUNT_RECORD if (!XIP_KERNEL)
	select HAVE_FUNCTION_GRAPH_TRACER if (!THUMB2_KERNEL)
	select HAVE_FUNCTION_TRACER if (!XIP_KERNEL)
	select HAVE_GENERIC_DMA_COHERENT
	select HAVE_HW_BREAKPOINT if (PERF_EVENTS && (CPU_V6 || CPU_V6K || CPU_V7))
	select HAVE_IDE if PCI || ISA || PCMCIA
	select HAVE_IRQ_TIME_ACCOUNTING
	select HAVE_KERNEL_GZIP
	select HAVE_KERNEL_LZ4
	select HAVE_KERNEL_LZMA
	select HAVE_KERNEL_LZO
	select HAVE_KERNEL_XZ
	select HAVE_KPROBES if !XIP_KERNEL
	select HAVE_KRETPROBES if (HAVE_KPROBES)
	select HAVE_MEMBLOCK
	select HAVE_MOD_ARCH_SPECIFIC if ARM_UNWIND
	select HAVE_OPROFILE if (HAVE_PERF_EVENTS)
	select HAVE_PERF_EVENTS
	select HAVE_PERF_REGS
	select HAVE_PERF_USER_STACK_DUMP
	select HAVE_REGS_AND_STACK_ACCESS_API
	select HAVE_SYSCALL_TRACEPOINTS
	select HAVE_UID16
	select HAVE_VIRT_CPU_ACCOUNTING_GEN
	select IRQ_FORCED_THREADING
	select KTIME_SCALAR
	select MODULES_USE_ELF_REL
	select NO_BOOTMEM
	select OLD_SIGACTION
	select OLD_SIGSUSPEND3
	select PERF_USE_VMALLOC
	select RTC_LIB
	select SYS_SUPPORTS_APM_EMULATION
	# Above selects are sorted alphabetically; please add new ones
	# according to that.  Thanks.
	help
	  The ARM series is a line of low-power-consumption RISC chip designs
	  licensed by ARM Ltd and targeted at embedded applications and
	  handhelds such as the Compaq IPAQ.  ARM-based PCs are no longer
	  manufactured, but legacy ARM-based PC hardware remains popular in
	  Europe.  There is an ARM Linux project with a web page at
	  <http://www.arm.linux.org.uk/>.

config ARM_HAS_SG_CHAIN
	bool

config NEED_SG_DMA_LENGTH
	bool

config ARM_DMA_USE_IOMMU
	bool
	select ARM_HAS_SG_CHAIN
	select NEED_SG_DMA_LENGTH

if ARM_DMA_USE_IOMMU

config ARM_DMA_IOMMU_ALIGNMENT
	int "Maximum PAGE_SIZE order of alignment for DMA IOMMU buffers"
	range 4 9
	default 8
	help
	  DMA mapping framework by default aligns all buffers to the smallest
	  PAGE_SIZE order which is greater than or equal to the requested buffer
	  size. This works well for buffers up to a few hundreds kilobytes, but
	  for larger buffers it just a waste of address space. Drivers which has
	  relatively small addressing window (like 64Mib) might run out of
	  virtual space with just a few allocations.

	  With this parameter you can specify the maximum PAGE_SIZE order for
	  DMA IOMMU buffers. Larger buffers will be aligned only to this
	  specified order. The order is expressed as a power of two multiplied
	  by the PAGE_SIZE.

endif

config MIGHT_HAVE_PCI
	bool

config SYS_SUPPORTS_APM_EMULATION
	bool

config HAVE_TCM
	bool
	select GENERIC_ALLOCATOR

config HAVE_PROC_CPU
	bool

config NO_IOPORT_MAP
	bool

config EISA
	bool
	---help---
	  The Extended Industry Standard Architecture (EISA) bus was
	  developed as an open alternative to the IBM MicroChannel bus.

	  The EISA bus provided some of the features of the IBM MicroChannel
	  bus while maintaining backward compatibility with cards made for
	  the older ISA bus.  The EISA bus saw limited use between 1988 and
	  1995 when it was made obsolete by the PCI bus.

	  Say Y here if you are building a kernel for an EISA-based machine.

	  Otherwise, say N.

config SBUS
	bool

config STACKTRACE_SUPPORT
	bool
	default y

config HAVE_LATENCYTOP_SUPPORT
	bool
	depends on !SMP
	default y

config LOCKDEP_SUPPORT
	bool
	default y

config TRACE_IRQFLAGS_SUPPORT
	bool
	default y

config RWSEM_XCHGADD_ALGORITHM
	bool
	default y

config ARCH_HAS_ILOG2_U32
	bool

config ARCH_HAS_ILOG2_U64
	bool

config ARCH_HAS_BANDGAP
	bool

config GENERIC_HWEIGHT
	bool
	default y

config GENERIC_CALIBRATE_DELAY
	bool
	default y

config ARCH_MAY_HAVE_PC_FDC
	bool

config ZONE_DMA
	bool

config NEED_DMA_MAP_STATE
       def_bool y

config ARCH_SUPPORTS_UPROBES
	def_bool y

config ARCH_HAS_DMA_SET_COHERENT_MASK
	bool

config GENERIC_ISA_DMA
	bool

config FIQ
	bool

config NEED_RET_TO_USER
	bool

config ARCH_MTD_XIP
	bool

config VECTORS_BASE
	hex
	default 0xffff0000 if MMU || CPU_HIGH_VECTOR
	default DRAM_BASE if REMAP_VECTORS_TO_RAM
	default 0x00000000
	help
	  The base address of exception vectors.  This must be two pages
	  in size.

config ARM_PATCH_PHYS_VIRT
	bool "Patch physical to virtual translations at runtime" if EMBEDDED
	default y
	depends on !XIP_KERNEL && MMU
	depends on !ARCH_REALVIEW || !SPARSEMEM
	help
	  Patch phys-to-virt and virt-to-phys translation functions at
	  boot and module load time according to the position of the
	  kernel in system memory.

	  This can only be used with non-XIP MMU kernels where the base
	  of physical memory is at a 16MB boundary.

	  Only disable this option if you know that you do not require
	  this feature (eg, building a kernel for a single machine) and
	  you need to shrink the kernel to the minimal size.

config NEED_MACH_GPIO_H
	bool
	help
	  Select this when mach/gpio.h is required to provide special
	  definitions for this platform. The need for mach/gpio.h should
	  be avoided when possible.

config NEED_MACH_IO_H
	bool
	help
	  Select this when mach/io.h is required to provide special
	  definitions for this platform.  The need for mach/io.h should
	  be avoided when possible.

config NEED_MACH_MEMORY_H
	bool
	help
	  Select this when mach/memory.h is required to provide special
	  definitions for this platform.  The need for mach/memory.h should
	  be avoided when possible.

config PHYS_OFFSET
	hex "Physical address of main memory" if MMU
	depends on !ARM_PATCH_PHYS_VIRT && !NEED_MACH_MEMORY_H
	default DRAM_BASE if !MMU
	help
	  Please provide the physical address corresponding to the
	  location of main memory in your system.

config GENERIC_BUG
	def_bool y
	depends on BUG

source "init/Kconfig"

source "kernel/Kconfig.freezer"

menu "System Type"

config MMU
	bool "MMU-based Paged Memory Management Support"
	default y
	help
	  Select if you want MMU-based virtualised addressing space
	  support by paged memory management. If unsure, say 'Y'.

#
# The "ARM system type" choice list is ordered alphabetically by option
# text.  Please add new entries in the option alphabetic order.
#
choice
	prompt "ARM system type"
	default ARCH_VERSATILE if !MMU
	default ARCH_MULTIPLATFORM if MMU

config ARCH_MULTIPLATFORM
	bool "Allow multiple platforms to be selected"
	depends on MMU
	select ARCH_WANT_OPTIONAL_GPIOLIB
	select ARM_HAS_SG_CHAIN
	select ARM_PATCH_PHYS_VIRT
	select AUTO_ZRELADDR
	select CLKSRC_OF
	select COMMON_CLK
	select GENERIC_CLOCKEVENTS
	select MIGHT_HAVE_PCI
	select MULTI_IRQ_HANDLER
	select SPARSE_IRQ
	select USE_OF

config ARCH_INTEGRATOR
	bool "ARM Ltd. Integrator family"
	select ARM_AMBA
	select ARM_PATCH_PHYS_VIRT
	select AUTO_ZRELADDR
	select COMMON_CLK
	select COMMON_CLK_VERSATILE
	select GENERIC_CLOCKEVENTS
	select HAVE_TCM
	select ICST
	select MULTI_IRQ_HANDLER
	select NEED_MACH_MEMORY_H
	select PLAT_VERSATILE
	select SPARSE_IRQ
	select USE_OF
	select VERSATILE_FPGA_IRQ
	help
	  Support for ARM's Integrator platform.

config ARCH_REALVIEW
	bool "ARM Ltd. RealView family"
	select ARCH_WANT_OPTIONAL_GPIOLIB
	select ARM_AMBA
	select ARM_TIMER_SP804
	select COMMON_CLK
	select COMMON_CLK_VERSATILE
	select GENERIC_CLOCKEVENTS
	select GPIO_PL061 if GPIOLIB
	select ICST
	select NEED_MACH_MEMORY_H
	select PLAT_VERSATILE
	select PLAT_VERSATILE_CLCD
	help
	  This enables support for ARM Ltd RealView boards.

config ARCH_VERSATILE
	bool "ARM Ltd. Versatile family"
	select ARCH_WANT_OPTIONAL_GPIOLIB
	select ARM_AMBA
	select ARM_TIMER_SP804
	select ARM_VIC
	select CLKDEV_LOOKUP
	select GENERIC_CLOCKEVENTS
	select HAVE_MACH_CLKDEV
	select ICST
	select PLAT_VERSATILE
	select PLAT_VERSATILE_CLCD
	select PLAT_VERSATILE_CLOCK
	select VERSATILE_FPGA_IRQ
	help
	  This enables support for ARM Ltd Versatile board.

config ARCH_AT91
	bool "Atmel AT91"
	select ARCH_REQUIRE_GPIOLIB
	select CLKDEV_LOOKUP
	select IRQ_DOMAIN
	select NEED_MACH_IO_H if PCCARD
	select PINCTRL
	select PINCTRL_AT91 if USE_OF
	help
	  This enables support for systems based on Atmel
	  AT91RM9200 and AT91SAM9* processors.

config ARCH_CLPS711X
	bool "Cirrus Logic CLPS711x/EP721x/EP731x-based"
	select ARCH_REQUIRE_GPIOLIB
	select AUTO_ZRELADDR
	select CLKSRC_MMIO
	select COMMON_CLK
	select CPU_ARM720T
	select GENERIC_CLOCKEVENTS
	select MFD_SYSCON
	help
	  Support for Cirrus Logic 711x/721x/731x based boards.

config ARCH_GEMINI
	bool "Cortina Systems Gemini"
	select ARCH_REQUIRE_GPIOLIB
	select CLKSRC_MMIO
	select CPU_FA526
	select GENERIC_CLOCKEVENTS
	help
	  Support for the Cortina Systems Gemini family SoCs

config ARCH_EBSA110
	bool "EBSA-110"
	select ARCH_USES_GETTIMEOFFSET
	select CPU_SA110
	select ISA
	select NEED_MACH_IO_H
	select NEED_MACH_MEMORY_H
	select NO_IOPORT_MAP
	help
	  This is an evaluation board for the StrongARM processor available
	  from Digital. It has limited hardware on-board, including an
	  Ethernet interface, two PCMCIA sockets, two serial ports and a
	  parallel port.

config ARCH_EFM32
	bool "Energy Micro efm32"
	depends on !MMU
	select ARCH_REQUIRE_GPIOLIB
	select ARM_NVIC
	select AUTO_ZRELADDR
	select CLKSRC_OF
	select COMMON_CLK
	select CPU_V7M
	select GENERIC_CLOCKEVENTS
	select NO_DMA
	select NO_IOPORT_MAP
	select SPARSE_IRQ
	select USE_OF
	help
	  Support for Energy Micro's (now Silicon Labs) efm32 Giant Gecko
	  processors.

config ARCH_EP93XX
	bool "EP93xx-based"
	select ARCH_HAS_HOLES_MEMORYMODEL
	select ARCH_REQUIRE_GPIOLIB
	select ARCH_USES_GETTIMEOFFSET
	select ARM_AMBA
	select ARM_VIC
	select CLKDEV_LOOKUP
	select CPU_ARM920T
	select NEED_MACH_MEMORY_H
	help
	  This enables support for the Cirrus EP93xx series of CPUs.

config ARCH_FOOTBRIDGE
	bool "FootBridge"
	select CPU_SA110
	select FOOTBRIDGE
	select GENERIC_CLOCKEVENTS
	select HAVE_IDE
	select NEED_MACH_IO_H if !MMU
	select NEED_MACH_MEMORY_H
	help
	  Support for systems based on the DC21285 companion chip
	  ("FootBridge"), such as the Simtec CATS and the Rebel NetWinder.

config ARCH_NETX
	bool "Hilscher NetX based"
	select ARM_VIC
	select CLKSRC_MMIO
	select CPU_ARM926T
	select GENERIC_CLOCKEVENTS
	help
	  This enables support for systems based on the Hilscher NetX Soc

config ARCH_IOP13XX
	bool "IOP13xx-based"
	depends on MMU
	select CPU_XSC3
	select NEED_MACH_MEMORY_H
	select NEED_RET_TO_USER
	select PCI
	select PLAT_IOP
	select VMSPLIT_1G
	select SPARSE_IRQ
	help
	  Support for Intel's IOP13XX (XScale) family of processors.

config ARCH_IOP32X
	bool "IOP32x-based"
	depends on MMU
	select ARCH_REQUIRE_GPIOLIB
	select CPU_XSCALE
	select GPIO_IOP
	select NEED_RET_TO_USER
	select PCI
	select PLAT_IOP
	help
	  Support for Intel's 80219 and IOP32X (XScale) family of
	  processors.

config ARCH_IOP33X
	bool "IOP33x-based"
	depends on MMU
	select ARCH_REQUIRE_GPIOLIB
	select CPU_XSCALE
	select GPIO_IOP
	select NEED_RET_TO_USER
	select PCI
	select PLAT_IOP
	help
	  Support for Intel's IOP33X (XScale) family of processors.

config ARCH_IXP4XX
	bool "IXP4xx-based"
	depends on MMU
	select ARCH_HAS_DMA_SET_COHERENT_MASK
	select ARCH_REQUIRE_GPIOLIB
	select ARCH_SUPPORTS_BIG_ENDIAN
	select CLKSRC_MMIO
	select CPU_XSCALE
	select DMABOUNCE if PCI
	select GENERIC_CLOCKEVENTS
	select MIGHT_HAVE_PCI
	select NEED_MACH_IO_H
	select USB_EHCI_BIG_ENDIAN_DESC
	select USB_EHCI_BIG_ENDIAN_MMIO
	help
	  Support for Intel's IXP4XX (XScale) family of processors.

config ARCH_DOVE
	bool "Marvell Dove"
	select ARCH_REQUIRE_GPIOLIB
	select CPU_PJ4
	select GENERIC_CLOCKEVENTS
	select MIGHT_HAVE_PCI
	select MVEBU_MBUS
	select PINCTRL
	select PINCTRL_DOVE
	select PLAT_ORION_LEGACY
	help
	  Support for the Marvell Dove SoC 88AP510

<<<<<<< HEAD
config ARCH_KIRKWOOD
	bool "Marvell Kirkwood"
	select ARCH_REQUIRE_GPIOLIB
	select CPU_FEROCEON
	select GENERIC_CLOCKEVENTS
	select MVEBU_MBUS
	select PCI
	select PCI_QUIRKS
	select PINCTRL
	select PINCTRL_KIRKWOOD
	select PLAT_ORION_LEGACY
	help
	  Support for the following Marvell Kirkwood series SoCs:
	  88F6180, 88F6192 and 88F6281.

=======
>>>>>>> ba364fc7
config ARCH_MV78XX0
	bool "Marvell MV78xx0"
	select ARCH_REQUIRE_GPIOLIB
	select CPU_FEROCEON
	select GENERIC_CLOCKEVENTS
	select MVEBU_MBUS
	select PCI
	select PLAT_ORION_LEGACY
	help
	  Support for the following Marvell MV78xx0 series SoCs:
	  MV781x0, MV782x0.

config ARCH_ORION5X
	bool "Marvell Orion"
	depends on MMU
	select ARCH_REQUIRE_GPIOLIB
	select CPU_FEROCEON
	select GENERIC_CLOCKEVENTS
	select MVEBU_MBUS
	select PCI
	select PLAT_ORION_LEGACY
	help
	  Support for the following Marvell Orion 5x series SoCs:
	  Orion-1 (5181), Orion-VoIP (5181L), Orion-NAS (5182),
	  Orion-2 (5281), Orion-1-90 (6183).

config ARCH_MMP
	bool "Marvell PXA168/910/MMP2"
	depends on MMU
	select ARCH_REQUIRE_GPIOLIB
	select CLKDEV_LOOKUP
	select GENERIC_ALLOCATOR
	select GENERIC_CLOCKEVENTS
	select GPIO_PXA
	select IRQ_DOMAIN
	select MULTI_IRQ_HANDLER
	select PINCTRL
	select PLAT_PXA
	select SPARSE_IRQ
	help
	  Support for Marvell's PXA168/PXA910(MMP) and MMP2 processor line.

config ARCH_KS8695
	bool "Micrel/Kendin KS8695"
	select ARCH_REQUIRE_GPIOLIB
	select CLKSRC_MMIO
	select CPU_ARM922T
	select GENERIC_CLOCKEVENTS
	select NEED_MACH_MEMORY_H
	help
	  Support for Micrel/Kendin KS8695 "Centaur" (ARM922T) based
	  System-on-Chip devices.

config ARCH_W90X900
	bool "Nuvoton W90X900 CPU"
	select ARCH_REQUIRE_GPIOLIB
	select CLKDEV_LOOKUP
	select CLKSRC_MMIO
	select CPU_ARM926T
	select GENERIC_CLOCKEVENTS
	help
	  Support for Nuvoton (Winbond logic dept.) ARM9 processor,
	  At present, the w90x900 has been renamed nuc900, regarding
	  the ARM series product line, you can login the following
	  link address to know more.

	  <http://www.nuvoton.com/hq/enu/ProductAndSales/ProductLines/
		ConsumerElectronicsIC/ARMMicrocontroller/ARMMicrocontroller>

config ARCH_LPC32XX
	bool "NXP LPC32XX"
	select ARCH_REQUIRE_GPIOLIB
	select ARM_AMBA
	select CLKDEV_LOOKUP
	select CLKSRC_MMIO
	select CPU_ARM926T
	select GENERIC_CLOCKEVENTS
	select HAVE_IDE
	select USE_OF
	help
	  Support for the NXP LPC32XX family of processors

config ARCH_PXA
	bool "PXA2xx/PXA3xx-based"
	depends on MMU
	select ARCH_MTD_XIP
	select ARCH_REQUIRE_GPIOLIB
	select ARM_CPU_SUSPEND if PM
	select AUTO_ZRELADDR
	select CLKDEV_LOOKUP
	select CLKSRC_MMIO
	select GENERIC_CLOCKEVENTS
	select GPIO_PXA
	select HAVE_IDE
	select MULTI_IRQ_HANDLER
	select PLAT_PXA
	select SPARSE_IRQ
	help
	  Support for Intel/Marvell's PXA2xx/PXA3xx processor line.

config ARCH_MSM
	bool "Qualcomm MSM (non-multiplatform)"
	select ARCH_REQUIRE_GPIOLIB
	select COMMON_CLK
	select GENERIC_CLOCKEVENTS
	help
	  Support for Qualcomm MSM/QSD based systems.  This runs on the
	  apps processor of the MSM/QSD and depends on a shared memory
	  interface to the modem processor which runs the baseband
	  stack and controls some vital subsystems
	  (clock and power control, etc).

config ARCH_SHMOBILE_LEGACY
	bool "Renesas ARM SoCs (non-multiplatform)"
	select ARCH_SHMOBILE
	select ARM_PATCH_PHYS_VIRT
	select CLKDEV_LOOKUP
	select GENERIC_CLOCKEVENTS
	select HAVE_ARM_SCU if SMP
	select HAVE_ARM_TWD if SMP
	select HAVE_MACH_CLKDEV
	select HAVE_SMP
	select MIGHT_HAVE_CACHE_L2X0
	select MULTI_IRQ_HANDLER
	select NO_IOPORT_MAP
	select PINCTRL
	select PM_GENERIC_DOMAINS if PM
	select SPARSE_IRQ
	help
	  Support for Renesas ARM SoC platforms using a non-multiplatform
	  kernel. This includes the SH-Mobile, R-Mobile, EMMA-Mobile, R-Car
	  and RZ families.

config ARCH_RPC
	bool "RiscPC"
	select ARCH_ACORN
	select ARCH_MAY_HAVE_PC_FDC
	select ARCH_SPARSEMEM_ENABLE
	select ARCH_USES_GETTIMEOFFSET
	select CPU_SA110
	select FIQ
	select HAVE_IDE
	select HAVE_PATA_PLATFORM
	select ISA_DMA_API
	select NEED_MACH_IO_H
	select NEED_MACH_MEMORY_H
	select NO_IOPORT_MAP
	select VIRT_TO_BUS
	help
	  On the Acorn Risc-PC, Linux can support the internal IDE disk and
	  CD-ROM interface, serial and parallel port, and the floppy drive.

config ARCH_SA1100
	bool "SA1100-based"
	select ARCH_MTD_XIP
	select ARCH_REQUIRE_GPIOLIB
	select ARCH_SPARSEMEM_ENABLE
	select CLKDEV_LOOKUP
	select CLKSRC_MMIO
	select CPU_FREQ
	select CPU_SA1100
	select GENERIC_CLOCKEVENTS
	select HAVE_IDE
	select ISA
	select NEED_MACH_MEMORY_H
	select SPARSE_IRQ
	help
	  Support for StrongARM 11x0 based boards.

config ARCH_S3C24XX
	bool "Samsung S3C24XX SoCs"
	select ARCH_REQUIRE_GPIOLIB
	select ATAGS
	select CLKDEV_LOOKUP
	select CLKSRC_SAMSUNG_PWM
	select GENERIC_CLOCKEVENTS
	select GPIO_SAMSUNG
	select HAVE_S3C2410_I2C if I2C
	select HAVE_S3C2410_WATCHDOG if WATCHDOG
	select HAVE_S3C_RTC if RTC_CLASS
	select MULTI_IRQ_HANDLER
	select NEED_MACH_IO_H
	select SAMSUNG_ATAGS
	help
	  Samsung S3C2410, S3C2412, S3C2413, S3C2416, S3C2440, S3C2442, S3C2443
	  and S3C2450 SoCs based systems, such as the Simtec Electronics BAST
	  (<http://www.simtec.co.uk/products/EB110ITX/>), the IPAQ 1940 or the
	  Samsung SMDK2410 development board (and derivatives).

config ARCH_S3C64XX
	bool "Samsung S3C64XX"
	select ARCH_REQUIRE_GPIOLIB
	select ARM_AMBA
	select ARM_VIC
	select ATAGS
	select CLKDEV_LOOKUP
	select CLKSRC_SAMSUNG_PWM
	select COMMON_CLK_SAMSUNG
	select CPU_V6K
	select GENERIC_CLOCKEVENTS
	select GPIO_SAMSUNG
	select HAVE_S3C2410_I2C if I2C
	select HAVE_S3C2410_WATCHDOG if WATCHDOG
	select HAVE_TCM
	select NO_IOPORT_MAP
	select PLAT_SAMSUNG
	select PM_GENERIC_DOMAINS if PM
	select S3C_DEV_NAND
	select S3C_GPIO_TRACK
	select SAMSUNG_ATAGS
	select SAMSUNG_WAKEMASK
	select SAMSUNG_WDT_RESET
	help
	  Samsung S3C64XX series based systems

config ARCH_S5P64X0
	bool "Samsung S5P6440 S5P6450"
	select ATAGS
	select CLKDEV_LOOKUP
	select CLKSRC_SAMSUNG_PWM
	select CPU_V6
	select GENERIC_CLOCKEVENTS
	select GPIO_SAMSUNG
	select HAVE_S3C2410_I2C if I2C
	select HAVE_S3C2410_WATCHDOG if WATCHDOG
	select HAVE_S3C_RTC if RTC_CLASS
	select NEED_MACH_GPIO_H
	select SAMSUNG_ATAGS
	select SAMSUNG_WDT_RESET
	help
	  Samsung S5P64X0 CPU based systems, such as the Samsung SMDK6440,
	  SMDK6450.

config ARCH_S5PC100
	bool "Samsung S5PC100"
	select ARCH_REQUIRE_GPIOLIB
	select ATAGS
	select CLKDEV_LOOKUP
	select CLKSRC_SAMSUNG_PWM
	select CPU_V7
	select GENERIC_CLOCKEVENTS
	select GPIO_SAMSUNG
	select HAVE_S3C2410_I2C if I2C
	select HAVE_S3C2410_WATCHDOG if WATCHDOG
	select HAVE_S3C_RTC if RTC_CLASS
	select NEED_MACH_GPIO_H
	select SAMSUNG_ATAGS
	select SAMSUNG_WDT_RESET
	help
	  Samsung S5PC100 series based systems

config ARCH_S5PV210
	bool "Samsung S5PV210/S5PC110"
	select ARCH_HAS_HOLES_MEMORYMODEL
	select ARCH_SPARSEMEM_ENABLE
	select ATAGS
	select CLKDEV_LOOKUP
	select CLKSRC_SAMSUNG_PWM
	select CPU_V7
	select GENERIC_CLOCKEVENTS
	select GPIO_SAMSUNG
	select HAVE_S3C2410_I2C if I2C
	select HAVE_S3C2410_WATCHDOG if WATCHDOG
	select HAVE_S3C_RTC if RTC_CLASS
	select NEED_MACH_GPIO_H
	select NEED_MACH_MEMORY_H
	select SAMSUNG_ATAGS
	help
	  Samsung S5PV210/S5PC110 series based systems

config ARCH_DAVINCI
	bool "TI DaVinci"
	select ARCH_HAS_HOLES_MEMORYMODEL
	select ARCH_REQUIRE_GPIOLIB
	select CLKDEV_LOOKUP
	select GENERIC_ALLOCATOR
	select GENERIC_CLOCKEVENTS
	select GENERIC_IRQ_CHIP
	select HAVE_IDE
	select TI_PRIV_EDMA
	select USE_OF
	select ZONE_DMA
	help
	  Support for TI's DaVinci platform.

config ARCH_OMAP1
	bool "TI OMAP1"
	depends on MMU
	select ARCH_HAS_HOLES_MEMORYMODEL
	select ARCH_OMAP
	select ARCH_REQUIRE_GPIOLIB
	select CLKDEV_LOOKUP
	select CLKSRC_MMIO
	select GENERIC_CLOCKEVENTS
	select GENERIC_IRQ_CHIP
	select HAVE_IDE
	select IRQ_DOMAIN
	select NEED_MACH_IO_H if PCCARD
	select NEED_MACH_MEMORY_H
	help
	  Support for older TI OMAP1 (omap7xx, omap15xx or omap16xx)

endchoice

menu "Multiple platform selection"
	depends on ARCH_MULTIPLATFORM

comment "CPU Core family selection"

config ARCH_MULTI_V4
	bool "ARMv4 based platforms (FA526)"
	depends on !ARCH_MULTI_V6_V7
	select ARCH_MULTI_V4_V5
	select CPU_FA526

config ARCH_MULTI_V4T
	bool "ARMv4T based platforms (ARM720T, ARM920T, ...)"
	depends on !ARCH_MULTI_V6_V7
	select ARCH_MULTI_V4_V5
	select CPU_ARM920T if !(CPU_ARM7TDMI || CPU_ARM720T || \
		CPU_ARM740T || CPU_ARM9TDMI || CPU_ARM922T || \
		CPU_ARM925T || CPU_ARM940T)

config ARCH_MULTI_V5
	bool "ARMv5 based platforms (ARM926T, XSCALE, PJ1, ...)"
	depends on !ARCH_MULTI_V6_V7
	select ARCH_MULTI_V4_V5
	select CPU_ARM926T if !(CPU_ARM946E || CPU_ARM1020 || \
		CPU_ARM1020E || CPU_ARM1022 || CPU_ARM1026 || \
		CPU_XSCALE || CPU_XSC3 || CPU_MOHAWK || CPU_FEROCEON)

config ARCH_MULTI_V4_V5
	bool

config ARCH_MULTI_V6
	bool "ARMv6 based platforms (ARM11)"
	select ARCH_MULTI_V6_V7
	select CPU_V6K

config ARCH_MULTI_V7
	bool "ARMv7 based platforms (Cortex-A, PJ4, Scorpion, Krait)"
	default y
	select ARCH_MULTI_V6_V7
	select CPU_V7
	select HAVE_SMP

config ARCH_MULTI_V6_V7
	bool
	select MIGHT_HAVE_CACHE_L2X0

config ARCH_MULTI_CPU_AUTO
	def_bool !(ARCH_MULTI_V4 || ARCH_MULTI_V4T || ARCH_MULTI_V6_V7)
	select ARCH_MULTI_V5

endmenu

config ARCH_VIRT
	bool "Dummy Virtual Machine" if ARCH_MULTI_V7
	select ARM_AMBA
	select ARM_GIC
	select ARM_PSCI
	select HAVE_ARM_ARCH_TIMER

#
# This is sorted alphabetically by mach-* pathname.  However, plat-*
# Kconfigs may be included either alphabetically (according to the
# plat- suffix) or along side the corresponding mach-* source.
#
source "arch/arm/mach-mvebu/Kconfig"

source "arch/arm/mach-at91/Kconfig"

source "arch/arm/mach-axxia/Kconfig"

source "arch/arm/mach-bcm/Kconfig"

source "arch/arm/mach-berlin/Kconfig"

source "arch/arm/mach-clps711x/Kconfig"

source "arch/arm/mach-cns3xxx/Kconfig"

source "arch/arm/mach-davinci/Kconfig"

source "arch/arm/mach-dove/Kconfig"

source "arch/arm/mach-ep93xx/Kconfig"

source "arch/arm/mach-footbridge/Kconfig"

source "arch/arm/mach-gemini/Kconfig"

source "arch/arm/mach-highbank/Kconfig"

source "arch/arm/mach-hisi/Kconfig"

source "arch/arm/mach-integrator/Kconfig"

source "arch/arm/mach-iop32x/Kconfig"

source "arch/arm/mach-iop33x/Kconfig"

source "arch/arm/mach-iop13xx/Kconfig"

source "arch/arm/mach-ixp4xx/Kconfig"

source "arch/arm/mach-keystone/Kconfig"

source "arch/arm/mach-ks8695/Kconfig"

source "arch/arm/mach-msm/Kconfig"

source "arch/arm/mach-moxart/Kconfig"

source "arch/arm/mach-mv78xx0/Kconfig"

source "arch/arm/mach-imx/Kconfig"

source "arch/arm/mach-mxs/Kconfig"

source "arch/arm/mach-netx/Kconfig"

source "arch/arm/mach-nomadik/Kconfig"

source "arch/arm/mach-nspire/Kconfig"

source "arch/arm/plat-omap/Kconfig"

source "arch/arm/mach-omap1/Kconfig"

source "arch/arm/mach-omap2/Kconfig"

source "arch/arm/mach-orion5x/Kconfig"

source "arch/arm/mach-picoxcell/Kconfig"

source "arch/arm/mach-pxa/Kconfig"
source "arch/arm/plat-pxa/Kconfig"

source "arch/arm/mach-mmp/Kconfig"

source "arch/arm/mach-qcom/Kconfig"

source "arch/arm/mach-realview/Kconfig"

source "arch/arm/mach-rockchip/Kconfig"

source "arch/arm/mach-sa1100/Kconfig"

source "arch/arm/mach-socfpga/Kconfig"

source "arch/arm/mach-spear/Kconfig"

source "arch/arm/mach-sti/Kconfig"

source "arch/arm/mach-s3c24xx/Kconfig"

source "arch/arm/mach-s3c64xx/Kconfig"

source "arch/arm/mach-s5p64x0/Kconfig"

source "arch/arm/mach-s5pc100/Kconfig"

source "arch/arm/mach-s5pv210/Kconfig"

source "arch/arm/mach-exynos/Kconfig"
source "arch/arm/plat-samsung/Kconfig"

source "arch/arm/mach-shmobile/Kconfig"

source "arch/arm/mach-sunxi/Kconfig"

source "arch/arm/mach-prima2/Kconfig"

source "arch/arm/mach-tegra/Kconfig"

source "arch/arm/mach-u300/Kconfig"

source "arch/arm/mach-ux500/Kconfig"

source "arch/arm/mach-versatile/Kconfig"

source "arch/arm/mach-vexpress/Kconfig"
source "arch/arm/plat-versatile/Kconfig"

source "arch/arm/mach-vt8500/Kconfig"

source "arch/arm/mach-w90x900/Kconfig"

source "arch/arm/mach-zynq/Kconfig"

# Definitions to make life easier
config ARCH_ACORN
	bool

config PLAT_IOP
	bool
	select GENERIC_CLOCKEVENTS

config PLAT_ORION
	bool
	select CLKSRC_MMIO
	select COMMON_CLK
	select GENERIC_IRQ_CHIP
	select IRQ_DOMAIN

config PLAT_ORION_LEGACY
	bool
	select PLAT_ORION

config PLAT_PXA
	bool

config PLAT_VERSATILE
	bool

config ARM_TIMER_SP804
	bool
	select CLKSRC_MMIO
	select CLKSRC_OF if OF

source "arch/arm/firmware/Kconfig"

source arch/arm/mm/Kconfig

config IWMMXT
	bool "Enable iWMMXt support"
	depends on CPU_XSCALE || CPU_XSC3 || CPU_MOHAWK || CPU_PJ4 || CPU_PJ4B
	default y if PXA27x || PXA3xx || ARCH_MMP || CPU_PJ4 || CPU_PJ4B
	help
	  Enable support for iWMMXt context switching at run time if
	  running on a CPU that supports it.

config MULTI_IRQ_HANDLER
	bool
	help
	  Allow each machine to specify it's own IRQ handler at run time.

if !MMU
source "arch/arm/Kconfig-nommu"
endif

config PJ4B_ERRATA_4742
	bool "PJ4B Errata 4742: IDLE Wake Up Commands can Cause the CPU Core to Cease Operation"
	depends on CPU_PJ4B && MACH_ARMADA_370
	default y
	help
	  When coming out of either a Wait for Interrupt (WFI) or a Wait for
	  Event (WFE) IDLE states, a specific timing sensitivity exists between
	  the retiring WFI/WFE instructions and the newly issued subsequent
	  instructions.  This sensitivity can result in a CPU hang scenario.
	  Workaround:
	  The software must insert either a Data Synchronization Barrier (DSB)
	  or Data Memory Barrier (DMB) command immediately after the WFI/WFE
	  instruction

config ARM_ERRATA_326103
	bool "ARM errata: FSR write bit incorrect on a SWP to read-only memory"
	depends on CPU_V6
	help
	  Executing a SWP instruction to read-only memory does not set bit 11
	  of the FSR on the ARM 1136 prior to r1p0. This causes the kernel to
	  treat the access as a read, preventing a COW from occurring and
	  causing the faulting task to livelock.

config ARM_ERRATA_411920
	bool "ARM errata: Invalidation of the Instruction Cache operation can fail"
	depends on CPU_V6 || CPU_V6K
	help
	  Invalidation of the Instruction Cache operation can
	  fail. This erratum is present in 1136 (before r1p4), 1156 and 1176.
	  It does not affect the MPCore. This option enables the ARM Ltd.
	  recommended workaround.

config ARM_ERRATA_430973
	bool "ARM errata: Stale prediction on replaced interworking branch"
	depends on CPU_V7
	help
	  This option enables the workaround for the 430973 Cortex-A8
	  (r1p0..r1p2) erratum. If a code sequence containing an ARM/Thumb
	  interworking branch is replaced with another code sequence at the
	  same virtual address, whether due to self-modifying code or virtual
	  to physical address re-mapping, Cortex-A8 does not recover from the
	  stale interworking branch prediction. This results in Cortex-A8
	  executing the new code sequence in the incorrect ARM or Thumb state.
	  The workaround enables the BTB/BTAC operations by setting ACTLR.IBE
	  and also flushes the branch target cache at every context switch.
	  Note that setting specific bits in the ACTLR register may not be
	  available in non-secure mode.

config ARM_ERRATA_458693
	bool "ARM errata: Processor deadlock when a false hazard is created"
	depends on CPU_V7
	depends on !ARCH_MULTIPLATFORM
	help
	  This option enables the workaround for the 458693 Cortex-A8 (r2p0)
	  erratum. For very specific sequences of memory operations, it is
	  possible for a hazard condition intended for a cache line to instead
	  be incorrectly associated with a different cache line. This false
	  hazard might then cause a processor deadlock. The workaround enables
	  the L1 caching of the NEON accesses and disables the PLD instruction
	  in the ACTLR register. Note that setting specific bits in the ACTLR
	  register may not be available in non-secure mode.

config ARM_ERRATA_460075
	bool "ARM errata: Data written to the L2 cache can be overwritten with stale data"
	depends on CPU_V7
	depends on !ARCH_MULTIPLATFORM
	help
	  This option enables the workaround for the 460075 Cortex-A8 (r2p0)
	  erratum. Any asynchronous access to the L2 cache may encounter a
	  situation in which recent store transactions to the L2 cache are lost
	  and overwritten with stale memory contents from external memory. The
	  workaround disables the write-allocate mode for the L2 cache via the
	  ACTLR register. Note that setting specific bits in the ACTLR register
	  may not be available in non-secure mode.

config ARM_ERRATA_742230
	bool "ARM errata: DMB operation may be faulty"
	depends on CPU_V7 && SMP
	depends on !ARCH_MULTIPLATFORM
	help
	  This option enables the workaround for the 742230 Cortex-A9
	  (r1p0..r2p2) erratum. Under rare circumstances, a DMB instruction
	  between two write operations may not ensure the correct visibility
	  ordering of the two writes. This workaround sets a specific bit in
	  the diagnostic register of the Cortex-A9 which causes the DMB
	  instruction to behave as a DSB, ensuring the correct behaviour of
	  the two writes.

config ARM_ERRATA_742231
	bool "ARM errata: Incorrect hazard handling in the SCU may lead to data corruption"
	depends on CPU_V7 && SMP
	depends on !ARCH_MULTIPLATFORM
	help
	  This option enables the workaround for the 742231 Cortex-A9
	  (r2p0..r2p2) erratum. Under certain conditions, specific to the
	  Cortex-A9 MPCore micro-architecture, two CPUs working in SMP mode,
	  accessing some data located in the same cache line, may get corrupted
	  data due to bad handling of the address hazard when the line gets
	  replaced from one of the CPUs at the same time as another CPU is
	  accessing it. This workaround sets specific bits in the diagnostic
	  register of the Cortex-A9 which reduces the linefill issuing
	  capabilities of the processor.

config ARM_ERRATA_643719
	bool "ARM errata: LoUIS bit field in CLIDR register is incorrect"
	depends on CPU_V7 && SMP
	help
	  This option enables the workaround for the 643719 Cortex-A9 (prior to
	  r1p0) erratum. On affected cores the LoUIS bit field of the CLIDR
	  register returns zero when it should return one. The workaround
	  corrects this value, ensuring cache maintenance operations which use
	  it behave as intended and avoiding data corruption.

config ARM_ERRATA_720789
	bool "ARM errata: TLBIASIDIS and TLBIMVAIS operations can broadcast a faulty ASID"
	depends on CPU_V7
	help
	  This option enables the workaround for the 720789 Cortex-A9 (prior to
	  r2p0) erratum. A faulty ASID can be sent to the other CPUs for the
	  broadcasted CP15 TLB maintenance operations TLBIASIDIS and TLBIMVAIS.
	  As a consequence of this erratum, some TLB entries which should be
	  invalidated are not, resulting in an incoherency in the system page
	  tables. The workaround changes the TLB flushing routines to invalidate
	  entries regardless of the ASID.

config ARM_ERRATA_743622
	bool "ARM errata: Faulty hazard checking in the Store Buffer may lead to data corruption"
	depends on CPU_V7
	depends on !ARCH_MULTIPLATFORM
	help
	  This option enables the workaround for the 743622 Cortex-A9
	  (r2p*) erratum. Under very rare conditions, a faulty
	  optimisation in the Cortex-A9 Store Buffer may lead to data
	  corruption. This workaround sets a specific bit in the diagnostic
	  register of the Cortex-A9 which disables the Store Buffer
	  optimisation, preventing the defect from occurring. This has no
	  visible impact on the overall performance or power consumption of the
	  processor.

config ARM_ERRATA_751472
	bool "ARM errata: Interrupted ICIALLUIS may prevent completion of broadcasted operation"
	depends on CPU_V7
	depends on !ARCH_MULTIPLATFORM
	help
	  This option enables the workaround for the 751472 Cortex-A9 (prior
	  to r3p0) erratum. An interrupted ICIALLUIS operation may prevent the
	  completion of a following broadcasted operation if the second
	  operation is received by a CPU before the ICIALLUIS has completed,
	  potentially leading to corrupted entries in the cache or TLB.

config ARM_ERRATA_754322
	bool "ARM errata: possible faulty MMU translations following an ASID switch"
	depends on CPU_V7
	help
	  This option enables the workaround for the 754322 Cortex-A9 (r2p*,
	  r3p*) erratum. A speculative memory access may cause a page table walk
	  which starts prior to an ASID switch but completes afterwards. This
	  can populate the micro-TLB with a stale entry which may be hit with
	  the new ASID. This workaround places two dsb instructions in the mm
	  switching code so that no page table walks can cross the ASID switch.

config ARM_ERRATA_754327
	bool "ARM errata: no automatic Store Buffer drain"
	depends on CPU_V7 && SMP
	help
	  This option enables the workaround for the 754327 Cortex-A9 (prior to
	  r2p0) erratum. The Store Buffer does not have any automatic draining
	  mechanism and therefore a livelock may occur if an external agent
	  continuously polls a memory location waiting to observe an update.
	  This workaround defines cpu_relax() as smp_mb(), preventing correctly
	  written polling loops from denying visibility of updates to memory.

config ARM_ERRATA_364296
	bool "ARM errata: Possible cache data corruption with hit-under-miss enabled"
	depends on CPU_V6
	help
	  This options enables the workaround for the 364296 ARM1136
	  r0p2 erratum (possible cache data corruption with
	  hit-under-miss enabled). It sets the undocumented bit 31 in
	  the auxiliary control register and the FI bit in the control
	  register, thus disabling hit-under-miss without putting the
	  processor into full low interrupt latency mode. ARM11MPCore
	  is not affected.

config ARM_ERRATA_764369
	bool "ARM errata: Data cache line maintenance operation by MVA may not succeed"
	depends on CPU_V7 && SMP
	help
	  This option enables the workaround for erratum 764369
	  affecting Cortex-A9 MPCore with two or more processors (all
	  current revisions). Under certain timing circumstances, a data
	  cache line maintenance operation by MVA targeting an Inner
	  Shareable memory region may fail to proceed up to either the
	  Point of Coherency or to the Point of Unification of the
	  system. This workaround adds a DSB instruction before the
	  relevant cache maintenance functions and sets a specific bit
	  in the diagnostic control register of the SCU.

config ARM_ERRATA_775420
       bool "ARM errata: A data cache maintenance operation which aborts, might lead to deadlock"
       depends on CPU_V7
       help
	 This option enables the workaround for the 775420 Cortex-A9 (r2p2,
	 r2p6,r2p8,r2p10,r3p0) erratum. In case a date cache maintenance
	 operation aborts with MMU exception, it might cause the processor
	 to deadlock. This workaround puts DSB before executing ISB if
	 an abort may occur on cache maintenance.

config ARM_ERRATA_798181
	bool "ARM errata: TLBI/DSB failure on Cortex-A15"
	depends on CPU_V7 && SMP
	help
	  On Cortex-A15 (r0p0..r3p2) the TLBI*IS/DSB operations are not
	  adequately shooting down all use of the old entries. This
	  option enables the Linux kernel workaround for this erratum
	  which sends an IPI to the CPUs that are running the same ASID
	  as the one being invalidated.

config ARM_ERRATA_773022
	bool "ARM errata: incorrect instructions may be executed from loop buffer"
	depends on CPU_V7
	help
	  This option enables the workaround for the 773022 Cortex-A15
	  (up to r0p4) erratum. In certain rare sequences of code, the
	  loop buffer may deliver incorrect instructions. This
	  workaround disables the loop buffer to avoid the erratum.

endmenu

source "arch/arm/common/Kconfig"

menu "Bus support"

config ARM_AMBA
	bool

config ISA
	bool
	help
	  Find out whether you have ISA slots on your motherboard.  ISA is the
	  name of a bus system, i.e. the way the CPU talks to the other stuff
	  inside your box.  Other bus systems are PCI, EISA, MicroChannel
	  (MCA) or VESA.  ISA is an older system, now being displaced by PCI;
	  newer boards don't support it.  If you have ISA, say Y, otherwise N.

# Select ISA DMA controller support
config ISA_DMA
	bool
	select ISA_DMA_API

# Select ISA DMA interface
config ISA_DMA_API
	bool

config PCI
	bool "PCI support" if MIGHT_HAVE_PCI
	help
	  Find out whether you have a PCI motherboard. PCI is the name of a
	  bus system, i.e. the way the CPU talks to the other stuff inside
	  your box. Other bus systems are ISA, EISA, MicroChannel (MCA) or
	  VESA. If you have PCI, say Y, otherwise N.

config PCI_DOMAINS
	bool
	depends on PCI

config PCI_NANOENGINE
	bool "BSE nanoEngine PCI support"
	depends on SA1100_NANOENGINE
	help
	  Enable PCI on the BSE nanoEngine board.

config PCI_SYSCALL
	def_bool PCI

config PCI_HOST_ITE8152
	bool
	depends on PCI && MACH_ARMCORE
	default y
	select DMABOUNCE

source "drivers/pci/Kconfig"
source "drivers/pci/pcie/Kconfig"

source "drivers/pcmcia/Kconfig"

endmenu

menu "Kernel Features"

config HAVE_SMP
	bool
	help
	  This option should be selected by machines which have an SMP-
	  capable CPU.

	  The only effect of this option is to make the SMP-related
	  options available to the user for configuration.

config SMP
	bool "Symmetric Multi-Processing"
	depends on CPU_V6K || CPU_V7
	depends on GENERIC_CLOCKEVENTS
	depends on HAVE_SMP
	depends on MMU || ARM_MPU
	help
	  This enables support for systems with more than one CPU. If you have
	  a system with only one CPU, say N. If you have a system with more
	  than one CPU, say Y.

	  If you say N here, the kernel will run on uni- and multiprocessor
	  machines, but will use only one CPU of a multiprocessor machine. If
	  you say Y here, the kernel will run on many, but not all,
	  uniprocessor machines. On a uniprocessor machine, the kernel
	  will run faster if you say N here.

	  See also <file:Documentation/x86/i386/IO-APIC.txt>,
	  <file:Documentation/nmi_watchdog.txt> and the SMP-HOWTO available at
	  <http://tldp.org/HOWTO/SMP-HOWTO.html>.

	  If you don't know what to do here, say N.

config SMP_ON_UP
	bool "Allow booting SMP kernel on uniprocessor systems (EXPERIMENTAL)"
	depends on SMP && !XIP_KERNEL && MMU
	default y
	help
	  SMP kernels contain instructions which fail on non-SMP processors.
	  Enabling this option allows the kernel to modify itself to make
	  these instructions safe.  Disabling it allows about 1K of space
	  savings.

	  If you don't know what to do here, say Y.

config ARM_CPU_TOPOLOGY
	bool "Support cpu topology definition"
	depends on SMP && CPU_V7
	default y
	help
	  Support ARM cpu topology definition. The MPIDR register defines
	  affinity between processors which is then used to describe the cpu
	  topology of an ARM System.

config SCHED_MC
	bool "Multi-core scheduler support"
	depends on ARM_CPU_TOPOLOGY
	help
	  Multi-core scheduler support improves the CPU scheduler's decision
	  making when dealing with multi-core CPU chips at a cost of slightly
	  increased overhead in some places. If unsure say N here.

config SCHED_SMT
	bool "SMT scheduler support"
	depends on ARM_CPU_TOPOLOGY
	help
	  Improves the CPU scheduler's decision making when dealing with
	  MultiThreading at a cost of slightly increased overhead in some
	  places. If unsure say N here.

config HAVE_ARM_SCU
	bool
	help
	  This option enables support for the ARM system coherency unit

config HAVE_ARM_ARCH_TIMER
	bool "Architected timer support"
	depends on CPU_V7
	select ARM_ARCH_TIMER
	select GENERIC_CLOCKEVENTS
	help
	  This option enables support for the ARM architected timer

config HAVE_ARM_TWD
	bool
	depends on SMP
	select CLKSRC_OF if OF
	help
	  This options enables support for the ARM timer and watchdog unit

config MCPM
	bool "Multi-Cluster Power Management"
	depends on CPU_V7 && SMP
	help
	  This option provides the common power management infrastructure
	  for (multi-)cluster based systems, such as big.LITTLE based
	  systems.

config BIG_LITTLE
	bool "big.LITTLE support (Experimental)"
	depends on CPU_V7 && SMP
	select MCPM
	help
	  This option enables support selections for the big.LITTLE
	  system architecture.

config BL_SWITCHER
	bool "big.LITTLE switcher support"
	depends on BIG_LITTLE && MCPM && HOTPLUG_CPU
	select ARM_CPU_SUSPEND
	select CPU_PM
	help
	  The big.LITTLE "switcher" provides the core functionality to
	  transparently handle transition between a cluster of A15's
	  and a cluster of A7's in a big.LITTLE system.

config BL_SWITCHER_DUMMY_IF
	tristate "Simple big.LITTLE switcher user interface"
	depends on BL_SWITCHER && DEBUG_KERNEL
	help
	  This is a simple and dummy char dev interface to control
	  the big.LITTLE switcher core code.  It is meant for
	  debugging purposes only.

choice
	prompt "Memory split"
	depends on MMU
	default VMSPLIT_3G
	help
	  Select the desired split between kernel and user memory.

	  If you are not absolutely sure what you are doing, leave this
	  option alone!

	config VMSPLIT_3G
		bool "3G/1G user/kernel split"
	config VMSPLIT_2G
		bool "2G/2G user/kernel split"
	config VMSPLIT_1G
		bool "1G/3G user/kernel split"
endchoice

config PAGE_OFFSET
	hex
	default PHYS_OFFSET if !MMU
	default 0x40000000 if VMSPLIT_1G
	default 0x80000000 if VMSPLIT_2G
	default 0xC0000000

config NR_CPUS
	int "Maximum number of CPUs (2-32)"
	range 2 32
	depends on SMP
	default "4"

config HOTPLUG_CPU
	bool "Support for hot-pluggable CPUs"
	depends on SMP
	help
	  Say Y here to experiment with turning CPUs off and on.  CPUs
	  can be controlled through /sys/devices/system/cpu.

config ARM_PSCI
	bool "Support for the ARM Power State Coordination Interface (PSCI)"
	depends on CPU_V7
	help
	  Say Y here if you want Linux to communicate with system firmware
	  implementing the PSCI specification for CPU-centric power
	  management operations described in ARM document number ARM DEN
	  0022A ("Power State Coordination Interface System Software on
	  ARM processors").

# The GPIO number here must be sorted by descending number. In case of
# a multiplatform kernel, we just want the highest value required by the
# selected platforms.
config ARCH_NR_GPIO
	int
	default 1024 if ARCH_SHMOBILE || ARCH_TEGRA
	default 512 if ARCH_EXYNOS || ARCH_KEYSTONE || SOC_OMAP5 || SOC_DRA7XX || ARCH_S3C24XX || ARCH_S3C64XX
	default 416 if ARCH_SUNXI
	default 392 if ARCH_U8500
	default 352 if ARCH_VT8500
	default 264 if MACH_H4700
	default 0
	help
	  Maximum number of GPIOs in the system.

	  If unsure, leave the default value.

source kernel/Kconfig.preempt

config HZ_FIXED
	int
	default 200 if ARCH_EBSA110 || ARCH_S3C24XX || ARCH_S5P64X0 || \
		ARCH_S5PV210 || ARCH_EXYNOS4
	default AT91_TIMER_HZ if ARCH_AT91
	default SHMOBILE_TIMER_HZ if ARCH_SHMOBILE_LEGACY
	default 0

choice
	depends on HZ_FIXED = 0
	prompt "Timer frequency"

config HZ_100
	bool "100 Hz"

config HZ_200
	bool "200 Hz"

config HZ_250
	bool "250 Hz"

config HZ_300
	bool "300 Hz"

config HZ_500
	bool "500 Hz"

config HZ_1000
	bool "1000 Hz"

endchoice

config HZ
	int
	default HZ_FIXED if HZ_FIXED != 0
	default 100 if HZ_100
	default 200 if HZ_200
	default 250 if HZ_250
	default 300 if HZ_300
	default 500 if HZ_500
	default 1000

config SCHED_HRTICK
	def_bool HIGH_RES_TIMERS

config THUMB2_KERNEL
	bool "Compile the kernel in Thumb-2 mode" if !CPU_THUMBONLY
	depends on (CPU_V7 || CPU_V7M) && !CPU_V6 && !CPU_V6K
	default y if CPU_THUMBONLY
	select AEABI
	select ARM_ASM_UNIFIED
	select ARM_UNWIND
	help
	  By enabling this option, the kernel will be compiled in
	  Thumb-2 mode. A compiler/assembler that understand the unified
	  ARM-Thumb syntax is needed.

	  If unsure, say N.

config THUMB2_AVOID_R_ARM_THM_JUMP11
	bool "Work around buggy Thumb-2 short branch relocations in gas"
	depends on THUMB2_KERNEL && MODULES
	default y
	help
	  Various binutils versions can resolve Thumb-2 branches to
	  locally-defined, preemptible global symbols as short-range "b.n"
	  branch instructions.

	  This is a problem, because there's no guarantee the final
	  destination of the symbol, or any candidate locations for a
	  trampoline, are within range of the branch.  For this reason, the
	  kernel does not support fixing up the R_ARM_THM_JUMP11 (102)
	  relocation in modules at all, and it makes little sense to add
	  support.

	  The symptom is that the kernel fails with an "unsupported
	  relocation" error when loading some modules.

	  Until fixed tools are available, passing
	  -fno-optimize-sibling-calls to gcc should prevent gcc generating
	  code which hits this problem, at the cost of a bit of extra runtime
	  stack usage in some cases.

	  The problem is described in more detail at:
	      https://bugs.launchpad.net/binutils-linaro/+bug/725126

	  Only Thumb-2 kernels are affected.

	  Unless you are sure your tools don't have this problem, say Y.

config ARM_ASM_UNIFIED
	bool

config AEABI
	bool "Use the ARM EABI to compile the kernel"
	help
	  This option allows for the kernel to be compiled using the latest
	  ARM ABI (aka EABI).  This is only useful if you are using a user
	  space environment that is also compiled with EABI.

	  Since there are major incompatibilities between the legacy ABI and
	  EABI, especially with regard to structure member alignment, this
	  option also changes the kernel syscall calling convention to
	  disambiguate both ABIs and allow for backward compatibility support
	  (selected with CONFIG_OABI_COMPAT).

	  To use this you need GCC version 4.0.0 or later.

config OABI_COMPAT
	bool "Allow old ABI binaries to run with this kernel (EXPERIMENTAL)"
	depends on AEABI && !THUMB2_KERNEL
	help
	  This option preserves the old syscall interface along with the
	  new (ARM EABI) one. It also provides a compatibility layer to
	  intercept syscalls that have structure arguments which layout
	  in memory differs between the legacy ABI and the new ARM EABI
	  (only for non "thumb" binaries). This option adds a tiny
	  overhead to all syscalls and produces a slightly larger kernel.

	  The seccomp filter system will not be available when this is
	  selected, since there is no way yet to sensibly distinguish
	  between calling conventions during filtering.

	  If you know you'll be using only pure EABI user space then you
	  can say N here. If this option is not selected and you attempt
	  to execute a legacy ABI binary then the result will be
	  UNPREDICTABLE (in fact it can be predicted that it won't work
	  at all). If in doubt say N.

config ARCH_HAS_HOLES_MEMORYMODEL
	bool

config ARCH_SPARSEMEM_ENABLE
	bool

config ARCH_SPARSEMEM_DEFAULT
	def_bool ARCH_SPARSEMEM_ENABLE

config ARCH_SELECT_MEMORY_MODEL
	def_bool ARCH_SPARSEMEM_ENABLE

config HAVE_ARCH_PFN_VALID
	def_bool ARCH_HAS_HOLES_MEMORYMODEL || !SPARSEMEM

config HIGHMEM
	bool "High Memory Support"
	depends on MMU
	help
	  The address space of ARM processors is only 4 Gigabytes large
	  and it has to accommodate user address space, kernel address
	  space as well as some memory mapped IO. That means that, if you
	  have a large amount of physical memory and/or IO, not all of the
	  memory can be "permanently mapped" by the kernel. The physical
	  memory that is not permanently mapped is called "high memory".

	  Depending on the selected kernel/user memory split, minimum
	  vmalloc space and actual amount of RAM, you may not need this
	  option which should result in a slightly faster kernel.

	  If unsure, say n.

config HIGHPTE
	bool "Allocate 2nd-level pagetables from highmem"
	depends on HIGHMEM

config HW_PERF_EVENTS
	bool "Enable hardware performance counter support for perf events"
	depends on PERF_EVENTS
	default y
	help
	  Enable hardware performance counter support for perf events. If
	  disabled, perf events will use software events only.

config SYS_SUPPORTS_HUGETLBFS
       def_bool y
       depends on ARM_LPAE

config HAVE_ARCH_TRANSPARENT_HUGEPAGE
       def_bool y
       depends on ARM_LPAE

config ARCH_WANT_GENERAL_HUGETLB
	def_bool y

source "mm/Kconfig"

config FORCE_MAX_ZONEORDER
	int "Maximum zone order" if ARCH_SHMOBILE_LEGACY
	range 11 64 if ARCH_SHMOBILE_LEGACY
	default "12" if SOC_AM33XX
	default "9" if SA1111 || ARCH_EFM32
	default "11"
	help
	  The kernel memory allocator divides physically contiguous memory
	  blocks into "zones", where each zone is a power of two number of
	  pages.  This option selects the largest power of two that the kernel
	  keeps in the memory allocator.  If you need to allocate very large
	  blocks of physically contiguous memory, then you may need to
	  increase this value.

	  This config option is actually maximum order plus one. For example,
	  a value of 11 means that the largest free memory block is 2^10 pages.

config ALIGNMENT_TRAP
	bool
	depends on CPU_CP15_MMU
	default y if !ARCH_EBSA110
	select HAVE_PROC_CPU if PROC_FS
	help
	  ARM processors cannot fetch/store information which is not
	  naturally aligned on the bus, i.e., a 4 byte fetch must start at an
	  address divisible by 4. On 32-bit ARM processors, these non-aligned
	  fetch/store instructions will be emulated in software if you say
	  here, which has a severe performance impact. This is necessary for
	  correct operation of some network protocols. With an IP-only
	  configuration it is safe to say N, otherwise say Y.

config UACCESS_WITH_MEMCPY
	bool "Use kernel mem{cpy,set}() for {copy_to,clear}_user()"
	depends on MMU
	default y if CPU_FEROCEON
	help
	  Implement faster copy_to_user and clear_user methods for CPU
	  cores where a 8-word STM instruction give significantly higher
	  memory write throughput than a sequence of individual 32bit stores.

	  A possible side effect is a slight increase in scheduling latency
	  between threads sharing the same address space if they invoke
	  such copy operations with large buffers.

	  However, if the CPU data cache is using a write-allocate mode,
	  this option is unlikely to provide any performance gain.

config SECCOMP
	bool
	prompt "Enable seccomp to safely compute untrusted bytecode"
	---help---
	  This kernel feature is useful for number crunching applications
	  that may need to compute untrusted bytecode during their
	  execution. By using pipes or other transports made available to
	  the process as file descriptors supporting the read/write
	  syscalls, it's possible to isolate those applications in
	  their own address space using seccomp. Once seccomp is
	  enabled via prctl(PR_SET_SECCOMP), it cannot be disabled
	  and the task is only allowed to execute a few safe syscalls
	  defined by each seccomp mode.

config SWIOTLB
	def_bool y

config IOMMU_HELPER
	def_bool SWIOTLB

config XEN_DOM0
	def_bool y
	depends on XEN

config XEN
	bool "Xen guest support on ARM (EXPERIMENTAL)"
	depends on ARM && AEABI && OF
	depends on CPU_V7 && !CPU_V6
	depends on !GENERIC_ATOMIC64
	depends on MMU
	select ARCH_DMA_ADDR_T_64BIT
	select ARM_PSCI
	select SWIOTLB_XEN
	help
	  Say Y if you want to run Linux in a Virtual Machine on Xen on ARM.

endmenu

menu "Boot options"

config USE_OF
	bool "Flattened Device Tree support"
	select IRQ_DOMAIN
	select OF
	select OF_EARLY_FLATTREE
	select OF_RESERVED_MEM
	help
	  Include support for flattened device tree machine descriptions.

config ATAGS
	bool "Support for the traditional ATAGS boot data passing" if USE_OF
	default y
	help
	  This is the traditional way of passing data to the kernel at boot
	  time. If you are solely relying on the flattened device tree (or
	  the ARM_ATAG_DTB_COMPAT option) then you may unselect this option
	  to remove ATAGS support from your kernel binary.  If unsure,
	  leave this to y.

config DEPRECATED_PARAM_STRUCT
	bool "Provide old way to pass kernel parameters"
	depends on ATAGS
	help
	  This was deprecated in 2001 and announced to live on for 5 years.
	  Some old boot loaders still use this way.

# Compressed boot loader in ROM.  Yes, we really want to ask about
# TEXT and BSS so we preserve their values in the config files.
config ZBOOT_ROM_TEXT
	hex "Compressed ROM boot loader base address"
	default "0"
	help
	  The physical address at which the ROM-able zImage is to be
	  placed in the target.  Platforms which normally make use of
	  ROM-able zImage formats normally set this to a suitable
	  value in their defconfig file.

	  If ZBOOT_ROM is not enabled, this has no effect.

config ZBOOT_ROM_BSS
	hex "Compressed ROM boot loader BSS address"
	default "0"
	help
	  The base address of an area of read/write memory in the target
	  for the ROM-able zImage which must be available while the
	  decompressor is running. It must be large enough to hold the
	  entire decompressed kernel plus an additional 128 KiB.
	  Platforms which normally make use of ROM-able zImage formats
	  normally set this to a suitable value in their defconfig file.

	  If ZBOOT_ROM is not enabled, this has no effect.

config ZBOOT_ROM
	bool "Compressed boot loader in ROM/flash"
	depends on ZBOOT_ROM_TEXT != ZBOOT_ROM_BSS
	depends on !ARM_APPENDED_DTB && !XIP_KERNEL && !AUTO_ZRELADDR
	help
	  Say Y here if you intend to execute your compressed kernel image
	  (zImage) directly from ROM or flash.  If unsure, say N.

choice
	prompt "Include SD/MMC loader in zImage (EXPERIMENTAL)"
	depends on ZBOOT_ROM && ARCH_SH7372
	default ZBOOT_ROM_NONE
	help
	  Include experimental SD/MMC loading code in the ROM-able zImage.
	  With this enabled it is possible to write the ROM-able zImage
	  kernel image to an MMC or SD card and boot the kernel straight
	  from the reset vector. At reset the processor Mask ROM will load
	  the first part of the ROM-able zImage which in turn loads the
	  rest the kernel image to RAM.

config ZBOOT_ROM_NONE
	bool "No SD/MMC loader in zImage (EXPERIMENTAL)"
	help
	  Do not load image from SD or MMC

config ZBOOT_ROM_MMCIF
	bool "Include MMCIF loader in zImage (EXPERIMENTAL)"
	help
	  Load image from MMCIF hardware block.

config ZBOOT_ROM_SH_MOBILE_SDHI
	bool "Include SuperH Mobile SDHI loader in zImage (EXPERIMENTAL)"
	help
	  Load image from SDHI hardware block

endchoice

config ARM_APPENDED_DTB
	bool "Use appended device tree blob to zImage (EXPERIMENTAL)"
	depends on OF
	help
	  With this option, the boot code will look for a device tree binary
	  (DTB) appended to zImage
	  (e.g. cat zImage <filename>.dtb > zImage_w_dtb).

	  This is meant as a backward compatibility convenience for those
	  systems with a bootloader that can't be upgraded to accommodate
	  the documented boot protocol using a device tree.

	  Beware that there is very little in terms of protection against
	  this option being confused by leftover garbage in memory that might
	  look like a DTB header after a reboot if no actual DTB is appended
	  to zImage.  Do not leave this option active in a production kernel
	  if you don't intend to always append a DTB.  Proper passing of the
	  location into r2 of a bootloader provided DTB is always preferable
	  to this option.

config ARM_ATAG_DTB_COMPAT
	bool "Supplement the appended DTB with traditional ATAG information"
	depends on ARM_APPENDED_DTB
	help
	  Some old bootloaders can't be updated to a DTB capable one, yet
	  they provide ATAGs with memory configuration, the ramdisk address,
	  the kernel cmdline string, etc.  Such information is dynamically
	  provided by the bootloader and can't always be stored in a static
	  DTB.  To allow a device tree enabled kernel to be used with such
	  bootloaders, this option allows zImage to extract the information
	  from the ATAG list and store it at run time into the appended DTB.

choice
	prompt "Kernel command line type" if ARM_ATAG_DTB_COMPAT
	default ARM_ATAG_DTB_COMPAT_CMDLINE_FROM_BOOTLOADER

config ARM_ATAG_DTB_COMPAT_CMDLINE_FROM_BOOTLOADER
	bool "Use bootloader kernel arguments if available"
	help
	  Uses the command-line options passed by the boot loader instead of
	  the device tree bootargs property. If the boot loader doesn't provide
	  any, the device tree bootargs property will be used.

config ARM_ATAG_DTB_COMPAT_CMDLINE_EXTEND
	bool "Extend with bootloader kernel arguments"
	help
	  The command-line arguments provided by the boot loader will be
	  appended to the the device tree bootargs property.

endchoice

config CMDLINE
	string "Default kernel command string"
	default ""
	help
	  On some architectures (EBSA110 and CATS), there is currently no way
	  for the boot loader to pass arguments to the kernel. For these
	  architectures, you should supply some command-line options at build
	  time by entering them here. As a minimum, you should specify the
	  memory size and the root device (e.g., mem=64M root=/dev/nfs).

choice
	prompt "Kernel command line type" if CMDLINE != ""
	default CMDLINE_FROM_BOOTLOADER
	depends on ATAGS

config CMDLINE_FROM_BOOTLOADER
	bool "Use bootloader kernel arguments if available"
	help
	  Uses the command-line options passed by the boot loader. If
	  the boot loader doesn't provide any, the default kernel command
	  string provided in CMDLINE will be used.

config CMDLINE_EXTEND
	bool "Extend bootloader kernel arguments"
	help
	  The command-line arguments provided by the boot loader will be
	  appended to the default kernel command string.

config CMDLINE_FORCE
	bool "Always use the default kernel command string"
	help
	  Always use the default kernel command string, even if the boot
	  loader passes other arguments to the kernel.
	  This is useful if you cannot or don't want to change the
	  command-line options your boot loader passes to the kernel.
endchoice

config XIP_KERNEL
	bool "Kernel Execute-In-Place from ROM"
	depends on !ARM_LPAE && !ARCH_MULTIPLATFORM
	help
	  Execute-In-Place allows the kernel to run from non-volatile storage
	  directly addressable by the CPU, such as NOR flash. This saves RAM
	  space since the text section of the kernel is not loaded from flash
	  to RAM.  Read-write sections, such as the data section and stack,
	  are still copied to RAM.  The XIP kernel is not compressed since
	  it has to run directly from flash, so it will take more space to
	  store it.  The flash address used to link the kernel object files,
	  and for storing it, is configuration dependent. Therefore, if you
	  say Y here, you must know the proper physical address where to
	  store the kernel image depending on your own flash memory usage.

	  Also note that the make target becomes "make xipImage" rather than
	  "make zImage" or "make Image".  The final kernel binary to put in
	  ROM memory will be arch/arm/boot/xipImage.

	  If unsure, say N.

config XIP_PHYS_ADDR
	hex "XIP Kernel Physical Location"
	depends on XIP_KERNEL
	default "0x00080000"
	help
	  This is the physical address in your flash memory the kernel will
	  be linked for and stored to.  This address is dependent on your
	  own flash usage.

config KEXEC
	bool "Kexec system call (EXPERIMENTAL)"
	depends on (!SMP || PM_SLEEP_SMP)
	help
	  kexec is a system call that implements the ability to shutdown your
	  current kernel, and to start another kernel.  It is like a reboot
	  but it is independent of the system firmware.   And like a reboot
	  you can start any kernel with it, not just Linux.

	  It is an ongoing process to be certain the hardware in a machine
	  is properly shutdown, so do not be surprised if this code does not
	  initially work for you.

config ATAGS_PROC
	bool "Export atags in procfs"
	depends on ATAGS && KEXEC
	default y
	help
	  Should the atags used to boot the kernel be exported in an "atags"
	  file in procfs. Useful with kexec.

config CRASH_DUMP
	bool "Build kdump crash kernel (EXPERIMENTAL)"
	help
	  Generate crash dump after being started by kexec. This should
	  be normally only set in special crash dump kernels which are
	  loaded in the main kernel with kexec-tools into a specially
	  reserved region and then later executed after a crash by
	  kdump/kexec. The crash dump kernel must be compiled to a
	  memory address not used by the main kernel

	  For more details see Documentation/kdump/kdump.txt

config AUTO_ZRELADDR
	bool "Auto calculation of the decompressed kernel image address"
	help
	  ZRELADDR is the physical address where the decompressed kernel
	  image will be placed. If AUTO_ZRELADDR is selected, the address
	  will be determined at run-time by masking the current IP with
	  0xf8000000. This assumes the zImage being placed in the first 128MB
	  from start of memory.

endmenu

menu "CPU Power Management"

source "drivers/cpufreq/Kconfig"

source "drivers/cpuidle/Kconfig"

endmenu

menu "Floating point emulation"

comment "At least one emulation must be selected"

config FPE_NWFPE
	bool "NWFPE math emulation"
	depends on (!AEABI || OABI_COMPAT) && !THUMB2_KERNEL
	---help---
	  Say Y to include the NWFPE floating point emulator in the kernel.
	  This is necessary to run most binaries. Linux does not currently
	  support floating point hardware so you need to say Y here even if
	  your machine has an FPA or floating point co-processor podule.

	  You may say N here if you are going to load the Acorn FPEmulator
	  early in the bootup.

config FPE_NWFPE_XP
	bool "Support extended precision"
	depends on FPE_NWFPE
	help
	  Say Y to include 80-bit support in the kernel floating-point
	  emulator.  Otherwise, only 32 and 64-bit support is compiled in.
	  Note that gcc does not generate 80-bit operations by default,
	  so in most cases this option only enlarges the size of the
	  floating point emulator without any good reason.

	  You almost surely want to say N here.

config FPE_FASTFPE
	bool "FastFPE math emulation (EXPERIMENTAL)"
	depends on (!AEABI || OABI_COMPAT) && !CPU_32v3
	---help---
	  Say Y here to include the FAST floating point emulator in the kernel.
	  This is an experimental much faster emulator which now also has full
	  precision for the mantissa.  It does not support any exceptions.
	  It is very simple, and approximately 3-6 times faster than NWFPE.

	  It should be sufficient for most programs.  It may be not suitable
	  for scientific calculations, but you have to check this for yourself.
	  If you do not feel you need a faster FP emulation you should better
	  choose NWFPE.

config VFP
	bool "VFP-format floating point maths"
	depends on CPU_V6 || CPU_V6K || CPU_ARM926T || CPU_V7 || CPU_FEROCEON
	help
	  Say Y to include VFP support code in the kernel. This is needed
	  if your hardware includes a VFP unit.

	  Please see <file:Documentation/arm/VFP/release-notes.txt> for
	  release notes and additional status information.

	  Say N if your target does not have VFP hardware.

config VFPv3
	bool
	depends on VFP
	default y if CPU_V7

config NEON
	bool "Advanced SIMD (NEON) Extension support"
	depends on VFPv3 && CPU_V7
	help
	  Say Y to include support code for NEON, the ARMv7 Advanced SIMD
	  Extension.

config KERNEL_MODE_NEON
	bool "Support for NEON in kernel mode"
	depends on NEON && AEABI
	help
	  Say Y to include support for NEON in kernel mode.

endmenu

menu "Userspace binary formats"

source "fs/Kconfig.binfmt"

config ARTHUR
	tristate "RISC OS personality"
	depends on !AEABI
	help
	  Say Y here to include the kernel code necessary if you want to run
	  Acorn RISC OS/Arthur binaries under Linux. This code is still very
	  experimental; if this sounds frightening, say N and sleep in peace.
	  You can also say M here to compile this support as a module (which
	  will be called arthur).

endmenu

menu "Power management options"

source "kernel/power/Kconfig"

config ARCH_SUSPEND_POSSIBLE
	depends on !ARCH_S5PC100
	depends on CPU_ARM920T || CPU_ARM926T || CPU_FEROCEON || CPU_SA1100 || \
		CPU_V6 || CPU_V6K || CPU_V7 || CPU_V7M || CPU_XSC3 || CPU_XSCALE || CPU_MOHAWK
	def_bool y

config ARM_CPU_SUSPEND
	def_bool PM_SLEEP

config ARCH_HIBERNATION_POSSIBLE
	bool
	depends on MMU
	default y if ARCH_SUSPEND_POSSIBLE

endmenu

source "net/Kconfig"

source "drivers/Kconfig"

source "fs/Kconfig"

source "arch/arm/Kconfig.debug"

source "security/Kconfig"

source "crypto/Kconfig"

source "lib/Kconfig"

source "arch/arm/kvm/Kconfig"<|MERGE_RESOLUTION|>--- conflicted
+++ resolved
@@ -528,24 +528,6 @@
 	help
 	  Support for the Marvell Dove SoC 88AP510
 
-<<<<<<< HEAD
-config ARCH_KIRKWOOD
-	bool "Marvell Kirkwood"
-	select ARCH_REQUIRE_GPIOLIB
-	select CPU_FEROCEON
-	select GENERIC_CLOCKEVENTS
-	select MVEBU_MBUS
-	select PCI
-	select PCI_QUIRKS
-	select PINCTRL
-	select PINCTRL_KIRKWOOD
-	select PLAT_ORION_LEGACY
-	help
-	  Support for the following Marvell Kirkwood series SoCs:
-	  88F6180, 88F6192 and 88F6281.
-
-=======
->>>>>>> ba364fc7
 config ARCH_MV78XX0
 	bool "Marvell MV78xx0"
 	select ARCH_REQUIRE_GPIOLIB
