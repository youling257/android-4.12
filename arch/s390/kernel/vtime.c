/*
 *    Virtual cpu timer based timer functions.
 *
 *    Copyright IBM Corp. 2004, 2012
 *    Author(s): Jan Glauber <jan.glauber@de.ibm.com>
 */

#include <linux/kernel_stat.h>
#include <linux/export.h>
#include <linux/kernel.h>
#include <linux/timex.h>
#include <linux/types.h>
#include <linux/time.h>

#include <asm/cputime.h>
#include <asm/vtimer.h>
#include <asm/vtime.h>
#include <asm/cpu_mf.h>
#include <asm/smp.h>

static void virt_timer_expire(void);

static LIST_HEAD(virt_timer_list);
static DEFINE_SPINLOCK(virt_timer_lock);
static atomic64_t virt_timer_current;
static atomic64_t virt_timer_elapsed;

DEFINE_PER_CPU(u64, mt_cycles[8]);
static DEFINE_PER_CPU(u64, mt_scaling_mult) = { 1 };
static DEFINE_PER_CPU(u64, mt_scaling_div) = { 1 };
static DEFINE_PER_CPU(u64, mt_scaling_jiffies);

static inline u64 get_vtimer(void)
{
	u64 timer;

	asm volatile("stpt %0" : "=m" (timer));
	return timer;
}

static inline void set_vtimer(u64 expires)
{
	u64 timer;

	asm volatile(
		"	stpt	%0\n"	/* Store current cpu timer value */
		"	spt	%1"	/* Set new value imm. afterwards */
		: "=m" (timer) : "m" (expires));
	S390_lowcore.system_timer += S390_lowcore.last_update_timer - timer;
	S390_lowcore.last_update_timer = expires;
}

static inline int virt_timer_forward(u64 elapsed)
{
	BUG_ON(!irqs_disabled());

	if (list_empty(&virt_timer_list))
		return 0;
	elapsed = atomic64_add_return(elapsed, &virt_timer_elapsed);
	return elapsed >= atomic64_read(&virt_timer_current);
}

static void update_mt_scaling(void)
{
	u64 cycles_new[8], *cycles_old;
	u64 delta, fac, mult, div;
	int i;

	stcctm5(smp_cpu_mtid + 1, cycles_new);
	cycles_old = this_cpu_ptr(mt_cycles);
	fac = 1;
	mult = div = 0;
	for (i = 0; i <= smp_cpu_mtid; i++) {
		delta = cycles_new[i] - cycles_old[i];
		div += delta;
		mult *= i + 1;
		mult += delta * fac;
		fac *= i + 1;
	}
	div *= fac;
	if (div > 0) {
		/* Update scaling factor */
		__this_cpu_write(mt_scaling_mult, mult);
		__this_cpu_write(mt_scaling_div, div);
		memcpy(cycles_old, cycles_new,
		       sizeof(u64) * (smp_cpu_mtid + 1));
	}
	__this_cpu_write(mt_scaling_jiffies, jiffies_64);
}

/*
 * Update process times based on virtual cpu times stored by entry.S
 * to the lowcore fields user_timer, system_timer & steal_clock.
 */
static int do_account_vtime(struct task_struct *tsk, int hardirq_offset)
{
	struct thread_info *ti = task_thread_info(tsk);
	u64 timer, clock, user, system, steal;
	u64 user_scaled, system_scaled;

	timer = S390_lowcore.last_update_timer;
	clock = S390_lowcore.last_update_clock;
	asm volatile(
		"	stpt	%0\n"	/* Store current cpu timer value */
#ifdef CONFIG_HAVE_MARCH_Z9_109_FEATURES
		"	stckf	%1"	/* Store current tod clock value */
#else
		"	stck	%1"	/* Store current tod clock value */
#endif
		: "=m" (S390_lowcore.last_update_timer),
		  "=m" (S390_lowcore.last_update_clock));
	S390_lowcore.system_timer += timer - S390_lowcore.last_update_timer;
	S390_lowcore.steal_timer += S390_lowcore.last_update_clock - clock;

	/* Update MT utilization calculation */
	if (smp_cpu_mtid &&
<<<<<<< HEAD
	    time_after64(jiffies_64, __this_cpu_read(mt_scaling_jiffies))) {
		u64 cycles_new[32], *cycles_old;
		u64 delta, fac, mult, div;

		cycles_old = this_cpu_ptr(mt_cycles);
		if (stcctm5(smp_cpu_mtid + 1, cycles_new) < 2) {
			fac = 1;
			mult = div = 0;
			for (i = 0; i <= smp_cpu_mtid; i++) {
				delta = cycles_new[i] - cycles_old[i];
				div += delta;
				mult *= i + 1;
				mult += delta * fac;
				fac *= i + 1;
			}
			div *= fac;
			if (div > 0) {
				/* Update scaling factor */
				__this_cpu_write(mt_scaling_mult, mult);
				__this_cpu_write(mt_scaling_div, div);
				memcpy(cycles_old, cycles_new,
				       sizeof(u64) * (smp_cpu_mtid + 1));
			}
		}
		__this_cpu_write(mt_scaling_jiffies, jiffies_64);
	}
=======
	    time_after64(jiffies_64, this_cpu_read(mt_scaling_jiffies)))
		update_mt_scaling();
>>>>>>> 25cb62b7

	user = S390_lowcore.user_timer - ti->user_timer;
	S390_lowcore.steal_timer -= user;
	ti->user_timer = S390_lowcore.user_timer;

	system = S390_lowcore.system_timer - ti->system_timer;
	S390_lowcore.steal_timer -= system;
	ti->system_timer = S390_lowcore.system_timer;

	user_scaled = user;
	system_scaled = system;
	/* Do MT utilization scaling */
	if (smp_cpu_mtid) {
		u64 mult = __this_cpu_read(mt_scaling_mult);
		u64 div = __this_cpu_read(mt_scaling_div);

		user_scaled = (user_scaled * mult) / div;
		system_scaled = (system_scaled * mult) / div;
	}
	account_user_time(tsk, user, user_scaled);
	account_system_time(tsk, hardirq_offset, system, system_scaled);

	steal = S390_lowcore.steal_timer;
	if ((s64) steal > 0) {
		S390_lowcore.steal_timer = 0;
		account_steal_time(steal);
	}

	return virt_timer_forward(user + system);
}

void vtime_task_switch(struct task_struct *prev)
{
	struct thread_info *ti;

	do_account_vtime(prev, 0);
	ti = task_thread_info(prev);
	ti->user_timer = S390_lowcore.user_timer;
	ti->system_timer = S390_lowcore.system_timer;
	ti = task_thread_info(current);
	S390_lowcore.user_timer = ti->user_timer;
	S390_lowcore.system_timer = ti->system_timer;
}

/*
 * In s390, accounting pending user time also implies
 * accounting system time in order to correctly compute
 * the stolen time accounting.
 */
void vtime_account_user(struct task_struct *tsk)
{
	if (do_account_vtime(tsk, HARDIRQ_OFFSET))
		virt_timer_expire();
}

/*
 * Update process times based on virtual cpu times stored by entry.S
 * to the lowcore fields user_timer, system_timer & steal_clock.
 */
void vtime_account_irq_enter(struct task_struct *tsk)
{
	struct thread_info *ti = task_thread_info(tsk);
	u64 timer, system, system_scaled;

	timer = S390_lowcore.last_update_timer;
	S390_lowcore.last_update_timer = get_vtimer();
	S390_lowcore.system_timer += timer - S390_lowcore.last_update_timer;

	/* Update MT utilization calculation */
	if (smp_cpu_mtid &&
	    time_after64(jiffies_64, this_cpu_read(mt_scaling_jiffies)))
		update_mt_scaling();

	system = S390_lowcore.system_timer - ti->system_timer;
	S390_lowcore.steal_timer -= system;
	ti->system_timer = S390_lowcore.system_timer;
	system_scaled = system;
	/* Do MT utilization scaling */
	if (smp_cpu_mtid) {
		u64 mult = __this_cpu_read(mt_scaling_mult);
		u64 div = __this_cpu_read(mt_scaling_div);

		system_scaled = (system_scaled * mult) / div;
	}
	account_system_time(tsk, 0, system, system_scaled);

	virt_timer_forward(system);
}
EXPORT_SYMBOL_GPL(vtime_account_irq_enter);

void vtime_account_system(struct task_struct *tsk)
__attribute__((alias("vtime_account_irq_enter")));
EXPORT_SYMBOL_GPL(vtime_account_system);

/*
 * Sorted add to a list. List is linear searched until first bigger
 * element is found.
 */
static void list_add_sorted(struct vtimer_list *timer, struct list_head *head)
{
	struct vtimer_list *tmp;

	list_for_each_entry(tmp, head, entry) {
		if (tmp->expires > timer->expires) {
			list_add_tail(&timer->entry, &tmp->entry);
			return;
		}
	}
	list_add_tail(&timer->entry, head);
}

/*
 * Handler for expired virtual CPU timer.
 */
static void virt_timer_expire(void)
{
	struct vtimer_list *timer, *tmp;
	unsigned long elapsed;
	LIST_HEAD(cb_list);

	/* walk timer list, fire all expired timers */
	spin_lock(&virt_timer_lock);
	elapsed = atomic64_read(&virt_timer_elapsed);
	list_for_each_entry_safe(timer, tmp, &virt_timer_list, entry) {
		if (timer->expires < elapsed)
			/* move expired timer to the callback queue */
			list_move_tail(&timer->entry, &cb_list);
		else
			timer->expires -= elapsed;
	}
	if (!list_empty(&virt_timer_list)) {
		timer = list_first_entry(&virt_timer_list,
					 struct vtimer_list, entry);
		atomic64_set(&virt_timer_current, timer->expires);
	}
	atomic64_sub(elapsed, &virt_timer_elapsed);
	spin_unlock(&virt_timer_lock);

	/* Do callbacks and recharge periodic timers */
	list_for_each_entry_safe(timer, tmp, &cb_list, entry) {
		list_del_init(&timer->entry);
		timer->function(timer->data);
		if (timer->interval) {
			/* Recharge interval timer */
			timer->expires = timer->interval +
				atomic64_read(&virt_timer_elapsed);
			spin_lock(&virt_timer_lock);
			list_add_sorted(timer, &virt_timer_list);
			spin_unlock(&virt_timer_lock);
		}
	}
}

void init_virt_timer(struct vtimer_list *timer)
{
	timer->function = NULL;
	INIT_LIST_HEAD(&timer->entry);
}
EXPORT_SYMBOL(init_virt_timer);

static inline int vtimer_pending(struct vtimer_list *timer)
{
	return !list_empty(&timer->entry);
}

static void internal_add_vtimer(struct vtimer_list *timer)
{
	if (list_empty(&virt_timer_list)) {
		/* First timer, just program it. */
		atomic64_set(&virt_timer_current, timer->expires);
		atomic64_set(&virt_timer_elapsed, 0);
		list_add(&timer->entry, &virt_timer_list);
	} else {
		/* Update timer against current base. */
		timer->expires += atomic64_read(&virt_timer_elapsed);
		if (likely((s64) timer->expires <
			   (s64) atomic64_read(&virt_timer_current)))
			/* The new timer expires before the current timer. */
			atomic64_set(&virt_timer_current, timer->expires);
		/* Insert new timer into the list. */
		list_add_sorted(timer, &virt_timer_list);
	}
}

static void __add_vtimer(struct vtimer_list *timer, int periodic)
{
	unsigned long flags;

	timer->interval = periodic ? timer->expires : 0;
	spin_lock_irqsave(&virt_timer_lock, flags);
	internal_add_vtimer(timer);
	spin_unlock_irqrestore(&virt_timer_lock, flags);
}

/*
 * add_virt_timer - add an oneshot virtual CPU timer
 */
void add_virt_timer(struct vtimer_list *timer)
{
	__add_vtimer(timer, 0);
}
EXPORT_SYMBOL(add_virt_timer);

/*
 * add_virt_timer_int - add an interval virtual CPU timer
 */
void add_virt_timer_periodic(struct vtimer_list *timer)
{
	__add_vtimer(timer, 1);
}
EXPORT_SYMBOL(add_virt_timer_periodic);

static int __mod_vtimer(struct vtimer_list *timer, u64 expires, int periodic)
{
	unsigned long flags;
	int rc;

	BUG_ON(!timer->function);

	if (timer->expires == expires && vtimer_pending(timer))
		return 1;
	spin_lock_irqsave(&virt_timer_lock, flags);
	rc = vtimer_pending(timer);
	if (rc)
		list_del_init(&timer->entry);
	timer->interval = periodic ? expires : 0;
	timer->expires = expires;
	internal_add_vtimer(timer);
	spin_unlock_irqrestore(&virt_timer_lock, flags);
	return rc;
}

/*
 * returns whether it has modified a pending timer (1) or not (0)
 */
int mod_virt_timer(struct vtimer_list *timer, u64 expires)
{
	return __mod_vtimer(timer, expires, 0);
}
EXPORT_SYMBOL(mod_virt_timer);

/*
 * returns whether it has modified a pending timer (1) or not (0)
 */
int mod_virt_timer_periodic(struct vtimer_list *timer, u64 expires)
{
	return __mod_vtimer(timer, expires, 1);
}
EXPORT_SYMBOL(mod_virt_timer_periodic);

/*
 * Delete a virtual timer.
 *
 * returns whether the deleted timer was pending (1) or not (0)
 */
int del_virt_timer(struct vtimer_list *timer)
{
	unsigned long flags;

	if (!vtimer_pending(timer))
		return 0;
	spin_lock_irqsave(&virt_timer_lock, flags);
	list_del_init(&timer->entry);
	spin_unlock_irqrestore(&virt_timer_lock, flags);
	return 1;
}
EXPORT_SYMBOL(del_virt_timer);

/*
 * Start the virtual CPU timer on the current CPU.
 */
void vtime_init(void)
{
	/* set initial cpu timer */
	set_vtimer(VTIMER_MAX_SLICE);
	/* Setup initial MT scaling values */
	if (smp_cpu_mtid) {
		__this_cpu_write(mt_scaling_jiffies, jiffies);
		__this_cpu_write(mt_scaling_mult, 1);
		__this_cpu_write(mt_scaling_div, 1);
		stcctm5(smp_cpu_mtid + 1, this_cpu_ptr(mt_cycles));
	}
}<|MERGE_RESOLUTION|>--- conflicted
+++ resolved
@@ -114,37 +114,8 @@
 
 	/* Update MT utilization calculation */
 	if (smp_cpu_mtid &&
-<<<<<<< HEAD
-	    time_after64(jiffies_64, __this_cpu_read(mt_scaling_jiffies))) {
-		u64 cycles_new[32], *cycles_old;
-		u64 delta, fac, mult, div;
-
-		cycles_old = this_cpu_ptr(mt_cycles);
-		if (stcctm5(smp_cpu_mtid + 1, cycles_new) < 2) {
-			fac = 1;
-			mult = div = 0;
-			for (i = 0; i <= smp_cpu_mtid; i++) {
-				delta = cycles_new[i] - cycles_old[i];
-				div += delta;
-				mult *= i + 1;
-				mult += delta * fac;
-				fac *= i + 1;
-			}
-			div *= fac;
-			if (div > 0) {
-				/* Update scaling factor */
-				__this_cpu_write(mt_scaling_mult, mult);
-				__this_cpu_write(mt_scaling_div, div);
-				memcpy(cycles_old, cycles_new,
-				       sizeof(u64) * (smp_cpu_mtid + 1));
-			}
-		}
-		__this_cpu_write(mt_scaling_jiffies, jiffies_64);
-	}
-=======
 	    time_after64(jiffies_64, this_cpu_read(mt_scaling_jiffies)))
 		update_mt_scaling();
->>>>>>> 25cb62b7
 
 	user = S390_lowcore.user_timer - ti->user_timer;
 	S390_lowcore.steal_timer -= user;
