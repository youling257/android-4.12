--- conflicted
+++ resolved
@@ -154,11 +154,7 @@
 	syscall_init();				/* This sets MSR_*STAR and related */
 #endif
 	load_TR_desc();				/* This does ltr */
-<<<<<<< HEAD
-	load_LDT(&current->active_mm->context);	/* This does lldt */
-=======
 	load_mm_ldt(current->active_mm);	/* This does lldt */
->>>>>>> 2c6625cd
 
 	fpu__resume_cpu();
 }
